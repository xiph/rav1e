--- conflicted
+++ resolved
@@ -44,14 +44,10 @@
 pub static RAV1E_INTER_MODES: &'static [PredictionMode] = &[
   PredictionMode::GLOBALMV,
   PredictionMode::NEARESTMV,
-<<<<<<< HEAD
   PredictionMode::NEAR0MV,
   PredictionMode::NEAR1MV,
   PredictionMode::NEAR2MV,
-  PredictionMode::NEWMV,
-=======
   PredictionMode::NEWMV
->>>>>>> 7e2f72d2
 ];
 
 // Weights are quadratic from '1' to '1 / block_size', scaled by 2^sm_weight_log2_scale.

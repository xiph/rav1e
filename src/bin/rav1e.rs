// Copyright (c) 2017-2018, The rav1e contributors. All rights reserved
//
// This source code is subject to the terms of the BSD 2 Clause License and
// the Alliance for Open Media Patent License 1.0. If the BSD 2 Clause License
// was not distributed with this source code in the LICENSE file, you can
// obtain it at www.aomedia.org/license/software. If the Alliance for Open
// Media Patent License 1.0 was not distributed with this source code in the
// PATENTS file, you can obtain it at www.aomedia.org/license/patent.

extern crate clap;
extern crate rav1e;
extern crate y4m;

mod common;
use common::*;

<<<<<<< HEAD
use rav1e::*;
use rav1e::partition::*;
=======
use rav1e::partition::LAST_FRAME;
use rav1e::*;
>>>>>>> 7e2f72d2

fn main() {
  let (mut io, config) = EncoderConfig::from_cli();
  let mut y4m_dec = y4m::decode(&mut io.input).unwrap();
  let width = y4m_dec.get_width();
  let height = y4m_dec.get_height();
  let framerate = y4m_dec.get_framerate();
  let color_space = y4m_dec.get_colorspace();
  let mut y4m_enc = match io.rec.as_mut() {
    Some(rec) => Some(
      y4m::encode(width, height, framerate)
        .with_colorspace(color_space)
        .write_header(rec)
        .unwrap()
    ),
    None => None
  };

  let mut fi = FrameInvariants::new(width, height, config);

  let chroma_sampling = match color_space {
    y4m::Colorspace::C420
    | y4m::Colorspace::C420jpeg
    | y4m::Colorspace::C420paldv
    | y4m::Colorspace::C420mpeg2
    | y4m::Colorspace::C420p10
    | y4m::Colorspace::C420p12 => ChromaSampling::Cs420,
    y4m::Colorspace::C422
    | y4m::Colorspace::C422p10
    | y4m::Colorspace::C422p12 => ChromaSampling::Cs422,
    y4m::Colorspace::C444
    | y4m::Colorspace::C444p10
    | y4m::Colorspace::C444p12 => ChromaSampling::Cs444,
    _ => panic!("Chroma sampling unknown for the specified color space.")
  };

  let mut sequence =
    Sequence::new(width, height, color_space.get_bit_depth(), chroma_sampling);
  write_ivf_header(
    &mut io.output,
    width,
    height,
    framerate.num,
    framerate.den
  );

  loop {
    fi.frame_type =
      if fi.number % 30 == 0 { FrameType::KEY } else { FrameType::INTER };

<<<<<<< HEAD
    let slot_idx = fi.number % 30 % 8;

    fi.base_q_idx =
      if fi.frame_type == FrameType::KEY {
        let q_boost = 15;
        fi.config.quantizer.max(1 + q_boost).min(255 + q_boost) - q_boost
      } else if slot_idx == 0 || slot_idx == 4 {
        fi.config.quantizer.max(1).min(255)
      } else {
        let q_drop = 5;
        fi.config.quantizer.min(255 - q_drop) + q_drop
      } as u8;
=======
    fi.base_q_idx = if fi.frame_type == FrameType::KEY {
      let q_boost = 15;
      fi.config.quantizer.max(1 + q_boost).min(255 + q_boost) - q_boost
    } else {
      fi.config.quantizer.max(1).min(255)
    } as u8;
>>>>>>> 7e2f72d2

    fi.refresh_frame_flags =
      if fi.frame_type == FrameType::KEY { ALL_REF_FRAMES_MASK } else { 1 << slot_idx };
    fi.intra_only = fi.frame_type == FrameType::KEY
      || fi.frame_type == FrameType::INTRA_ONLY;
<<<<<<< HEAD
    fi.primary_ref_frame =
      if fi.intra_only || fi.error_resilient { PRIMARY_REF_NONE } else { (LAST_FRAME - LAST_FRAME) as u32 };
    fi.ref_frames[LAST_FRAME - LAST_FRAME] = (8 + slot_idx as usize - 1) & 7;
    fi.ref_frames[ALTREF_FRAME - LAST_FRAME] = (8 + slot_idx as usize - 2) & 4;
=======
    fi.primary_ref_frame = if fi.intra_only || fi.error_resilient {
      PRIMARY_REF_NONE
    } else {
      (LAST_FRAME - LAST_FRAME) as u32
    };
>>>>>>> 7e2f72d2

    if !process_frame(
      &mut sequence,
      &mut fi,
      &mut io.output,
      &mut y4m_dec,
      y4m_enc.as_mut()
    ) {
      break;
    }
    fi.number += 1;
    //fi.show_existing_frame = fi.number % 2 == 1;
    if fi.number == config.limit {
      break;
    }
    io.output.flush().unwrap();
  }
}<|MERGE_RESOLUTION|>--- conflicted
+++ resolved
@@ -14,13 +14,8 @@
 mod common;
 use common::*;
 
-<<<<<<< HEAD
+use rav1e::partition::*;
 use rav1e::*;
-use rav1e::partition::*;
-=======
-use rav1e::partition::LAST_FRAME;
-use rav1e::*;
->>>>>>> 7e2f72d2
 
 fn main() {
   let (mut io, config) = EncoderConfig::from_cli();
@@ -71,44 +66,29 @@
     fi.frame_type =
       if fi.number % 30 == 0 { FrameType::KEY } else { FrameType::INTER };
 
-<<<<<<< HEAD
     let slot_idx = fi.number % 30 % 8;
 
-    fi.base_q_idx =
-      if fi.frame_type == FrameType::KEY {
-        let q_boost = 15;
-        fi.config.quantizer.max(1 + q_boost).min(255 + q_boost) - q_boost
-      } else if slot_idx == 0 || slot_idx == 4 {
-        fi.config.quantizer.max(1).min(255)
-      } else {
-        let q_drop = 5;
-        fi.config.quantizer.min(255 - q_drop) + q_drop
-      } as u8;
-=======
     fi.base_q_idx = if fi.frame_type == FrameType::KEY {
       let q_boost = 15;
       fi.config.quantizer.max(1 + q_boost).min(255 + q_boost) - q_boost
+    } else if slot_idx == 0 || slot_idx == 4 {
+      fi.config.quantizer.max(1).min(255)
     } else {
-      fi.config.quantizer.max(1).min(255)
+      let q_drop = 5;
+      fi.config.quantizer.min(255 - q_drop) + q_drop
     } as u8;
->>>>>>> 7e2f72d2
 
     fi.refresh_frame_flags =
       if fi.frame_type == FrameType::KEY { ALL_REF_FRAMES_MASK } else { 1 << slot_idx };
     fi.intra_only = fi.frame_type == FrameType::KEY
       || fi.frame_type == FrameType::INTRA_ONLY;
-<<<<<<< HEAD
-    fi.primary_ref_frame =
-      if fi.intra_only || fi.error_resilient { PRIMARY_REF_NONE } else { (LAST_FRAME - LAST_FRAME) as u32 };
-    fi.ref_frames[LAST_FRAME - LAST_FRAME] = (8 + slot_idx as usize - 1) & 7;
-    fi.ref_frames[ALTREF_FRAME - LAST_FRAME] = (8 + slot_idx as usize - 2) & 4;
-=======
     fi.primary_ref_frame = if fi.intra_only || fi.error_resilient {
       PRIMARY_REF_NONE
     } else {
       (LAST_FRAME - LAST_FRAME) as u32
     };
->>>>>>> 7e2f72d2
+    fi.ref_frames[LAST_FRAME - LAST_FRAME] = (8 + slot_idx as usize - 1) & 7;
+    fi.ref_frames[ALTREF_FRAME - LAST_FRAME] = (8 + slot_idx as usize - 2) & 4;
 
     if !process_frame(
       &mut sequence,

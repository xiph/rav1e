--- conflicted
+++ resolved
@@ -64,9 +64,6 @@
     fi.frame_type =
       if fi.number % 30 == 0 { FrameType::KEY } else { FrameType::INTER };
 
-<<<<<<< HEAD
-    let slot_idx = fi.number % 30 % 4;
-=======
     fi.base_q_idx =
       if fi.frame_type == FrameType::KEY {
         let q_boost = 15;
@@ -74,8 +71,8 @@
       } else {
         fi.config.quantizer.max(1).min(255)
       } as u8;
->>>>>>> 00b17cac
 
+    let slot_idx = fi.number % 30 % 4;
     fi.refresh_frame_flags =
       if fi.frame_type == FrameType::KEY { ALL_REF_FRAMES_MASK } else { 1 << slot_idx };
     fi.intra_only = fi.frame_type == FrameType::KEY

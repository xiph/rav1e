--- conflicted
+++ resolved
@@ -473,11 +473,7 @@
     cli.enc.time_base = video_info.time_base;
   }
 
-<<<<<<< HEAD
-  if cli.generate_grain_strength > 0 && cli.enc.film_grain_params.is_none() {
-=======
   if cli.photon_noise > 0 && cli.enc.film_grain_params.is_none() {
->>>>>>> d56fe642
     cli.enc.film_grain_params = Some(vec![generate_photon_noise_params(
       0,
       u64::MAX,

// Copyright (c) 2017-2023, The rav1e contributors. All rights reserved
//
// This source code is subject to the terms of the BSD 2 Clause License and
// the Alliance for Open Media Patent License 1.0. If the BSD 2 Clause License
// was not distributed with this source code in the LICENSE file, you can
// obtain it at www.aomedia.org/license/software. If the Alliance for Open
// Media Patent License 1.0 was not distributed with this source code in the
// PATENTS file, you can obtain it at www.aomedia.org/license/patent.

use crate::error::*;
use crate::muxer::{create_muxer, Muxer};
use crate::stats::MetricsEnabled;
use crate::{ColorPrimaries, MatrixCoefficients, TransferCharacteristics};
use clap::{CommandFactory, Parser as Clap, Subcommand};
use clap_complete::{generate, Shell};
use rav1e::prelude::*;
use scan_fmt::scan_fmt;

use rav1e::config::CpuFeatureLevel;
use std::fs::File;
use std::io;
use std::io::prelude::*;
use std::path::PathBuf;
use std::sync::OnceLock;

pub mod built_info {
  // The file has been placed there by the build script.
  include!(concat!(env!("OUT_DIR"), "/built.rs"));
}

#[derive(Clap)]
#[clap(
  name = "rav1e",
  version = get_version(),
  long_version = get_long_version(),
  about = "AV1 video encoder",
  long_about = None
)]
pub struct CliOptions {
  /// Uncompressed YUV4MPEG2 video input
  #[clap(value_parser, help_heading = "INPUT/OUTPUT")]
  pub input: PathBuf,
  /// Compressed AV1 in IVF video output
  #[clap(long, short, value_parser, help_heading = "INPUT/OUTPUT")]
  pub output: PathBuf,
  /// Overwrite output file.
  #[clap(short = 'y', help_heading = "INPUT/OUTPUT")]
  pub overwrite: bool,

  /// Set the threadpool size. If 0, will use the number of logical CPUs.
  /// rav1e will use up to this many threads. Additional tiles may be needed to
  /// increase thread utilization.
  #[clap(long, value_parser, default_value_t = 0, help_heading = "THREADING")]
  pub threads: usize,
  /// Number of tile rows. Must be a power of 2. rav1e may override this based on video resolution.
  #[clap(long, value_parser, default_value_t = 0, help_heading = "THREADING")]
  pub tile_rows: usize,
  /// Number of tile columns. Must be a power of 2. rav1e may override this based on video resolution.
  #[clap(long, value_parser, default_value_t = 0, help_heading = "THREADING")]
  pub tile_cols: usize,
  /// Number of tiles. Tile-cols and tile-rows are overridden
  /// so that the video has at least this many tiles.
  #[clap(
    long,
    value_parser,
    conflicts_with = "tile_rows",
    conflicts_with = "tile_cols",
    help_heading = "THREADING"
  )]
  pub tiles: Option<usize>,
  /// Maximum number of GOPs that can be encoded in parallel
  #[cfg(feature = "unstable")]
  #[clap(long, value_parser, default_value_t = 0, help_heading = "THREADING")]
  pub slots: usize,

  /// Perform the first pass of a two-pass encode,
  /// saving the pass data to the specified file for future passes
  #[clap(
    long,
    value_parser,
    value_name = "STATS_FILE",
    help_heading = "ENCODE SETTINGS"
  )]
  pub first_pass: Option<PathBuf>,
  /// Perform the second pass of a two-pass encode,
  /// reading the pass data saved from a previous pass from the specified file
  #[clap(
    long,
    value_parser,
    value_name = "STATS_FILE",
    help_heading = "ENCODE SETTINGS"
  )]
  pub second_pass: Option<PathBuf>,
  /// Maximum number of frames to encode
  #[clap(
    long,
    short,
    value_parser,
    default_value_t = 0,
    help_heading = "ENCODE SETTINGS"
  )]
  pub limit: usize,
  /// Skip n number of frames and encode
  #[clap(
    long,
    value_parser,
    default_value_t = 0,
    help_heading = "ENCODE SETTINGS"
  )]
  pub skip: usize,
  /// Quantizer (0-255), smaller values are higher quality [default: 100]
  #[clap(long, value_parser, help_heading = "ENCODE SETTINGS")]
  pub quantizer: Option<u8>,
  /// Minimum quantizer (0-255) to use in bitrate mode [default: 0]
  #[clap(long, value_parser, help_heading = "ENCODE SETTINGS")]
  pub min_quantizer: Option<u8>,
  /// Bitrate (kbps)
  #[clap(long, short, value_parser, help_heading = "ENCODE SETTINGS")]
  pub bitrate: Option<i32>,
  /// Speed level (0 is best quality, 10 is fastest).
  /// Speeds 10 and 0 are extremes and are generally not recommended.
  #[clap(long, short, value_parser = clap::value_parser!(u8).range(0..=10), default_value_t = 6, help_heading = "ENCODE SETTINGS", long_help = build_speed_long_help())]
  pub speed: u8,
  /// Speed level for scene-change detection, 0: best quality, 1: fastest mode.
  /// [default: 0 for s0-s9, 1 for s10]
  #[clap(long, value_parser = clap::value_parser!(u8).range(0..=1), help_heading = "ENCODE SETTINGS")]
  pub scd_speed: Option<u8>,
  /// Minimum interval between keyframes
  #[clap(
    long,
    short = 'i',
    value_parser,
    default_value_t = 12,
    help_heading = "ENCODE SETTINGS"
  )]
  pub min_keyint: u64,
  /// Maximum interval between keyframes. When set to 0, disables fixed-interval keyframes.
  #[clap(
    long,
    short = 'I',
    value_parser,
    default_value_t = 240,
    help_heading = "ENCODE SETTINGS"
  )]
  pub keyint: u64,
  /// Maximum interval between switch frames. When set to 0, disables switch frames.
  #[clap(
    long,
    short = 'S',
    value_parser,
    default_value_t = 0,
    help_heading = "ENCODE SETTINGS"
  )]
  pub switch_frame_interval: u64,
  /// "Number of frames over which rate control should distribute the reservoir
  /// [default: min(240, 1.5x keyint)]
  /// A minimum value of 12 is enforced.
  #[clap(long, value_parser = clap::value_parser!(i32).range(12..), help_heading = "ENCODE SETTINGS")]
  pub reservoir_frame_delay: Option<i32>,
  /// Low latency mode; disables frame reordering.
  /// Has a significant speed-to-quality trade-off
  #[clap(long, help_heading = "ENCODE SETTINGS")]
  pub low_latency: bool,
  /// Disables scene detection entirely.
  /// Has a significant speed-to-quality trade-off in full encodes.
  /// Useful for chunked encoding.
  #[clap(long, help_heading = "ENCODE SETTINGS")]
  pub no_scene_detection: bool,
  /// Number of frames encoder should lookahead for RDO purposes\n\
  /// [default value for speed levels: 10,9 - 10; 8,7,6 - 20; 5,4,3 - 30; 2,1,0 - 40]
  #[clap(long, value_parser, help_heading = "ENCODE SETTINGS")]
  pub rdo_lookahead_frames: Option<usize>,
  /// Quality tuning
  #[clap(long, value_parser, default_value_t = Tune::Psychovisual, help_heading = "ENCODE SETTINGS")]
  pub tune: Tune,
  /// Still picture mode
  #[clap(long, help_heading = "ENCODE SETTINGS")]
  pub still_picture: bool,
  /// Uses grain synthesis to add photon noise to the resulting encode.
  /// Takes a strength value 0-64.
  #[clap(
    long,
    conflicts_with = "film_grain_table",
    value_parser = clap::value_parser!(u8).range(0..=64),
    default_value_t = 0,
    help_heading = "ENCODE SETTINGS"
  )]
  pub photon_noise: u8,
  /// Uses a film grain table file to apply grain synthesis to the encode.
  /// Uses the same table file format as aomenc and svt-av1.
  #[clap(
    long,
    alias = "photon-noise-table",
    value_parser,
    help_heading = "ENCODE SETTINGS"
  )]
  pub film_grain_table: Option<PathBuf>,
  /// Force the high bitdepth codepath even for 8bit content.
  /// Mainly for debugging purposes.
  #[clap(long, help_heading = "ENCODE SETTINGS")]
  pub high_bitdepth: bool,

  /// Pixel range
  #[clap(long, value_parser, help_heading = "VIDEO METADATA")]
  pub range: Option<PixelRange>,
  /// Color primaries used to describe color parameters
  #[clap(long, value_parser, help_heading = "VIDEO METADATA")]
  pub primaries: Option<ColorPrimaries>,
  /// Transfer characteristics used to describe color parameters
  #[clap(long, value_parser, help_heading = "VIDEO METADATA")]
  pub transfer: Option<TransferCharacteristics>,
  /// Matrix coefficients used to describe color parameters
  #[clap(long, value_parser, help_heading = "VIDEO METADATA")]
  pub matrix: Option<MatrixCoefficients>,
  /// Mastering display primaries in the form of G(x,y)B(x,y)R(x,y)WP(x,y)L(max,min)
  #[clap(long, help_heading = "VIDEO METADATA")]
  pub mastering_display: Option<String>,
  /// Content light level used to describe content luminosity (cll,fall)
  #[clap(long, help_heading = "VIDEO METADATA")]
  pub content_light: Option<String>,
  /// AV1 level to target in the form <major>.<minor>, e.g. 3.1.
  /// Specify "unconstrained" for no level constraints or "auto" to let
  /// the encoder choose (default)
  #[clap(long, help_heading = "LEVEL")]
  pub level: Option<String>,
  /// Constant frame rate to set at the output (inferred from input when omitted)
  #[clap(long, value_parser, help_heading = "VIDEO METADATA")]
  pub frame_rate: Option<u64>,
  /// The time scale associated with the frame rate if provided (ignored otherwise)
  #[clap(
    long,
    value_parser,
    default_value_t = 0,
    help_heading = "VIDEO METADATA"
  )]
  pub time_scale: u64,

  /// Provide a benchmark report at the end of the encoding
  #[clap(long, help_heading = "DEBUGGING")]
  pub benchmark: bool,
  /// Verbose logging; outputs info for every frame
  #[clap(long, short, help_heading = "DEBUGGING")]
  pub verbose: bool,
  /// Do not output any status message
  #[clap(long, short, conflicts_with = "verbose", help_heading = "DEBUGGING")]
  pub quiet: bool,
  /// Calculate and display PSNR metrics
  #[clap(long, help_heading = "DEBUGGING")]
  pub psnr: bool,
  /// Calculate and display several metrics including PSNR, SSIM, CIEDE2000 etc
  #[clap(long, conflicts_with = "psnr", help_heading = "DEBUGGING")]
  pub metrics: bool,
  /// Outputs a Y4M file containing the output from the decoder
  #[clap(long, short, value_parser, help_heading = "DEBUGGING")]
  pub reconstruction: Option<PathBuf>,

  #[clap(subcommand)]
  pub command: Option<Commands>,
}

static VERSION_STR: OnceLock<String> = OnceLock::new();
static LONG_VERSION_STR: OnceLock<String> = OnceLock::new();

fn get_version() -> &'static str {
  VERSION_STR.get_or_init(|| {
    format!(
      "{} ({})",
      rav1e::version::full(),
      // We cannot use `built_info::DEBUG` because that tells us if there are debug symbols,
      // not if there are optimizations.
      if cfg!(debug_assertions) { "debug" } else { "release" }
    )
  })
}

fn get_long_version() -> &'static str {
<<<<<<< HEAD
  LONG_VERSION_STR.get_or_init(|| {
    let mut rustflags = env!("CARGO_ENCODED_RUSTFLAGS");
    if rustflags.trim().is_empty() {
      rustflags = "(None)";
    }
=======
  static LONG_VERSION_STR: Lazy<String> = Lazy::new(|| {
    let rustflags = env!("CARGO_ENCODED_RUSTFLAGS");
    let rustflags = if rustflags.trim().is_empty() {
      "(None)".to_string()
    } else {
      // Replace non-printable ASCII Unit Separator with whitespace
      rustflags.replace(0x1F as char, " ")
    };

>>>>>>> 7155fe30
    format!(
      "{}\n{} {}\nCompiled CPU Features: {}\nRuntime Assembly Support: {}{}\nThreading: {}\nUnstable Features: {}\nCompiler Flags: {}",
      get_version(),
      built_info::RUSTC_VERSION,
      built_info::TARGET,
      option_env!("CARGO_CFG_TARGET_FEATURE").unwrap_or("(None)"),
      if cfg!(feature = "asm") { "Enabled" } else { "Disabled" },
      if cfg!(feature = "asm") {
        format!("\nRuntime Assembly Level: {}", CpuFeatureLevel::default())
      } else {
        String::new()
      },
      if cfg!(feature = "threading") { "Enabled" } else { "Disabled" },
      if cfg!(feature = "unstable") { "Enabled" } else { "Disabled" },
      rustflags
    )
  })
}

#[derive(Subcommand)]
pub enum Commands {
  /// Advanced features
  Advanced {
    /// Output to stdout the completion definition for the shell
    #[clap(long, short, value_parser)]
    completion: Option<Shell>,
    /// Save the current configuration in a toml file
    #[clap(long, short, value_parser)]
    save_config: Option<PathBuf>,
    /// Load the encoder configuration from a toml file
    #[clap(long, short, value_parser, conflicts_with = "save-config")]
    load_config: Option<PathBuf>,
  },
}

pub struct EncoderIO {
  pub input: Box<dyn Read + Send>,
  pub output: Box<dyn Muxer + Send>,
  pub rec: Option<Box<dyn Write + Send>>,
}

#[derive(Clone, Copy, PartialEq, Eq)]
pub enum Verboseness {
  Quiet,
  Normal,
  Verbose,
}

pub struct ParsedCliOptions {
  pub io: EncoderIO,
  pub enc: EncoderConfig,
  pub limit: usize,
  pub color_range_specified: bool,
  pub override_time_base: bool,
  pub skip: usize,
  pub verbose: Verboseness,
  pub benchmark: bool,
  pub threads: usize,
  pub metrics_enabled: MetricsEnabled,
  pub pass1file_name: Option<PathBuf>,
  pub pass2file_name: Option<PathBuf>,
  pub save_config: Option<PathBuf>,
  pub photon_noise: u8,
  #[cfg(feature = "unstable")]
  pub slots: usize,
  pub force_highbitdepth: bool,
}

#[cfg(feature = "serialize")]
static HELP_TEXT: OnceLock<String> = OnceLock::new();

#[cfg(feature = "serialize")]
fn build_speed_long_help() -> Option<&'static str> {
  let help = HELP_TEXT.get_or_init(|| {
    let levels = (0..=10)
      .map(|speed| {
        let s = SpeedSettings::from_preset(speed);
        let o = crate::kv::to_string(&s).unwrap().replace(", ", "\n    ");
        format!("{:2} :\n    {}", speed, o)
      })
      .collect::<Vec<String>>()
      .join("\n");

    format!(
      "Speed level (0 is best quality, 10 is fastest)\n\
   Speeds 10 and 0 are extremes and are generally not recommended\n\
   {}",
      levels
    )
  });

  Some(&help)
}

#[cfg(not(feature = "serialize"))]
#[allow(clippy::missing_const_for_fn)]
fn build_speed_long_help() -> Option<&'static str> {
  Some(
    "Speed level (0 is best quality, 10 is fastest)\n\
 Speeds 10 and 0 are extremes and are generally not recommended",
  )
}

#[allow(unused_mut)]
/// Only call this once at the start of the app,
/// otherwise bad things will happen.
pub fn parse_cli() -> Result<ParsedCliOptions, CliError> {
  let matches = CliOptions::parse();

  let mut save_config_path = None;
  let mut enc = None;

  if let Some(command) = matches.command.as_ref() {
    match command {
      Commands::Advanced { completion, save_config, load_config } => {
        if let Some(shell) = completion {
          let mut app = CliOptions::command();
          let app_name = app.get_name().to_string();
          generate(*shell, &mut app, app_name, &mut std::io::stdout());
          std::process::exit(0);
        }

        #[cfg(feature = "serialize")]
        {
          save_config_path = save_config.clone();
          if let Some(load_config) = load_config {
            let mut config = String::new();
            File::open(load_config)
              .and_then(|mut f| f.read_to_string(&mut config))
              .map_err(|e| e.context("Cannot open the configuration file"))?;

            enc = Some(toml::from_str(&config).unwrap());
          }
        }
        #[cfg(not(feature = "serialize"))]
        {
          if save_config.is_some() || load_config.is_some() {
            let e: io::Error = io::ErrorKind::InvalidInput.into();
            return Err(e.context(
              "The load/save config advanced option requires the
            `serialize` feature, rebuild adding it.",
            ));
          }
        }
      }
    }
  }

  let rec = match matches.reconstruction.as_ref() {
    Some(f) => Some(Box::new(
      File::create(f)
        .map_err(|e| e.context("Cannot create reconstruction file"))?,
    ) as Box<dyn Write + Send>),
    None => None,
  };

  let os_input = &matches.input;
  let io = EncoderIO {
    input: match os_input.to_str() {
      Some("-") => Box::new(io::stdin()) as Box<dyn Read + Send>,
      _ => Box::new(
        File::open(os_input)
          .map_err(|e| e.context("Cannot open input file"))?,
      ) as Box<dyn Read + Send>,
    },
    output: create_muxer(&matches.output, matches.overwrite)?,
    rec,
  };

  let enc = enc.map_or_else(|| parse_config(&matches), Ok)?;

  let verbose = if matches.quiet {
    Verboseness::Quiet
  } else if matches.verbose {
    Verboseness::Verbose
  } else {
    Verboseness::Normal
  };

  let metrics_enabled = if matches.metrics {
    MetricsEnabled::All
  } else if matches.psnr {
    MetricsEnabled::Psnr
  } else {
    MetricsEnabled::None
  };

  let limit = matches.limit;
  if enc.still_picture && limit > 1 {
    panic!("A limit cannot be set above 1 in still picture mode");
  }

  #[cfg(feature = "unstable")]
  let slots = matches.slots;

  Ok(ParsedCliOptions {
    io,
    enc,
    limit,
    color_range_specified: matches.range.is_some(),
    override_time_base: matches.frame_rate.is_some(),
    metrics_enabled,
    skip: matches.skip,
    benchmark: matches.benchmark,
    verbose,
    threads: matches.threads,
    pass1file_name: matches.first_pass.clone(),
    pass2file_name: matches.second_pass.clone(),
    save_config: save_config_path,
    photon_noise: matches.photon_noise,
    force_highbitdepth: matches.high_bitdepth,
    #[cfg(feature = "unstable")]
    slots,
  })
}

fn parse_config(matches: &CliOptions) -> Result<EncoderConfig, CliError> {
  let maybe_quantizer = matches.quantizer;
  let maybe_bitrate = matches.bitrate;
  let quantizer = maybe_quantizer.unwrap_or_else(|| {
    if maybe_bitrate.is_some() {
      // If a bitrate is specified, the quantizer is the maximum allowed (e.g.,
      //  the minimum quality allowed), which by default should be
      //  unconstrained.
      255
    } else {
      100
    }
  }) as usize;
  let bitrate: i32 = maybe_bitrate.unwrap_or(0);
  if bitrate <= 0
    && (matches.first_pass.is_some() || matches.second_pass.is_some())
  {
    panic!("A target bitrate must be specified when using passes");
  }

  if quantizer == 0 {
    unimplemented!("Lossless encoding not yet implemented");
  } else if quantizer > 255 {
    panic!("Quantizer must be between 0-255");
  }

  let speed = matches.speed;
  let scene_detection_speed = matches.scd_speed;
  let max_interval = matches.keyint;
  let min_interval = matches.min_keyint.min(max_interval);

  if speed > 10 {
    panic!("Speed must be between 0-10");
  } else if min_interval > max_interval {
    panic!("Maximum keyframe interval must be greater than or equal to minimum keyframe interval");
  }

  let color_primaries = matches.primaries.unwrap_or_default();
  let transfer_characteristics = matches.transfer.unwrap_or_default();
  let matrix_coefficients = matches.matrix.unwrap_or_default();

  let mut cfg = EncoderConfig::with_speed_preset(speed);

  if let Some(level_str) = &matches.level {
    cfg.level_idx = match level_str.as_str() {
      "auto" => None,
      "unconstrained" => Some(31),
      _ => {
        let (major, minor) = scan_fmt!(level_str, "{}.{}", u8, u8)
          .expect("Could not parse AV1 level");
        if major > 7 || minor > 3 {
          panic!("Invalid AV1 level")
        }
        Some(((major - 2) << 2) + minor)
      }
    };
  };

  if let Some(scd_speed) = scene_detection_speed {
    cfg.speed_settings.scene_detection_mode = if scd_speed == 0 {
      SceneDetectionSpeed::Standard
    } else {
      SceneDetectionSpeed::Fast
    };
  }

  cfg.set_key_frame_interval(min_interval, max_interval);
  cfg.switch_frame_interval = matches.switch_frame_interval;

  cfg.pixel_range = matches.range.unwrap_or_default();
  cfg.color_description = if color_primaries == ColorPrimaries::Unspecified
    && transfer_characteristics == TransferCharacteristics::Unspecified
    && matrix_coefficients == MatrixCoefficients::Unspecified
  {
    // No need to set a color description with all parameters unspecified.
    None
  } else {
    Some(ColorDescription {
      color_primaries,
      transfer_characteristics,
      matrix_coefficients,
    })
  };

  cfg.mastering_display = matches.mastering_display.as_ref().map(|mastering_display| {
    let (g_x, g_y, b_x, b_y, r_x, r_y, wp_x, wp_y, max_lum, min_lum) =
      scan_fmt!(
        mastering_display,
        "G({},{})B({},{})R({},{})WP({},{})L({},{})",
        f64,
        f64,
        f64,
        f64,
        f64,
        f64,
        f64,
        f64,
        f64,
        f64
      )
      .expect("Cannot parse the mastering display option");

    /* AV1 spec sec. 6.7.4 "Metadata high dynamic range mastering display color volume semantics"
     * specifies chromaticity coords as 0.16 fixed-point numbers, which have a max float value
     * of 0.9999847412109375 (rounding to 1).
     */
    let chromaticity_range = 0.0..=1.0;
    if !chromaticity_range.contains(&g_x)
      || !chromaticity_range.contains(&g_y)
      || !chromaticity_range.contains(&b_x)
      || !chromaticity_range.contains(&b_y)
      || !chromaticity_range.contains(&r_x)
      || !chromaticity_range.contains(&r_y)
      || !chromaticity_range.contains(&wp_x)
      || !chromaticity_range.contains(&wp_y)
    {
      warn!(
        "Chromaticity coordinates will be trimmed to the range 0.0 to 1.0 (see AV1 spec sec. 6.7.4)."
      );
    }

    MasteringDisplay {
      primaries: [
        ChromaticityPoint {
          x: (r_x * ((1 << 16) as f64)).round() as u16,
          y: (r_y * ((1 << 16) as f64)).round() as u16,
        },
        ChromaticityPoint {
          x: (g_x * ((1 << 16) as f64)).round() as u16,
          y: (g_y * ((1 << 16) as f64)).round() as u16,
        },
        ChromaticityPoint {
          x: (b_x * ((1 << 16) as f64)).round() as u16,
          y: (b_y * ((1 << 16) as f64)).round() as u16,
        },
      ],
      white_point: ChromaticityPoint {
        x: (wp_x * ((1 << 16) as f64)).round() as u16,
        y: (wp_y * ((1 << 16) as f64)).round() as u16,
      },
      max_luminance: (max_lum * ((1 << 8) as f64)).round() as u32,
      min_luminance: (min_lum * ((1 << 14) as f64)).round() as u32,
    }
  });

  cfg.content_light =
    matches.content_light.as_ref().and_then(|content_light| {
      let (cll, fall) = scan_fmt!(content_light, "{},{}", u16, u16)
        .expect("Cannot parse the content light option");
      if cll == 0 && fall == 0 {
        None
      } else {
        Some(ContentLight {
          max_content_light_level: cll,
          max_frame_average_light_level: fall,
        })
      }
    });

  cfg.still_picture = matches.still_picture;

  cfg.quantizer = quantizer;
  cfg.min_quantizer = matches.min_quantizer.unwrap_or(0);
  cfg.bitrate = bitrate.checked_mul(1000).expect("Bitrate too high");
  cfg.reservoir_frame_delay = matches.reservoir_frame_delay;

  if let Some(rdo_frames) = matches.rdo_lookahead_frames {
    cfg.speed_settings.rdo_lookahead_frames = rdo_frames;
  }

  cfg.tune = matches.tune;

  if cfg.tune == Tune::Psychovisual {
    cfg.speed_settings.transform.tx_domain_distortion = false;
  }

  cfg.tile_cols = matches.tile_cols;
  cfg.tile_rows = matches.tile_rows;

  cfg.tiles = matches.tiles.unwrap_or(0);

  if cfg.tile_cols > 64 || cfg.tile_rows > 64 {
    panic!("Tile columns and rows may not be greater than 64");
  }

  if let Some(table_file) = matches.film_grain_table.as_ref() {
    let contents = std::fs::read_to_string(table_file)
      .expect("Failed to read film grain table file");
    let table = av1_grain::parse_grain_table(&contents)
      .expect("Failed to parse film grain table");
    if !table.is_empty() {
      cfg.film_grain_params = Some(table);
    }
  }

  if let Some(frame_rate) = matches.frame_rate {
    cfg.time_base = Rational::new(matches.time_scale, frame_rate);
  }

  cfg.low_latency = matches.low_latency;
  // Disables scene_detection
  if matches.no_scene_detection {
    cfg.speed_settings.scene_detection_mode = SceneDetectionSpeed::None;
  }

  Ok(cfg)
}<|MERGE_RESOLUTION|>--- conflicted
+++ resolved
@@ -274,14 +274,7 @@
 }
 
 fn get_long_version() -> &'static str {
-<<<<<<< HEAD
   LONG_VERSION_STR.get_or_init(|| {
-    let mut rustflags = env!("CARGO_ENCODED_RUSTFLAGS");
-    if rustflags.trim().is_empty() {
-      rustflags = "(None)";
-    }
-=======
-  static LONG_VERSION_STR: Lazy<String> = Lazy::new(|| {
     let rustflags = env!("CARGO_ENCODED_RUSTFLAGS");
     let rustflags = if rustflags.trim().is_empty() {
       "(None)".to_string()
@@ -289,8 +282,6 @@
       // Replace non-printable ASCII Unit Separator with whitespace
       rustflags.replace(0x1F as char, " ")
     };
-
->>>>>>> 7155fe30
     format!(
       "{}\n{} {}\nCompiled CPU Features: {}\nRuntime Assembly Support: {}{}\nThreading: {}\nUnstable Features: {}\nCompiler Flags: {}",
       get_version(),

--- conflicted
+++ resolved
@@ -21,21 +21,11 @@
 
 use arrayvec::ArrayVec;
 use bitstream_io::*;
-<<<<<<< HEAD
+use err_derive::Error;
 use itertools::Itertools;
-use num_derive::*;
 use serde_derive::{Deserialize, Serialize};
 
 use crate::context::*;
-use crate::cpu_features::CpuFeatureLevel;
-=======
-use err_derive::Error;
-use rayon::iter::{IntoParallelIterator, ParallelIterator};
-use serde_derive::{Deserialize, Serialize};
-
-use crate::context::*;
-use crate::context::{FrameBlocks, SuperBlockOffset, TileSuperBlockOffset};
->>>>>>> ae9c8a00
 use crate::dist::get_satd;
 use crate::encoder::*;
 use crate::frame::*;
@@ -86,390 +76,6 @@
   }
 }
 
-<<<<<<< HEAD
-/// Encoder settings which impact the produced bitstream.
-#[derive(Clone, Debug)]
-pub struct EncoderConfig {
-  // output size
-  /// Width of the frames in pixels.
-  pub width: usize,
-  /// Height of the frames in pixels.
-  pub height: usize,
-
-  // data format and ancillary color information
-  /// Bit depth.
-  pub bit_depth: usize,
-  /// Chroma subsampling.
-  pub chroma_sampling: ChromaSampling,
-  /// Chroma sample position.
-  pub chroma_sample_position: ChromaSamplePosition,
-  /// Pixel value range.
-  pub pixel_range: PixelRange,
-  /// Content color description (primaries, transfer characteristics, matrix).
-  pub color_description: Option<ColorDescription>,
-  /// HDR mastering display parameters.
-  pub mastering_display: Option<MasteringDisplay>,
-  /// HDR content light parameters.
-  pub content_light: Option<ContentLight>,
-
-  /// Still picture mode flag.
-  pub still_picture: bool,
-
-  // encoder configuration
-  /// Video time base.
-  pub time_base: Rational,
-  /// The *minimum* interval between two keyframes
-  pub min_key_frame_interval: u64,
-  /// The *maximum* interval between two keyframes
-  pub max_key_frame_interval: u64,
-  /// The number of temporal units over which to distribute the reservoir
-  /// usage.
-  pub reservoir_frame_delay: Option<i32>,
-  /// Flag to enable low latency mode.
-  ///
-  /// In this mode the frame reordering is disabled.
-  pub low_latency: bool,
-  /// The base quantizer to use.
-  pub quantizer: usize,
-  /// The minimum allowed base quantizer to use in bitrate mode.
-  pub min_quantizer: u8,
-  /// The target bitrate for the bitrate mode.
-  pub bitrate: i32,
-  /// Metric to tune the quality for.
-  pub tune: Tune,
-  /// Number of tiles horizontally. Must be a power of two.
-  ///
-  /// Overridden by [`tiles`], if present.
-  ///
-  /// [`tiles`]: #structfield.tiles
-  pub tile_cols: usize,
-  /// Number of tiles vertically. Must be a power of two.
-  ///
-  /// Overridden by [`tiles`], if present.
-  ///
-  /// [`tiles`]: #structfield.tiles
-  pub tile_rows: usize,
-  /// Total number of tiles desired.
-  ///
-  /// Encoder will try to optimally split to reach this number of tiles,
-  /// rounded up. Overrides [`tile_cols`] and [`tile_rows`].
-  ///
-  /// [`tile_cols`]: #structfield.tile_cols
-  /// [`tile_rows`]: #structfield.tile_rows
-  pub tiles: usize,
-  /// Number of frames to read ahead for the RDO lookahead computation.
-  pub rdo_lookahead_frames: usize,
-  /// Settings which affect the enconding speed vs. quality trade-off.
-  pub speed_settings: SpeedSettings,
-  /// If enabled, computes the PSNR values and stores them in [`Packet`].
-  ///
-  /// [`Packet`]: struct.Packet.html#structfield.psnr
-  pub show_psnr: bool,
-  /// Enables dumping of internal RDO training data.
-  pub train_rdo: bool,
-}
-
-/// Default preset for EncoderConfig: it is a balance between quality and
-/// speed. See [`with_speed_preset()`].
-///
-/// [`with_speed_preset()`]: struct.EncoderConfig.html#method.with_speed_preset
-impl Default for EncoderConfig {
-  fn default() -> Self {
-    const DEFAULT_SPEED: usize = 5;
-    Self::with_speed_preset(DEFAULT_SPEED)
-  }
-}
-
-impl EncoderConfig {
-  /// This is a preset which provides default settings according to a speed
-  /// value in the specific range 0–10. Each speed value corresponds to a
-  /// different preset. See [`from_preset()`]. If the input value is greater
-  /// than 10, it will result in the same settings as 10.
-  ///
-  /// [`from_preset()`]: struct.SpeedSettings.html#method.from_preset
-  pub fn with_speed_preset(speed: usize) -> Self {
-    EncoderConfig {
-      width: 640,
-      height: 480,
-
-      bit_depth: 8,
-      chroma_sampling: ChromaSampling::Cs420,
-      chroma_sample_position: ChromaSamplePosition::Unknown,
-      pixel_range: Default::default(),
-      color_description: None,
-      mastering_display: None,
-      content_light: None,
-
-      still_picture: false,
-
-      time_base: Rational { num: 1, den: 30 },
-
-      min_key_frame_interval: 12,
-      max_key_frame_interval: 240,
-      min_quantizer: 0,
-      reservoir_frame_delay: None,
-      low_latency: false,
-      quantizer: 100,
-      bitrate: 0,
-      tune: Tune::default(),
-      tile_cols: 0,
-      tile_rows: 0,
-      tiles: 0,
-      rdo_lookahead_frames: 40,
-      speed_settings: SpeedSettings::from_preset(speed),
-      show_psnr: false,
-      train_rdo: false,
-    }
-  }
-
-  /// Sets the minimum and maximum keyframe interval, handling special cases as needed.
-  pub fn set_key_frame_interval(
-    &mut self, min_interval: u64, max_interval: u64,
-  ) {
-    self.min_key_frame_interval = cmp::max(1, min_interval);
-
-    // Map an input value of 0 to an infinite interval
-    self.max_key_frame_interval =
-      if max_interval == 0 { std::u64::MAX } else { max_interval };
-  }
-
-  /// Returns the video frame rate computed from [`time_base`].
-  ///
-  /// [`time_base`]: #structfield.time_base
-  pub fn frame_rate(&self) -> f64 {
-    Rational::from_reciprocal(self.time_base).as_f64()
-  }
-}
-
-impl fmt::Display for EncoderConfig {
-  fn fmt(&self, f: &mut fmt::Formatter) -> Result<(), fmt::Error> {
-    let pairs = [
-      ("keyint_min", self.min_key_frame_interval.to_string()),
-      ("keyint_max", self.max_key_frame_interval.to_string()),
-      ("quantizer", self.quantizer.to_string()),
-      ("bitrate", self.bitrate.to_string()),
-      ("min_quantizer", self.min_quantizer.to_string()),
-      ("low_latency", self.low_latency.to_string()),
-      ("tune", self.tune.to_string()),
-      ("tiles", self.tiles.to_string()),
-      ("tile_rows", self.tile_rows.to_string()),
-      ("tile_cols", self.tile_cols.to_string()),
-      ("rdo_lookahead_frames", self.rdo_lookahead_frames.to_string()),
-      ("min_block_size", self.speed_settings.min_block_size.to_string()),
-      ("multiref", self.speed_settings.multiref.to_string()),
-      ("fast_deblock", self.speed_settings.fast_deblock.to_string()),
-      ("reduced_tx_set", self.speed_settings.reduced_tx_set.to_string()),
-      (
-        "tx_domain_distortion",
-        self.speed_settings.tx_domain_distortion.to_string(),
-      ),
-      ("tx_domain_rate", self.speed_settings.tx_domain_rate.to_string()),
-      ("encode_bottomup", self.speed_settings.encode_bottomup.to_string()),
-      ("rdo_tx_decision", self.speed_settings.rdo_tx_decision.to_string()),
-      ("prediction_modes", self.speed_settings.prediction_modes.to_string()),
-      ("include_near_mvs", self.speed_settings.include_near_mvs.to_string()),
-      (
-        "no_scene_detection",
-        self.speed_settings.no_scene_detection.to_string(),
-      ),
-      ("diamond_me", self.speed_settings.diamond_me.to_string()),
-      ("cdef", self.speed_settings.cdef.to_string()),
-      ("quantizer_rdo", self.speed_settings.quantizer_rdo.to_string()),
-      ("use_satd_subpel", self.speed_settings.use_satd_subpel.to_string()),
-    ];
-    write!(
-      f,
-      "{}",
-      pairs.iter().map(|pair| format!("{}={}", pair.0, pair.1)).join(" ")
-    )
-  }
-}
-
-/// Contains the speed settings.
-#[derive(Clone, Copy, Debug)]
-pub struct SpeedSettings {
-  /// Minimum block size.
-  ///
-  /// Must be a square block size, so e.g. 8×4 isn't allowed here.
-  pub min_block_size: BlockSize,
-  /// Enables inter-frames to have multiple reference frames.
-  pub multiref: bool,
-  /// Enables fast deblocking filter.
-  pub fast_deblock: bool,
-  /// Enables reduced transform set.
-  pub reduced_tx_set: bool,
-  /// Enables using transform-domain distortion instead of pixel-domain.
-  pub tx_domain_distortion: bool,
-  /// Enables using transform-domain rate estimation.
-  pub tx_domain_rate: bool,
-  /// Enables bottom-up encoding, rather than top-down.
-  pub encode_bottomup: bool,
-  /// Enables searching transform size and type with RDO.
-  pub rdo_tx_decision: bool,
-  /// Prediction modes to search.
-  pub prediction_modes: PredictionModesSetting,
-  /// Enables searching near motion vectors during RDO.
-  pub include_near_mvs: bool,
-  /// Disables scene-cut detection.
-  pub no_scene_detection: bool,
-  /// Enables diamond motion vector search rather than full search.
-  pub diamond_me: bool,
-  /// Enables CDEF.
-  pub cdef: bool,
-  /// Enables searching for the optimal segment ID (quantizer delta) with RDO.
-  ///
-  /// When disabled, the segment ID is chosen heuristically.
-  pub quantizer_rdo: bool,
-  /// Use SATD instead of SAD for subpixel search.
-  pub use_satd_subpel: bool,
-}
-
-impl Default for SpeedSettings {
-  fn default() -> Self {
-    SpeedSettings {
-      min_block_size: BlockSize::BLOCK_16X16,
-      multiref: false,
-      fast_deblock: false,
-      reduced_tx_set: false,
-      tx_domain_distortion: false,
-      tx_domain_rate: false,
-      encode_bottomup: false,
-      rdo_tx_decision: false,
-      prediction_modes: PredictionModesSetting::Simple,
-      include_near_mvs: false,
-      no_scene_detection: false,
-      diamond_me: false,
-      cdef: false,
-      quantizer_rdo: false,
-      use_satd_subpel: false,
-    }
-  }
-}
-
-impl SpeedSettings {
-  /// Set the speed setting according to a numeric speed preset.
-  ///
-  /// The speed settings vary depending on speed value from 0 to 10.
-  /// - 10 (fastest): min block size 64x64, reduced TX set, TX domain distortion, fast deblock, no scenechange detection.
-  /// - 9: min block size 64x64, reduced TX set, TX domain distortion, fast deblock.
-  /// - 8: min block size 8x8, reduced TX set, TX domain distortion, fast deblock.
-  /// - 7: min block size 8x8, reduced TX set, TX domain distortion.
-  /// - 6: min block size 8x8, reduced TX set, TX domain distortion.
-  /// - 5 (default): min block size 8x8, reduced TX set, TX domain distortion, complex pred modes for keyframes.
-  /// - 4: min block size 8x8, TX domain distortion, complex pred modes for keyframes.
-  /// - 3: min block size 8x8, TX domain distortion, complex pred modes for keyframes, RDO TX decision.
-  /// - 2: min block size 8x8, TX domain distortion, complex pred modes for keyframes, RDO TX decision, include near MVs, quantizer RDO.
-  /// - 1: min block size 8x8, TX domain distortion, complex pred modes, RDO TX decision, include near MVs, quantizer RDO.
-  /// - 0 (slowest): min block size 4x4, TX domain distortion, complex pred modes, RDO TX decision, include near MVs, quantizer RDO, bottom-up encoding.
-  pub fn from_preset(speed: usize) -> Self {
-    SpeedSettings {
-      min_block_size: Self::min_block_size_preset(speed),
-      multiref: Self::multiref_preset(speed),
-      fast_deblock: Self::fast_deblock_preset(speed),
-      reduced_tx_set: Self::reduced_tx_set_preset(speed),
-      tx_domain_distortion: Self::tx_domain_distortion_preset(speed),
-      tx_domain_rate: Self::tx_domain_rate_preset(speed),
-      encode_bottomup: Self::encode_bottomup_preset(speed),
-      rdo_tx_decision: Self::rdo_tx_decision_preset(speed),
-      prediction_modes: Self::prediction_modes_preset(speed),
-      include_near_mvs: Self::include_near_mvs_preset(speed),
-      no_scene_detection: Self::no_scene_detection_preset(speed),
-      diamond_me: Self::diamond_me_preset(speed),
-      cdef: Self::cdef_preset(speed),
-      quantizer_rdo: Self::quantizer_rdo_preset(speed),
-      use_satd_subpel: Self::use_satd_subpel(speed),
-    }
-  }
-
-  /// This preset is set this way because 8x8 with reduced TX set is faster but with equivalent
-  /// or better quality compared to 16x16 or 32x32 (to which reduced TX set does not apply).
-  fn min_block_size_preset(speed: usize) -> BlockSize {
-    let min_block_size = if speed == 0 {
-      BlockSize::BLOCK_4X4
-    } else if speed <= 8 {
-      BlockSize::BLOCK_8X8
-    } else {
-      BlockSize::BLOCK_64X64
-    };
-    // Topdown search checks min_block_size for PARTITION_SPLIT only, so min_block_size must be square.
-    assert!(min_block_size.is_sqr());
-    min_block_size
-  }
-
-  /// Multiref is enabled automatically if low_latency is false,
-  /// but if someone is setting low_latency to true manually,
-  /// multiref has a large speed penalty with low quality gain.
-  /// Because low_latency can be set manually, this setting is conservative.
-  fn multiref_preset(speed: usize) -> bool {
-    speed <= 1
-  }
-
-  fn fast_deblock_preset(speed: usize) -> bool {
-    speed >= 8
-  }
-
-  fn reduced_tx_set_preset(speed: usize) -> bool {
-    speed >= 5
-  }
-
-  /// TX domain distortion is always faster, with no significant quality change
-  fn tx_domain_distortion_preset(_speed: usize) -> bool {
-    true
-  }
-
-  fn tx_domain_rate_preset(_speed: usize) -> bool {
-    false
-  }
-
-  fn encode_bottomup_preset(speed: usize) -> bool {
-    speed == 0
-  }
-
-  fn rdo_tx_decision_preset(speed: usize) -> bool {
-    speed <= 3
-  }
-
-  fn prediction_modes_preset(speed: usize) -> PredictionModesSetting {
-    if speed <= 1 {
-      PredictionModesSetting::ComplexAll
-    } else if speed <= 5 {
-      PredictionModesSetting::ComplexKeyframes
-    } else {
-      PredictionModesSetting::Simple
-    }
-  }
-
-  fn include_near_mvs_preset(speed: usize) -> bool {
-    speed <= 2
-  }
-
-  fn no_scene_detection_preset(speed: usize) -> bool {
-    speed == 10
-  }
-
-  /// Currently Diamond ME gives better quality than full search on most videos,
-  /// in addition to being faster.
-  // There are a few outliers, such as the Wikipedia test clip.
-  // TODO: Revisit this setting if full search quality improves in the future.
-  fn diamond_me_preset(_speed: usize) -> bool {
-    true
-  }
-
-  fn cdef_preset(_speed: usize) -> bool {
-    true
-  }
-
-  fn quantizer_rdo_preset(speed: usize) -> bool {
-    speed <= 2
-  }
-
-  fn use_satd_subpel(speed: usize) -> bool {
-    speed <= 9
-  }
-}
-
-=======
->>>>>>> ae9c8a00
 /// Possible types of a frame.
 #[allow(dead_code, non_camel_case_types)]
 #[derive(Debug, Eq, PartialEq, Clone, Copy, Serialize, Deserialize)]
@@ -1163,12 +769,8 @@
       ),
       maybe_prev_log_base_q: None,
       next_lookahead_output_frameno: 0,
-<<<<<<< HEAD
       next_frametype_selection_frame: 0,
-    })
-=======
-    }
->>>>>>> ae9c8a00
+    }
   }
 
   pub fn send_frame(

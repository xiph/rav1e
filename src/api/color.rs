// Copyright (c) 2019, The rav1e contributors. All rights reserved
//
// This source code is subject to the terms of the BSD 2 Clause License and
// the Alliance for Open Media Patent License 1.0. If the BSD 2 Clause License
// was not distributed with this source code in the LICENSE file, you can
// obtain it at www.aomedia.org/license/software. If the Alliance for Open
// Media Patent License 1.0 was not distributed with this source code in the
// PATENTS file, you can obtain it at www.aomedia.org/license/patent.

use arg_enum_proc_macro::ArgEnum;
use num_derive::FromPrimitive;

/// Sample position for subsampled chroma
#[derive(Copy, Clone, Debug, PartialEq, FromPrimitive)]
#[repr(C)]
pub enum ChromaSamplePosition {
  /// The source video transfer function must be signaled
  /// outside the AV1 bitstream.
  Unknown,
  /// Horizontally co-located with (0, 0) luma sample, vertically positioned
  /// in the middle between two luma samples.
  Vertical,
  /// Co-located with (0, 0) luma sample.
  Colocated,
}

impl Default for ChromaSamplePosition {
  fn default() -> Self {
    ChromaSamplePosition::Unknown
  }
}

/// Chroma subsampling format
#[derive(Copy, Clone, Debug, PartialEq, FromPrimitive)]
#[repr(C)]
pub enum ChromaSampling {
  /// Both vertically and horizontally subsampled.
  Cs420,
  /// Horizontally subsampled.
  Cs422,
  /// Not subsampled.
  Cs444,
  /// Monochrome.
  Cs400,
}

impl Default for ChromaSampling {
  fn default() -> Self {
    ChromaSampling::Cs420
  }
}

impl ChromaSampling {
  /// Provides the amount to right shift the luma plane dimensions to get the
  ///  chroma plane dimensions.
  /// Only values 0 or 1 are ever returned.
  /// The plane dimensions must also be rounded up to accommodate odd luma plane
  ///  sizes.
  /// Cs400 returns None, as there are no chroma planes.
  pub fn get_decimation(self) -> Option<(usize, usize)> {
    use self::ChromaSampling::*;
    match self {
      Cs420 => Some((1, 1)),
      Cs422 => Some((1, 0)),
      Cs444 => Some((0, 0)),
      Cs400 => None,
    }
  }

  /// Calculates the size of a chroma plane for this sampling type, given the luma plane dimensions.
  pub fn get_chroma_dimensions(
    self, luma_width: usize, luma_height: usize,
  ) -> (usize, usize) {
    if let Some((ss_x, ss_y)) = self.get_decimation() {
      ((luma_width + ss_x) >> ss_x, (luma_height + ss_y) >> ss_y)
    } else {
      (0, 0)
    }
  }
}

/// Supported Color Primaries
///
/// As defined by “Color primaries” section of ISO/IEC 23091-4/ITU-T H.273
#[derive(ArgEnum, Debug, Clone, Copy, PartialEq, FromPrimitive)]
#[repr(C)]
pub enum ColorPrimaries {
  /// BT.709
  BT709 = 1,
  /// Unspecified, must be signaled or inferred outside of the bitstream
  Unspecified,
  /// BT.470 System M (historical)
  BT470M = 4,
  /// BT.470 System B, G (historical)
  BT470BG,
  /// BT.601-7 525 (SMPTE 170 M)
  BT601,
  /// SMPTE 240M (historical)
  SMPTE240,
  /// Generic film
  GenericFilm,
  /// BT.2020, BT.2100
  BT2020,
  /// SMPTE 248 (CIE 1921 XYZ)
  XYZ,
  /// SMPTE RP 431-2
  SMPTE431,
  /// SMPTE EG 432-1
  SMPTE432,
  /// EBU Tech. 3213-E
<<<<<<< HEAD
  EBU3213 = 22
=======
  Tech3213 = 22,
>>>>>>> 0664e6c9
}

impl Default for ColorPrimaries {
  fn default() -> Self {
    ColorPrimaries::Unspecified
  }
}

/// Supported Transfer Characteristics
///
/// As defined by “Transfer characteristics” section of ISO/IEC 23091-4/ITU-TH.273.
#[derive(ArgEnum, Debug, Clone, Copy, PartialEq, FromPrimitive)]
#[repr(C)]
pub enum TransferCharacteristics {
  /// BT.709
  BT709 = 1,
  /// Unspecified, must be signaled or inferred outside of the bitstream
  Unspecified,
  /// BT.470 System M (historical)
  BT470M = 4,
  /// BT.470 System B, G (historical)
  BT470BG,
  /// BT.601-7 525 (SMPTE 170 M)
  BT601,
  /// SMPTE 240 M
  SMPTE240,
  /// Linear
  Linear,
  /// Logarithmic (100:1 range)
  Log100,
  /// Logarithmic ((100 * √10):1 range)
  Log100Sqrt10,
  /// IEC 61966-2-4
  IEC61966,
  /// BT.1361 extended color gamut system (historical)
  BT1361,
  /// sRGB or sYCC
  SRGB,
  /// BT.2020 10-bit systems
  BT2020_10Bit,
  /// BT.2020 12-bit systems
  BT2020_12Bit,
  /// SMPTE ST 2084, ITU BT.2100 PQ
  SMPTE2084,
  /// SMPTE ST 428
<<<<<<< HEAD
  SMPTE428,
  /// BT.2100 HLG (Hybrid Log Gamma), ARIB STD-B67
  HLG
=======
  ST428,
  /// BT.2100 HLG, ARIB STD-B67
  HybridLogGamma,
>>>>>>> 0664e6c9
}

impl Default for TransferCharacteristics {
  fn default() -> Self {
    TransferCharacteristics::Unspecified
  }
}

/// Matrix coefficients
///
/// As defined by the “Matrix coefficients” section of ISO/IEC 23091-4/ITU-TH.273.
#[derive(ArgEnum, Debug, Clone, Copy, PartialEq, FromPrimitive)]
#[repr(C)]
pub enum MatrixCoefficients {
  /// Identity matrix
  Identity = 0,
  /// BT.709
  BT709,
  /// Unspecified, must be signaled or inferred outside of the bitstream.
  Unspecified,
  /// US FCC 73.628
  FCC = 4,
  /// BT.470 System B, G (historical)
  BT470BG,
  /// BT.601-7 525 (SMPTE 170 M)
  BT601,
  /// SMPTE 240 M
  SMPTE240,
  /// YCgCo
  YCgCo,
  /// BT.2020 non-constant luminance, BT.2100 YCbCr
  BT2020NCL,
  /// BT.2020 constant luminance
  BT2020CL,
  /// SMPTE ST 2085 YDzDx
  SMPTE2085,
  /// Chromaticity-derived non-constant luminance
  ChromatNCL,
  /// Chromaticity-derived constant luminance
  ChromatCL,
  /// BT.2020 ICtCp
  ICtCp,
}

impl Default for MatrixCoefficients {
  fn default() -> Self {
    MatrixCoefficients::Unspecified
  }
}

/// Signal the content color description
#[derive(Copy, Clone, Debug)]
pub struct ColorDescription {
  pub color_primaries: ColorPrimaries,
  pub transfer_characteristics: TransferCharacteristics,
  pub matrix_coefficients: MatrixCoefficients,
}

/// Allowed pixel value range
///
/// C.f. VideoFullRangeFlag variable specified in ISO/IEC 23091-4/ITU-T H.273
#[derive(ArgEnum, Debug, Clone, Copy, PartialEq, FromPrimitive)]
#[repr(C)]
pub enum PixelRange {
  /// Studio swing representation
  Limited,
  /// Full swing representation
  Full,
}

impl Default for PixelRange {
  fn default() -> Self {
    PixelRange::Limited
  }
}

/// High dynamic range content light level
///
/// As defined by CEA-861.3, Appendix A.
#[derive(Copy, Clone, Debug)]
pub struct ContentLight {
  /// Maximum content light level
  pub max_content_light_level: u16,
  /// Maximum frame-average light level
  pub max_frame_average_light_level: u16,
}

/// Chromaticity coordinates expressed as 0.16 fixed-point values
#[derive(Clone, Copy, Debug)]
#[repr(C)]
pub struct Point {
  pub x: u16,
  pub y: u16,
}

/// High dynamic range mastering display color volume
///
/// As defined by CIE 1931
#[derive(Copy, Clone, Debug)]
pub struct MasteringDisplay {
  /// Chromaticity coordinates in Red, Green, Blue order
  /// expressed as 0.16 fixed-point
  pub primaries: [Point; 3],
  /// Chromaticity coordinates expressed as 0.16 fixed-point
  pub white_point: Point,
  /// 24.8 fixed-point maximum luminance in candelas per square meter
  pub max_luminance: u32,
  /// 18.14 fixed-point minimum luminance in candelas per square meter
  pub min_luminance: u32,
}<|MERGE_RESOLUTION|>--- conflicted
+++ resolved
@@ -108,11 +108,7 @@
   /// SMPTE EG 432-1
   SMPTE432,
   /// EBU Tech. 3213-E
-<<<<<<< HEAD
-  EBU3213 = 22
-=======
-  Tech3213 = 22,
->>>>>>> 0664e6c9
+  EBU3213 = 22,
 }
 
 impl Default for ColorPrimaries {
@@ -158,15 +154,9 @@
   /// SMPTE ST 2084, ITU BT.2100 PQ
   SMPTE2084,
   /// SMPTE ST 428
-<<<<<<< HEAD
   SMPTE428,
   /// BT.2100 HLG (Hybrid Log Gamma), ARIB STD-B67
-  HLG
-=======
-  ST428,
-  /// BT.2100 HLG, ARIB STD-B67
-  HybridLogGamma,
->>>>>>> 0664e6c9
+  HLG,
 }
 
 impl Default for TransferCharacteristics {

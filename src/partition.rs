#![allow(non_camel_case_types)]
#![allow(dead_code)]

#[derive(Copy,Clone,PartialEq,PartialOrd)]
pub enum PartitionType {
    PARTITION_NONE,
    PARTITION_HORZ,
    PARTITION_VERT,
    PARTITION_SPLIT,
    PARTITION_INVALID
}

pub const BLOCK_SIZES_ALL: usize = 19;

#[derive(Copy,Clone,PartialEq,PartialOrd)]
pub enum BlockSize {
    BLOCK_4X4,
    BLOCK_4X8,
    BLOCK_8X4,
    BLOCK_8X8,
    BLOCK_8X16,
    BLOCK_16X8,
    BLOCK_16X16,
    BLOCK_16X32,
    BLOCK_32X16,
    BLOCK_32X32,
    BLOCK_32X64,
    BLOCK_64X32,
    BLOCK_64X64,
    BLOCK_4X16,
    BLOCK_16X4,
    BLOCK_8X32,
    BLOCK_32X8,
    BLOCK_16X64,
    BLOCK_64X16,
    BLOCK_INVALID
}

impl BlockSize {
    pub fn cfl_allowed(self) -> bool {
        // TODO: fix me when enabling EXT_PARTITION_TYPES
        self <= BlockSize::BLOCK_32X32
    }
}

pub const TX_SIZES: usize = 4;
pub const TX_SIZES_ALL: usize = 14+5;

#[derive(Copy, Clone, Debug, PartialEq, PartialOrd)]
pub enum TxSize {
    TX_4X4,
    TX_8X8,
    TX_16X16,
    TX_32X32,
    TX_64X64,
    TX_4X8,
    TX_8X4,
    TX_8X16,
    TX_16X8,
    TX_16X32,
    TX_32X16,
    TX_32X64,
    TX_64X32,
    TX_4X16,
    TX_16X4,
    TX_8X32,
    TX_32X8,
    TX_16X64,
    TX_64X16
}

impl TxSize {
    pub fn width(self) -> usize {
        1<<tx_size_wide_log2[self as usize]
    }
    pub fn height(self) -> usize {
        1<<tx_size_high_log2[self as usize]
    }
    pub fn width_mi(self) -> usize {
        (1<<tx_size_wide_log2[self as usize])>>2
    }
    pub fn height_mi(self) -> usize {
        (1<<tx_size_high_log2[self as usize])>>2
    }
}


pub const TX_TYPES: usize = 16;

#[derive(Copy,Clone,PartialEq)]
#[repr(C)]
pub enum TxType {
    DCT_DCT = 0,    // DCT  in both horizontal and vertical
    ADST_DCT = 1,   // ADST in vertical, DCT in horizontal
    DCT_ADST = 2,   // DCT  in vertical, ADST in horizontal
    ADST_ADST = 3,  // ADST in both directions
    FLIPADST_DCT = 4,
    DCT_FLIPADST = 5,
    FLIPADST_FLIPADST = 6,
    ADST_FLIPADST = 7,
    FLIPADST_ADST = 8,
    IDTX = 9,
    V_DCT = 10,
    H_DCT = 11,
    V_ADST = 12,
    H_ADST = 13,
    V_FLIPADST = 14,
    H_FLIPADST = 15,
}

#[derive(Copy, Clone, Debug, PartialEq, PartialOrd)]
pub enum PredictionMode {
    DC_PRED,    // Average of above and left pixels
    V_PRED,     // Vertical
    H_PRED,     // Horizontal
    D45_PRED,   // Directional 45  deg = round(arctan(1/1) * 180/pi)
    D135_PRED,  // Directional 135 deg = 180 - 45
    D117_PRED,  // Directional 117 deg = 180 - 63
    D153_PRED,  // Directional 153 deg = 180 - 27
    D207_PRED,  // Directional 207 deg = 180 + 27
    D63_PRED,   // Directional 63  deg = round(arctan(2/1) * 180/pi)
    SMOOTH_PRED,  // Combination of horizontal and vertical interpolation
    SMOOTH_V_PRED,
    SMOOTH_H_PRED,
    PAETH_PRED,
    NEARESTMV,
    NEARMV,
    ZEROMV,
    NEWMV,
    // Compound ref compound modes
    NEAREST_NEARESTMV,
    NEAR_NEARMV,
    NEAREST_NEWMV,
    NEW_NEARESTMV,
    NEAR_NEWMV,
    NEW_NEARMV,
    ZERO_ZEROMV,
    NEW_NEWMV,
}

use plane::*;
use predict::*;
use context::*;

impl PredictionMode {
    pub fn predict<'a>(&self, dst: &'a mut PlaneMutSlice<'a>, tx_size: TxSize) {
        match tx_size {
            TxSize::TX_4X4 => self.predict_inner::<Block4x4>(dst),
            TxSize::TX_8X8 => self.predict_inner::<Block8x8>(dst),
            TxSize::TX_16X16 => self.predict_inner::<Block16x16>(dst),
            TxSize::TX_32X32 => self.predict_inner::<Block32x32>(dst),
            _ => unimplemented!()
        }
    }

    #[inline(always)]
    fn predict_inner<'a, B: Intra>(&self, dst: &'a mut PlaneMutSlice<'a>) {
        // above and left arrays include above-left sample
        // above array includes above-right samples
        // left array includes below-left samples
<<<<<<< HEAD
        let above = &mut [127u16; 2*MAX_TX_SIZE+1][..B::W+B::H+1];
        let left = &mut [129u16; 2*MAX_TX_SIZE+1][..B::H+B::W+1];
=======
        let above = &mut [127u16; 64][..B::W];
        let left = &mut [129u16; 64][..B::H];
        let mut above_left = 0_u16;
>>>>>>> 1394095d
        let stride = dst.plane.cfg.stride;
        let x = dst.x;
        let y = dst.y;

        if self != &PredictionMode::H_PRED && y != 0 {
            above[1..B::W+1].copy_from_slice(&dst.go_up(1).as_slice()[..B::W]);
        }

        if self != &PredictionMode::V_PRED && x != 0 {
            let left_slice = dst.go_left(1);
            for i in 0..B::H {
                left[i+1] = left_slice.p(0, i);
            }
        }

        if self == &PredictionMode::PAETH_PRED && x != 0 && y != 0 {
            above_left = dst.go_up(1).go_left(1).p(0, 0);
        }

        let slice = dst.as_mut_slice();

        match *self {
            PredictionMode::DC_PRED => {
                match (x, y) {
                    (0, 0) => B::pred_dc_128(slice, stride),
                    (_, 0) => B::pred_dc_left(slice, stride, &above[1..B::W+1], &left[1..B::H+1]),
                    (0, _) => B::pred_dc_top(slice, stride, &above[1..B::W+1], &left[1..B::H+1]),
                    _ => B::pred_dc(slice, stride, &above[1..B::W+1], &left[1..B::H+1]),
                }
            },
<<<<<<< HEAD
            PredictionMode::H_PRED => B::pred_h(slice, stride, &left[1..B::H+1]),
            PredictionMode::V_PRED => B::pred_v(slice, stride, &above[1..B::W+1]),
            PredictionMode::PAETH_PRED => B::pred_paeth(slice, stride, &above[1..B::W+1], &left[1..B::H+1]),
            PredictionMode::SMOOTH_PRED => B::pred_smooth(slice, stride, &above[1..B::W+1], &left[1..B::H+1], 8),
            PredictionMode::SMOOTH_H_PRED => B::pred_smooth_h(slice, stride, &above[1..B::W+1], &left[1..B::H+1], 8),
            PredictionMode::SMOOTH_V_PRED => B::pred_smooth_v(slice, stride, &above[1..B::W+1], &left[1..B::H+1], 8),
=======
            PredictionMode::H_PRED => B::pred_h(slice, stride, left),
            PredictionMode::V_PRED => B::pred_v(slice, stride, above),
            PredictionMode::PAETH_PRED => B::pred_paeth(slice, stride, above, left, above_left),
            PredictionMode::SMOOTH_PRED => B::pred_smooth(slice, stride, above, left, 8),
            PredictionMode::SMOOTH_H_PRED => B::pred_smooth_h(slice, stride, above, left, 8),
            PredictionMode::SMOOTH_V_PRED => B::pred_smooth_v(slice, stride, above, left, 8),
>>>>>>> 1394095d
            _ => unimplemented!(),
        }
    }

    pub fn is_directional(self) -> bool {
        self >= PredictionMode::V_PRED && self <= PredictionMode::D63_PRED
    }
}

#[derive(Copy,Clone)]
pub enum TxSetType {
    // DCT only
    EXT_TX_SET_DCTONLY,
    // DCT + Identity only
    EXT_TX_SET_DCT_IDTX,
    // Discrete Trig transforms w/o flip (4) + Identity (1)
    EXT_TX_SET_DTT4_IDTX,
    // Discrete Trig transforms w/o flip (4) + Identity (1) + 1D Hor/vert DCT (2)
    // for 16x16 only
    EXT_TX_SET_DTT4_IDTX_1DDCT_16X16,
    // Discrete Trig transforms w/o flip (4) + Identity (1) + 1D Hor/vert DCT (2)
    EXT_TX_SET_DTT4_IDTX_1DDCT,
    // Discrete Trig transforms w/ flip (9) + Identity (1)
    EXT_TX_SET_DTT9_IDTX,
    // Discrete Trig transforms w/ flip (9) + Identity (1) + 1D Hor/Ver DCT (2)
    EXT_TX_SET_DTT9_IDTX_1DDCT,
    // Discrete Trig transforms w/ flip (9) + Identity (1) + 1D Hor/Ver (6)
    // for 16x16 only
    EXT_TX_SET_ALL16_16X16,
    // Discrete Trig transforms w/ flip (9) + Identity (1) + 1D Hor/Ver (6)
    EXT_TX_SET_ALL16,

}

pub fn get_subsize(bsize: BlockSize , partition: PartitionType) -> BlockSize {
    subsize_lookup[partition as usize][bsize as usize]
}<|MERGE_RESOLUTION|>--- conflicted
+++ resolved
@@ -158,59 +158,48 @@
         // above and left arrays include above-left sample
         // above array includes above-right samples
         // left array includes below-left samples
-<<<<<<< HEAD
-        let above = &mut [127u16; 2*MAX_TX_SIZE+1][..B::W+B::H+1];
-        let left = &mut [129u16; 2*MAX_TX_SIZE+1][..B::H+B::W+1];
-=======
-        let above = &mut [127u16; 64][..B::W];
-        let left = &mut [129u16; 64][..B::H];
-        let mut above_left = 0_u16;
->>>>>>> 1394095d
+        let above = &mut [127u16; 2 * MAX_TX_SIZE + 1][..B::W + B::H + 1];
+        let left = &mut [129u16; 2 * MAX_TX_SIZE + 1][..B::H + B::W + 1];
+
         let stride = dst.plane.cfg.stride;
         let x = dst.x;
         let y = dst.y;
 
         if self != &PredictionMode::H_PRED && y != 0 {
-            above[1..B::W+1].copy_from_slice(&dst.go_up(1).as_slice()[..B::W]);
+            above[1..B::W + 1].copy_from_slice(&dst.go_up(1).as_slice()[..B::W]);
         }
 
         if self != &PredictionMode::V_PRED && x != 0 {
             let left_slice = dst.go_left(1);
             for i in 0..B::H {
-                left[i+1] = left_slice.p(0, i);
+                left[i + 1] = left_slice.p(0, i);
             }
         }
 
         if self == &PredictionMode::PAETH_PRED && x != 0 && y != 0 {
-            above_left = dst.go_up(1).go_left(1).p(0, 0);
+            above[0] = dst.go_up(1).go_left(1).p(0, 0);
+            left[0] = above[0];
         }
 
         let slice = dst.as_mut_slice();
+        let above_slice = &above[1..B::W + 1];
+        let left_slice = &left[1..B::H + 1];
 
         match *self {
             PredictionMode::DC_PRED => {
                 match (x, y) {
                     (0, 0) => B::pred_dc_128(slice, stride),
-                    (_, 0) => B::pred_dc_left(slice, stride, &above[1..B::W+1], &left[1..B::H+1]),
-                    (0, _) => B::pred_dc_top(slice, stride, &above[1..B::W+1], &left[1..B::H+1]),
-                    _ => B::pred_dc(slice, stride, &above[1..B::W+1], &left[1..B::H+1]),
+                    (_, 0) => B::pred_dc_left(slice, stride, above_slice, left_slice),
+                    (0, _) => B::pred_dc_top(slice, stride, above_slice, left_slice),
+                    _ => B::pred_dc(slice, stride, above_slice, left_slice),
                 }
             },
-<<<<<<< HEAD
-            PredictionMode::H_PRED => B::pred_h(slice, stride, &left[1..B::H+1]),
-            PredictionMode::V_PRED => B::pred_v(slice, stride, &above[1..B::W+1]),
-            PredictionMode::PAETH_PRED => B::pred_paeth(slice, stride, &above[1..B::W+1], &left[1..B::H+1]),
-            PredictionMode::SMOOTH_PRED => B::pred_smooth(slice, stride, &above[1..B::W+1], &left[1..B::H+1], 8),
-            PredictionMode::SMOOTH_H_PRED => B::pred_smooth_h(slice, stride, &above[1..B::W+1], &left[1..B::H+1], 8),
-            PredictionMode::SMOOTH_V_PRED => B::pred_smooth_v(slice, stride, &above[1..B::W+1], &left[1..B::H+1], 8),
-=======
-            PredictionMode::H_PRED => B::pred_h(slice, stride, left),
-            PredictionMode::V_PRED => B::pred_v(slice, stride, above),
-            PredictionMode::PAETH_PRED => B::pred_paeth(slice, stride, above, left, above_left),
-            PredictionMode::SMOOTH_PRED => B::pred_smooth(slice, stride, above, left, 8),
-            PredictionMode::SMOOTH_H_PRED => B::pred_smooth_h(slice, stride, above, left, 8),
-            PredictionMode::SMOOTH_V_PRED => B::pred_smooth_v(slice, stride, above, left, 8),
->>>>>>> 1394095d
+            PredictionMode::H_PRED => B::pred_h(slice, stride, left_slice),
+            PredictionMode::V_PRED => B::pred_v(slice, stride, above_slice),
+            PredictionMode::PAETH_PRED => B::pred_paeth(slice, stride, above_slice, left_slice, above[0]),
+            PredictionMode::SMOOTH_PRED => B::pred_smooth(slice, stride, above_slice, left_slice, 8),
+            PredictionMode::SMOOTH_H_PRED => B::pred_smooth_h(slice, stride, above_slice, left_slice, 8),
+            PredictionMode::SMOOTH_V_PRED => B::pred_smooth_v(slice, stride, above_slice, left_slice, 8),
             _ => unimplemented!(),
         }
     }

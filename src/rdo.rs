// Copyright (c) 2001-2016, Alliance for Open Media. All rights reserved
// Copyright (c) 2017-2018, The rav1e contributors. All rights reserved
//
// This source code is subject to the terms of the BSD 2 Clause License and
// the Alliance for Open Media Patent License 1.0. If the BSD 2 Clause License
// was not distributed with this source code in the LICENSE file, you can
// obtain it at www.aomedia.org/license/software. If the Alliance for Open
// Media Patent License 1.0 was not distributed with this source code in the
// PATENTS file, you can obtain it at www.aomedia.org/license/patent.

#![allow(non_camel_case_types)]
#![cfg_attr(feature = "cargo-clippy", allow(cast_lossless))]

use context::*;
use me::*;
use ec::OD_BITRES;
use ec::Writer;
use ec::WriterCounter;
use luma_ac;
use encode_block_a;
use encode_block_b;
use motion_compensate;
use partition::*;
use plane::*;
use cdef::*;
use predict::{RAV1E_INTRA_MODES, RAV1E_INTRA_MODES_MINIMAL, RAV1E_INTER_MODES};
use quantize::dc_q;
use std;
use std::f64;
use std::vec::Vec;
use write_tx_blocks;
use write_tx_tree;
use partition::BlockSize;
use Frame;
use FrameInvariants;
use FrameState;
use FrameType;
use Tune;
use Sequence;

#[derive(Clone)]
pub struct RDOOutput {
  pub rd_cost: f64,
  pub part_type: PartitionType,
  pub part_modes: Vec<RDOPartitionOutput>
}

#[derive(Clone)]
pub struct RDOPartitionOutput {
  pub rd_cost: f64,
  pub bo: BlockOffset,
  pub pred_mode_luma: PredictionMode,
  pub pred_mode_chroma: PredictionMode,
  pub pred_cfl_params: CFLParams,
  pub ref_frame: usize,
  pub mv: MotionVector,
  pub skip: bool
}

#[allow(unused)]
fn cdef_dist_wxh_8x8(src1: &PlaneSlice<'_>, src2: &PlaneSlice<'_>, bit_depth: usize) -> u64 {
  let coeff_shift = bit_depth - 8;

  let mut sum_s: i32 = 0;
  let mut sum_d: i32 = 0;
  let mut sum_s2: i64 = 0;
  let mut sum_d2: i64 = 0;
  let mut sum_sd: i64 = 0;
  for j in 0..8 {
    for i in 0..8 {
      let s = src1.p(i, j) as i32;
      let d = src2.p(i, j) as i32;
      sum_s += s;
      sum_d += d;
      sum_s2 += (s * s) as i64;
      sum_d2 += (d * d) as i64;
      sum_sd += (s * d) as i64;
    }
  }
  let svar = (sum_s2 - ((sum_s as i64 * sum_s as i64 + 32) >> 6)) as f64;
  let dvar = (sum_d2 - ((sum_d as i64 * sum_d as i64 + 32) >> 6)) as f64;
  let sse = (sum_d2 + sum_s2 - 2 * sum_sd) as f64;
  //The two constants were tuned for CDEF, but can probably be better tuned for use in general RDO
  let ssim_boost = 0.5_f64 * (svar + dvar + (400 << 2 * coeff_shift) as f64)
    / f64::sqrt((20000 << 4 * coeff_shift) as f64 + svar * dvar);
  (sse * ssim_boost + 0.5_f64) as u64
}

#[allow(unused)]
fn cdef_dist_wxh(
  src1: &PlaneSlice<'_>, src2: &PlaneSlice<'_>, w: usize, h: usize, bit_depth: usize
) -> u64 {
  assert!(w & 0x7 == 0);
  assert!(h & 0x7 == 0);

  let mut sum: u64 = 0;
  for j in 0..h / 8 {
    for i in 0..w / 8 {
      sum += cdef_dist_wxh_8x8(
        &src1.subslice(i * 8, j * 8),
        &src2.subslice(i * 8, j * 8),
        bit_depth
      )
    }
  }
  sum
}

// Sum of Squared Error for a wxh block
fn sse_wxh(src1: &PlaneSlice<'_>, src2: &PlaneSlice<'_>, w: usize, h: usize) -> u64 {
  assert!(w & (MI_SIZE - 1) == 0);
  assert!(h & (MI_SIZE - 1) == 0);

  let mut sse: u64 = 0;
  for j in 0..h {
    let src1j = src1.subslice(0, j);
    let src2j = src2.subslice(0, j);
    let s1 = src1j.as_slice_w_width(w);
    let s2 = src2j.as_slice_w_width(w);

    let row_sse = s1.iter().zip(s2)
      .map(|(&a, &b)| { let c = (a as i16 - b as i16) as i32; (c * c) as u32 })
      .sum::<u32>();
    sse += row_sse as u64;
  }
  sse
}

pub fn get_lambda(fi: &FrameInvariants, bit_depth: usize) -> f64 {
  let q = dc_q(fi.config.quantizer, bit_depth) as f64;

  // Convert q into Q0 precision, given that libaom quantizers are Q3
  let q0 = q / 8.0_f64;

  // Lambda formula from doc/theoretical_results.lyx in the daala repo
  // Use Q0 quantizer since lambda will be applied to Q0 pixel domain
  q0 * q0 * std::f64::consts::LN_2 / 6.0
}

// Compute the rate-distortion cost for an encode
fn compute_rd_cost(
  fi: &FrameInvariants, fs: &FrameState, w_y: usize, h_y: usize,
  is_chroma_block: bool, bo: &BlockOffset, bit_cost: u32, bit_depth: usize, luma_only: bool
) -> f64 {
  let lambda = get_lambda(fi, bit_depth);

  // Compute distortion
  let po = bo.plane_offset(&fs.input.planes[0].cfg);
  let mut distortion = if fi.config.tune == Tune::Psnr {
    sse_wxh(
      &fs.input.planes[0].slice(&po),
      &fs.rec.planes[0].slice(&po),
      w_y,
      h_y
    )
  } else if fi.config.tune == Tune::Psychovisual {
    cdef_dist_wxh(
      &fs.input.planes[0].slice(&po),
      &fs.rec.planes[0].slice(&po),
      w_y,
      h_y,
      bit_depth
    )
  } else {
    unimplemented!();
  };

  if !luma_only {
  let PlaneConfig { xdec, ydec, .. } = fs.input.planes[1].cfg;

  let mask = !(MI_SIZE - 1);
  let mut w_uv = (w_y >> xdec) & mask;
  let mut h_uv = (h_y >> ydec) & mask;

  if (w_uv == 0 || h_uv == 0) && is_chroma_block {
    w_uv = MI_SIZE;
    h_uv = MI_SIZE;
  }

  // Add chroma distortion only when it is available
  if w_uv > 0 && h_uv > 0 {
    for p in 1..3 {
      let po = bo.plane_offset(&fs.input.planes[p].cfg);

      distortion += sse_wxh(
        &fs.input.planes[p].slice(&po),
        &fs.rec.planes[p].slice(&po),
        w_uv,
        h_uv
      );
    }
  };
  }
  // Compute rate
  let rate = (bit_cost as f64) / ((1 << OD_BITRES) as f64);

  (distortion as f64) + lambda * rate
}

pub fn rdo_tx_size_type(seq: &Sequence, fi: &FrameInvariants,
  fs: &mut FrameState, cw: &mut ContextWriter, bsize: BlockSize,
  bo: &BlockOffset, luma_mode: PredictionMode, ref_frame: usize, mv: MotionVector, skip: bool)
  -> (TxSize, TxType) {
  // these rules follow TX_MODE_LARGEST
  let tx_size = match bsize {
      BlockSize::BLOCK_4X4 => TxSize::TX_4X4,
      BlockSize::BLOCK_8X8 => TxSize::TX_8X8,
      BlockSize::BLOCK_16X16 => TxSize::TX_16X16,
      _ => TxSize::TX_32X32
  };
  cw.bc.set_tx_size(bo, tx_size);
  // Were we not hardcoded to TX_MODE_LARGEST, block tx size would be written here

  // Luma plane transform type decision
  let is_inter = !luma_mode.is_intra();
  let tx_set = get_tx_set(tx_size, is_inter, fi.use_reduced_tx_set);

  cw.bc.set_block_size(bo, bsize);
  cw.bc.set_mode(bo, bsize, luma_mode);

  let tx_type = if tx_set > TxSet::TX_SET_DCTONLY && fi.config.speed <= 3 && !skip {
      // FIXME: there is one redundant transform type decision per encoded block
      rdo_tx_type_decision(fi, fs, cw, luma_mode, ref_frame, mv, bsize, bo, tx_size, tx_set, seq.bit_depth)
  } else {
      TxType::DCT_DCT
  };

  (tx_size, tx_type)
}

// RDO-based mode decision
pub fn rdo_mode_decision(
  seq: &Sequence, fi: &FrameInvariants, fs: &mut FrameState, cw: &mut ContextWriter,
  bsize: BlockSize, bo: &BlockOffset) -> RDOOutput {
  let mut best_mode_luma = PredictionMode::DC_PRED;
  let mut best_mode_chroma = PredictionMode::DC_PRED;
  let mut best_cfl_params = CFLParams::new();
  let mut best_skip = false;
  let mut best_rd = std::f64::MAX;
  let mut best_ref_frame = INTRA_FRAME;
  let mut best_mv = MotionVector { row: 0, col: 0 };

  // Get block luma and chroma dimensions
  let w = bsize.width();
  let h = bsize.height();

  let PlaneConfig { xdec, ydec, .. } = fs.input.planes[1].cfg;
  let is_chroma_block = has_chroma(bo, bsize, xdec, ydec);

  let cw_checkpoint = cw.checkpoint();

  // Exclude complex prediction modes at higher speed levels
  let intra_mode_set = if (fi.frame_type == FrameType::KEY && fi.config.speed <= 3) ||
                          (fi.frame_type == FrameType::INTER && fi.config.speed <= 1) {
    RAV1E_INTRA_MODES
  } else {
    RAV1E_INTRA_MODES_MINIMAL
  };

  let mut mode_set: Vec<PredictionMode> = Vec::new();

  if fi.frame_type == FrameType::INTER {
    mode_set.extend_from_slice(RAV1E_INTER_MODES);
  }
  mode_set.extend_from_slice(intra_mode_set);

  let mut mv_stack = Vec::new();
  let mode_context = cw.find_mvrefs(bo, LAST_FRAME, &mut mv_stack, bsize, false);

  for &luma_mode in &mode_set {
    assert!(fi.frame_type == FrameType::INTER || luma_mode.is_intra());

    if luma_mode == PredictionMode::NEARMV && mv_stack.len() < 2 { continue; }

    let mut mode_set_chroma = vec![ luma_mode ];

    if is_chroma_block && luma_mode.is_intra() && luma_mode != PredictionMode::DC_PRED {
      mode_set_chroma.push(PredictionMode::DC_PRED);
    }

    if is_chroma_block && luma_mode.is_intra() && bsize.cfl_allowed() {
      mode_set_chroma.push(PredictionMode::UV_CFL_PRED);
    }

    let ref_frame = if luma_mode.is_intra() { INTRA_FRAME } else { LAST_FRAME };
    let mv = match luma_mode {
      PredictionMode::NEWMV => motion_estimation(fi, fs, bsize, bo, ref_frame),
      PredictionMode::NEARESTMV => if mv_stack.len() > 0 { mv_stack[0].this_mv } else { MotionVector { row: 0, col: 0 } },
<<<<<<< HEAD
      PredictionMode::NEARMV => if mv_stack.len() > 1 { mv_stack[1].this_mv } else { MotionVector { row: 0, col: 0 } },
=======
>>>>>>> 8177ecd1
      _ => MotionVector { row: 0, col: 0 }
    };

    let (tx_size, tx_type) =
      rdo_tx_size_type(seq, fi, fs, cw, bsize, bo, luma_mode, ref_frame, mv, false);

    // Find the best chroma prediction mode for the current luma prediction mode
    for &chroma_mode in &mode_set_chroma {
      let mut cfl = CFLParams::new();
      if chroma_mode == PredictionMode::UV_CFL_PRED {
        if !best_mode_chroma.is_intra() { continue; }
        let cw_checkpoint = cw.checkpoint();
        let mut wr: &mut dyn Writer = &mut WriterCounter::new();
        write_tx_blocks(
          fi, fs, cw, wr, luma_mode, luma_mode, bo, bsize, tx_size, tx_type, false, seq.bit_depth, cfl, true
        );
        cw.rollback(&cw_checkpoint);
        cfl = rdo_cfl_alpha(fs, bo, bsize, seq.bit_depth);
      }
<<<<<<< HEAD
      for &[alpha_u, alpha_v] in &cfl_alpha_set {
        let cfl = CFLParams::from_alpha(alpha_u, alpha_v);

        for &skip in &[false, true] {
          // Don't skip when using intra modes
          if skip && luma_mode.is_intra() { continue; }

          let mut wr: &mut dyn Writer = &mut WriterCounter::new();
          let tell = wr.tell_frac();

          encode_block_a(seq, cw, wr, bsize, bo, skip);
          encode_block_b(seq, fi, fs, cw, wr, luma_mode, chroma_mode,
            ref_frame, mv, bsize, bo, skip, seq.bit_depth, cfl, tx_size, tx_type, mode_context, &mv_stack);

          let cost = wr.tell_frac() - tell;
          let rd = compute_rd_cost(
            fi,
            fs,
            w,
            h,
            is_chroma_block,
            bo,
            cost,
            seq.bit_depth,
            false
          );

          if rd < best_rd {
            best_rd = rd;
            best_mode_luma = luma_mode;
            best_mode_chroma = chroma_mode;
            best_cfl_params = cfl;
            best_ref_frame = ref_frame;
            best_mv = mv;
            best_skip = skip;
          }

          cw.rollback(&cw_checkpoint);
=======

      for &skip in &[false, true] {
        // Don't skip when using intra modes
        if skip && luma_mode.is_intra() { continue; }

        let mut wr: &mut dyn Writer = &mut WriterCounter::new();
        let tell = wr.tell_frac();

        encode_block_a(seq, cw, wr, bsize, bo, skip);
        encode_block_b(seq, fi, fs, cw, wr, luma_mode, chroma_mode,
          ref_frame, mv, bsize, bo, skip, seq.bit_depth, cfl, tx_size, tx_type, mode_context, &mv_stack);

        let cost = wr.tell_frac() - tell;
        let rd = compute_rd_cost(
          fi,
          fs,
          w,
          h,
          is_chroma_block,
          bo,
          cost,
          seq.bit_depth,
          false
        );

        if rd < best_rd {
          best_rd = rd;
          best_mode_luma = luma_mode;
          best_mode_chroma = chroma_mode;
          best_cfl_params = cfl;
          best_ref_frame = ref_frame;
          best_mv = mv;
          best_skip = skip;
>>>>>>> 8177ecd1
        }

        cw.rollback(&cw_checkpoint);
      }
    }
  }

  cw.bc.set_mode(bo, bsize, best_mode_luma);
  cw.bc.set_motion_vector(bo, bsize, best_mv);

  assert!(best_rd >= 0_f64);

  RDOOutput {
    rd_cost: best_rd,
    part_type: PartitionType::PARTITION_NONE,
    part_modes: vec![RDOPartitionOutput {
      bo: bo.clone(),
      pred_mode_luma: best_mode_luma,
      pred_mode_chroma: best_mode_chroma,
      pred_cfl_params: best_cfl_params,
      ref_frame: best_ref_frame,
      mv: best_mv,
      rd_cost: best_rd,
      skip: best_skip
    }]
  }
}

fn rdo_cfl_alpha(
  fs: &mut FrameState, bo: &BlockOffset, bsize: BlockSize, bit_depth: usize
) -> CFLParams {
  // TODO: these are only valid for 4:2:0
  let uv_tx_size = match bsize {
      BlockSize::BLOCK_4X4 | BlockSize::BLOCK_8X8 => TxSize::TX_4X4,
      BlockSize::BLOCK_16X16 => TxSize::TX_8X8,
      BlockSize::BLOCK_32X32 => TxSize::TX_16X16,
      _ => TxSize::TX_32X32
  };

  let mut ac = [0i16; 32 * 32];
  luma_ac(&mut ac, fs, bo, bsize);
  let mut alpha_sse = [[0u64; 33]; 2];
  for p in 1..3 {
    let rec = &mut fs.rec.planes[p];
    let input = &fs.input.planes[p];
    let po = bo.plane_offset(&fs.input.planes[p].cfg);
    for alpha in -16..17 {
      PredictionMode::UV_CFL_PRED.predict_intra(
        &mut rec.mut_slice(&po), uv_tx_size, bit_depth, &ac, alpha);
      alpha_sse[(p - 1) as usize][(alpha + 16) as usize] = sse_wxh(
        &input.slice(&po),
        &rec.slice(&po),
        uv_tx_size.width(),
        uv_tx_size.height()
      );
    }
  }

  let mut best_cfl = CFLParams::new();
  let mut best_rd = std::u64::MAX;
  for alpha_u in -16..17 {
    for alpha_v in -16..17 {
      if alpha_u == 0 && alpha_v == 0 { continue; }
      let cfl = CFLParams::from_alpha(alpha_u, alpha_v);
      let rd = alpha_sse[0][(alpha_u + 16) as usize] +
        alpha_sse[1][(alpha_v + 16) as usize];
      if rd < best_rd {
        best_rd = rd;
        best_cfl = cfl;
      }
    }
  }

  best_cfl
}

// RDO-based intra frame transform type decision
pub fn rdo_tx_type_decision(
  fi: &FrameInvariants, fs: &mut FrameState, cw: &mut ContextWriter,
  mode: PredictionMode, ref_frame: usize, mv: MotionVector, bsize: BlockSize, bo: &BlockOffset, tx_size: TxSize,
  tx_set: TxSet, bit_depth: usize
) -> TxType {
  let mut best_type = TxType::DCT_DCT;
  let mut best_rd = std::f64::MAX;

  // Get block luma and chroma dimensions
  let w = bsize.width();
  let h = bsize.height();

  let PlaneConfig { xdec, ydec, .. } = fs.input.planes[1].cfg;
  let is_chroma_block = has_chroma(bo, bsize, xdec, ydec);

  let is_inter = !mode.is_intra();

  let cw_checkpoint = cw.checkpoint();

  for &tx_type in RAV1E_TX_TYPES {
    // Skip unsupported transform types
    if av1_tx_used[tx_set as usize][tx_type as usize] == 0 {
      continue;
    }

    motion_compensate(fi, fs, cw, mode, ref_frame, mv, bsize, bo, bit_depth);

    let mut wr: &mut dyn Writer = &mut WriterCounter::new();
    let tell = wr.tell_frac();
    if is_inter {
      write_tx_tree(
        fi, fs, cw, wr, mode, bo, bsize, tx_size, tx_type, false, bit_depth, true
      );
    }  else {
      let cfl = CFLParams::new(); // Unused
      write_tx_blocks(
        fi, fs, cw, wr, mode, mode, bo, bsize, tx_size, tx_type, false, bit_depth, cfl, true
      );
    }

    let cost = wr.tell_frac() - tell;
    let rd = compute_rd_cost(
      fi,
      fs,
      w,
      h,
      is_chroma_block,
      bo,
      cost,
      bit_depth,
      true
    );

    if rd < best_rd {
      best_rd = rd;
      best_type = tx_type;
    }

    cw.rollback(&cw_checkpoint);
  }

  assert!(best_rd >= 0_f64);

  best_type
}

// RDO-based single level partitioning decision
pub fn rdo_partition_decision(
  seq: &Sequence, fi: &FrameInvariants, fs: &mut FrameState, cw: &mut ContextWriter,
  bsize: BlockSize, bo: &BlockOffset, cached_block: &RDOOutput) -> RDOOutput {
  let max_rd = std::f64::MAX;

  let mut best_partition = cached_block.part_type;
  let mut best_rd = cached_block.rd_cost;
  let mut best_pred_modes = cached_block.part_modes.clone();

  let cw_checkpoint = cw.checkpoint();

  for &partition in RAV1E_PARTITION_TYPES {
    // Do not re-encode results we already have
    if partition == cached_block.part_type && cached_block.rd_cost < max_rd {
      continue;
    }

    let mut rd: f64;
    let mut child_modes = std::vec::Vec::new();

    match partition {
      PartitionType::PARTITION_NONE => {
        if bsize > BlockSize::BLOCK_32X32 {
          continue;
        }

        let mode_decision = cached_block
          .part_modes
          .get(0)
          .unwrap_or(&rdo_mode_decision(seq, fi, fs, cw, bsize, bo).part_modes[0])
          .clone();
        child_modes.push(mode_decision);
      }
      PartitionType::PARTITION_SPLIT => {
        let subsize = get_subsize(bsize, partition);

        if subsize == BlockSize::BLOCK_INVALID {
          continue;
        }

        let bs = bsize.width_mi();
        let hbs = bs >> 1; // Half the block size in blocks

        let offset = BlockOffset { x: bo.x, y: bo.y };
        let mode_decision = rdo_mode_decision(seq, fi, fs, cw, subsize, &offset)
          .part_modes[0]
          .clone();
        child_modes.push(mode_decision);

        let offset = BlockOffset { x: bo.x + hbs as usize, y: bo.y };
        let mode_decision = rdo_mode_decision(seq, fi, fs, cw, subsize, &offset)
          .part_modes[0]
          .clone();
        child_modes.push(mode_decision);

        let offset = BlockOffset { x: bo.x, y: bo.y + hbs as usize };
        let mode_decision = rdo_mode_decision(seq, fi, fs, cw, subsize, &offset)
          .part_modes[0]
          .clone();
        child_modes.push(mode_decision);

        let offset =
          BlockOffset { x: bo.x + hbs as usize, y: bo.y + hbs as usize };
        let mode_decision = rdo_mode_decision(seq, fi, fs, cw, subsize, &offset)
          .part_modes[0]
          .clone();
        child_modes.push(mode_decision);
      }
      _ => {
        assert!(false);
      }
    }

    rd = child_modes.iter().map(|m| m.rd_cost).sum::<f64>();

    if rd < best_rd {
      best_rd = rd;
      best_partition = partition;
      best_pred_modes = child_modes.clone();
    }

    cw.rollback(&cw_checkpoint);
  }

  assert!(best_rd >= 0_f64);

  RDOOutput {
    rd_cost: best_rd,
    part_type: best_partition,
    part_modes: best_pred_modes
  }
}

pub fn rdo_cdef_decision(sbo: &SuperBlockOffset, fi: &FrameInvariants,
                         fs: &FrameState, cw: &mut ContextWriter, bit_depth: usize) -> u8 {
    // FIXME: 128x128 SB support will break this, we need FilterBlockOffset etc.
    // Construct a single-superblock-sized frame to test-filter into
    let sbo_0 = SuperBlockOffset { x: 0, y: 0 };
    let bc = &mut cw.bc;
    let mut cdef_output = Frame {
        planes: [
            Plane::new(64 >> fs.rec.planes[0].cfg.xdec, 64 >> fs.rec.planes[0].cfg.ydec,
                       fs.rec.planes[0].cfg.xdec, fs.rec.planes[0].cfg.ydec),
            Plane::new(64 >> fs.rec.planes[1].cfg.xdec, 64 >> fs.rec.planes[1].cfg.ydec,
                       fs.rec.planes[1].cfg.xdec, fs.rec.planes[1].cfg.ydec),
            Plane::new(64 >> fs.rec.planes[2].cfg.xdec, 64 >> fs.rec.planes[2].cfg.ydec,
                       fs.rec.planes[2].cfg.xdec, fs.rec.planes[2].cfg.ydec),
        ]
    };
    // Construct a padded input
    let mut rec_input = Frame {
        planes: [
            Plane::new((64 >> fs.rec.planes[0].cfg.xdec)+4, (64 >> fs.rec.planes[0].cfg.ydec)+4,
                       fs.rec.planes[0].cfg.xdec, fs.rec.planes[0].cfg.ydec),
            Plane::new((64 >> fs.rec.planes[1].cfg.xdec)+4, (64 >> fs.rec.planes[1].cfg.ydec)+4,
                       fs.rec.planes[1].cfg.xdec, fs.rec.planes[1].cfg.ydec),
            Plane::new((64 >> fs.rec.planes[2].cfg.xdec)+4, (64 >> fs.rec.planes[2].cfg.ydec)+4,
                       fs.rec.planes[2].cfg.xdec, fs.rec.planes[2].cfg.ydec),
        ]
    };
    // Copy reconstructed data into padded input
    for p in 0..3 {
        let xdec = fs.rec.planes[p].cfg.xdec;
        let ydec = fs.rec.planes[p].cfg.ydec;
        let h = fi.padded_h >> ydec;
        let w = fi.padded_w >> xdec;
        let offset = sbo.plane_offset(&fs.rec.planes[p].cfg);
        for y in 0..(64>>ydec)+4 {
            let mut rec_slice = rec_input.planes[p].mut_slice(&PlaneOffset {x:0, y:y});
            let mut rec_row = rec_slice.as_mut_slice();
            if offset.y+y < 2 || offset.y+y >= h+2 {
                // above or below the frame, fill with flag
                for x in 0..(64>>xdec)+4 { rec_row[x] = CDEF_VERY_LARGE; }
            } else {
                let mut in_slice = fs.rec.planes[p].slice(&PlaneOffset {x:0, y:offset.y+y-2});
                let mut in_row = in_slice.as_slice();
                // are we guaranteed to be all in frame this row?
                if offset.x < 2 || offset.x+(64>>xdec)+2 >= w {
                    // No; do it the hard way.  off left or right edge, fill with flag.
                    for x in 0..(64>>xdec)+4 {
                        if offset.x+x >= 2 && offset.x+x < w+2 {
                            rec_row[x] = in_row[offset.x+x-2]
                        } else {
                            rec_row[x] = CDEF_VERY_LARGE;
                        }
                    }
                }  else  {
                    // Yes, do it the easy way: just copy
                    rec_row[0..(64>>xdec)+4].copy_from_slice(&in_row[offset.x-2..offset.x+(64>>xdec)+2]);
                }
            }
        }
    }

    // RDO comparisons
    let mut best_index: u8 = 0;
    let mut best_err: u64 = 0;
    let cdef_dirs = cdef_analyze_superblock(&mut rec_input, bc, &sbo_0, &sbo, bit_depth);
    for cdef_index in 0..(1<<fi.cdef_bits) {
        //for p in 0..3 {
        //    for i in 0..cdef_output.planes[p].data.len() { cdef_output.planes[p].data[i] = CDEF_VERY_LARGE; }
        //}
        // TODO: Don't repeat find_direction over and over; split filter_superblock to run it separately
        cdef_filter_superblock(fi, &mut rec_input, &mut cdef_output,
                               bc, &sbo_0, &sbo, bit_depth, cdef_index, &cdef_dirs);

        // Rate is constant, compute just distortion
        // Computation is block by block, paying attention to skip flag

        // Each direction block is 8x8 in y, potentially smaller if subsampled in chroma
        // We're dealing only with in-frmae and unpadded planes now
        let mut err:u64 = 0;
        for by in 0..8 {
            for bx in 0..8 {
                let bo = sbo.block_offset(bx<<1, by<<1);
                if bo.x < bc.cols && bo.y < bc.rows {
                    let skip = bc.at(&bo).skip;
                    if !skip {
                        for p in 0..3 {
                            let mut in_plane = &fs.input.planes[p];
                            let in_po = sbo.block_offset(bx<<1, by<<1).plane_offset(&in_plane.cfg);
                            let in_slice = in_plane.slice(&in_po);

                            let mut out_plane = &mut cdef_output.planes[p];
                            let out_po = sbo_0.block_offset(bx<<1, by<<1).plane_offset(&out_plane.cfg);
                            let out_slice = &out_plane.slice(&out_po);

                            let xdec = in_plane.cfg.xdec;
                            let ydec = in_plane.cfg.ydec;

                            if p==0 {
                                err += cdef_dist_wxh_8x8(&in_slice, &out_slice, bit_depth);
                            } else {
                                err += sse_wxh(&in_slice, &out_slice, 8>>xdec, 8>>ydec);
                            }
                        }
                    }
                }
            }
        }

        if cdef_index == 0 || err < best_err {
            best_err = err;
            best_index = cdef_index;
        }

    }
    best_index
}
<|MERGE_RESOLUTION|>--- conflicted
+++ resolved
@@ -286,10 +286,7 @@
     let mv = match luma_mode {
       PredictionMode::NEWMV => motion_estimation(fi, fs, bsize, bo, ref_frame),
       PredictionMode::NEARESTMV => if mv_stack.len() > 0 { mv_stack[0].this_mv } else { MotionVector { row: 0, col: 0 } },
-<<<<<<< HEAD
       PredictionMode::NEARMV => if mv_stack.len() > 1 { mv_stack[1].this_mv } else { MotionVector { row: 0, col: 0 } },
-=======
->>>>>>> 8177ecd1
       _ => MotionVector { row: 0, col: 0 }
     };
 
@@ -309,46 +306,6 @@
         cw.rollback(&cw_checkpoint);
         cfl = rdo_cfl_alpha(fs, bo, bsize, seq.bit_depth);
       }
-<<<<<<< HEAD
-      for &[alpha_u, alpha_v] in &cfl_alpha_set {
-        let cfl = CFLParams::from_alpha(alpha_u, alpha_v);
-
-        for &skip in &[false, true] {
-          // Don't skip when using intra modes
-          if skip && luma_mode.is_intra() { continue; }
-
-          let mut wr: &mut dyn Writer = &mut WriterCounter::new();
-          let tell = wr.tell_frac();
-
-          encode_block_a(seq, cw, wr, bsize, bo, skip);
-          encode_block_b(seq, fi, fs, cw, wr, luma_mode, chroma_mode,
-            ref_frame, mv, bsize, bo, skip, seq.bit_depth, cfl, tx_size, tx_type, mode_context, &mv_stack);
-
-          let cost = wr.tell_frac() - tell;
-          let rd = compute_rd_cost(
-            fi,
-            fs,
-            w,
-            h,
-            is_chroma_block,
-            bo,
-            cost,
-            seq.bit_depth,
-            false
-          );
-
-          if rd < best_rd {
-            best_rd = rd;
-            best_mode_luma = luma_mode;
-            best_mode_chroma = chroma_mode;
-            best_cfl_params = cfl;
-            best_ref_frame = ref_frame;
-            best_mv = mv;
-            best_skip = skip;
-          }
-
-          cw.rollback(&cw_checkpoint);
-=======
 
       for &skip in &[false, true] {
         // Don't skip when using intra modes
@@ -382,7 +339,6 @@
           best_ref_frame = ref_frame;
           best_mv = mv;
           best_skip = skip;
->>>>>>> 8177ecd1
         }
 
         cw.rollback(&cw_checkpoint);

--- conflicted
+++ resolved
@@ -294,14 +294,10 @@
   for &luma_mode in &mode_set {
     assert!(fi.frame_type == FrameType::INTER || luma_mode.is_intra());
 
-<<<<<<< HEAD
     if luma_mode == PredictionMode::NEAR1MV && mv_stack.len() < 3 { continue; }
     if luma_mode == PredictionMode::NEAR2MV && mv_stack.len() < 4 { continue; }
 
-    let mut mode_set_chroma = vec![ luma_mode ];
-=======
     let mut mode_set_chroma = vec![luma_mode];
->>>>>>> 7e2f72d2
 
     if is_chroma_block
       && luma_mode.is_intra()
@@ -318,17 +314,18 @@
       if luma_mode.is_intra() { INTRA_FRAME } else { LAST_FRAME };
     let mv = match luma_mode {
       PredictionMode::NEWMV => motion_estimation(fi, fs, bsize, bo, ref_frame),
-<<<<<<< HEAD
-      PredictionMode::NEARESTMV => if mv_stack.len() > 0 { mv_stack[0].this_mv } else { MotionVector { row: 0, col: 0 } },
-      PredictionMode::NEAR0MV => if mv_stack.len() > 1 { mv_stack[1].this_mv } else { MotionVector { row: 0, col: 0 } },
-      PredictionMode::NEAR1MV | PredictionMode::NEAR2MV => mv_stack[luma_mode as usize - PredictionMode::NEAR0MV as usize + 1].this_mv,
-=======
       PredictionMode::NEARESTMV => if mv_stack.len() > 0 {
         mv_stack[0].this_mv
       } else {
         MotionVector { row: 0, col: 0 }
       },
->>>>>>> 7e2f72d2
+      PredictionMode::NEAR0MV => if mv_stack.len() > 1 {
+        mv_stack[1].this_mv
+      } else {
+        MotionVector { row: 0, col: 0 }
+      },
+      PredictionMode::NEAR1MV | PredictionMode::NEAR2MV =>
+          mv_stack[luma_mode as usize - PredictionMode::NEAR0MV as usize + 1].this_mv,
       _ => MotionVector { row: 0, col: 0 }
     };
 

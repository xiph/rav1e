// Copyright (c) 2001-2016, Alliance for Open Media. All rights reserved
// Copyright (c) 2017-2018, The rav1e contributors. All rights reserved
//
// This source code is subject to the terms of the BSD 2 Clause License and
// the Alliance for Open Media Patent License 1.0. If the BSD 2 Clause License
// was not distributed with this source code in the LICENSE file, you can
// obtain it at www.aomedia.org/license/software. If the Alliance for Open
// Media Patent License 1.0 was not distributed with this source code in the
// PATENTS file, you can obtain it at www.aomedia.org/license/patent.

#![allow(non_camel_case_types)]
#![cfg_attr(feature = "cargo-clippy", allow(cast_lossless))]

use context::*;
use me::*;
use ec::OD_BITRES;
use ec::Writer;
use ec::WriterCounter;
use luma_ac;
use encode_block_a;
use encode_block_b;
use partition::*;
use plane::*;
use cdef::*;
use predict::{RAV1E_INTRA_MODES, RAV1E_INTRA_MODES_MINIMAL, RAV1E_INTER_MODES};
use quantize::dc_q;
use std;
use std::f64;
use std::vec::Vec;
use write_tx_blocks;
use write_tx_tree;
use partition::BlockSize;
use Frame;
use FrameInvariants;
use FrameState;
use FrameType;
use Tune;
use Sequence;

#[derive(Clone)]
pub struct RDOOutput {
  pub rd_cost: f64,
  pub part_type: PartitionType,
  pub part_modes: Vec<RDOPartitionOutput>
}

#[derive(Clone)]
pub struct RDOPartitionOutput {
  pub rd_cost: f64,
  pub bo: BlockOffset,
  pub pred_mode_luma: PredictionMode,
  pub pred_mode_chroma: PredictionMode,
  pub pred_cfl_params: CFLParams,
  pub ref_frame: usize,
  pub mv: MotionVector,
  pub skip: bool
}

#[allow(unused)]
fn cdef_dist_wxh_8x8(src1: &PlaneSlice<'_>, src2: &PlaneSlice<'_>, bit_depth: usize) -> u64 {
  let coeff_shift = bit_depth - 8;

  let mut sum_s: i32 = 0;
  let mut sum_d: i32 = 0;
  let mut sum_s2: i64 = 0;
  let mut sum_d2: i64 = 0;
  let mut sum_sd: i64 = 0;
  for j in 0..8 {
    for i in 0..8 {
      let s = src1.p(i, j) as i32;
      let d = src2.p(i, j) as i32;
      sum_s += s;
      sum_d += d;
      sum_s2 += (s * s) as i64;
      sum_d2 += (d * d) as i64;
      sum_sd += (s * d) as i64;
    }
  }
  let svar = (sum_s2 - ((sum_s as i64 * sum_s as i64 + 32) >> 6)) as f64;
  let dvar = (sum_d2 - ((sum_d as i64 * sum_d as i64 + 32) >> 6)) as f64;
  let sse = (sum_d2 + sum_s2 - 2 * sum_sd) as f64;
  //The two constants were tuned for CDEF, but can probably be better tuned for use in general RDO
  let ssim_boost = 0.5_f64 * (svar + dvar + (400 << 2 * coeff_shift) as f64)
    / f64::sqrt((20000 << 4 * coeff_shift) as f64 + svar * dvar);
  (sse * ssim_boost + 0.5_f64) as u64
}

#[allow(unused)]
fn cdef_dist_wxh(
  src1: &PlaneSlice<'_>, src2: &PlaneSlice<'_>, w: usize, h: usize, bit_depth: usize
) -> u64 {
  assert!(w & 0x7 == 0);
  assert!(h & 0x7 == 0);

  let mut sum: u64 = 0;
  for j in 0..h / 8 {
    for i in 0..w / 8 {
      sum += cdef_dist_wxh_8x8(
        &src1.subslice(i * 8, j * 8),
        &src2.subslice(i * 8, j * 8),
        bit_depth
      )
    }
  }
  sum
}

// Sum of Squared Error for a wxh block
fn sse_wxh(src1: &PlaneSlice<'_>, src2: &PlaneSlice<'_>, w: usize, h: usize) -> u64 {
  assert!(w & (MI_SIZE - 1) == 0);
  assert!(h & (MI_SIZE - 1) == 0);

  let mut sse: u64 = 0;
  for j in 0..h {
    let src1j = src1.subslice(0, j);
    let src2j = src2.subslice(0, j);
    let s1 = src1j.as_slice_w_width(w);
    let s2 = src2j.as_slice_w_width(w);

    let row_sse = s1.iter().zip(s2)
      .map(|(&a, &b)| { let c = (a as i16 - b as i16) as i32; (c * c) as u32 })
      .sum::<u32>();
    sse += row_sse as u64;
  }
  sse
}

// Compute the rate-distortion cost for an encode
fn compute_rd_cost(
  fi: &FrameInvariants, fs: &FrameState, w_y: usize, h_y: usize,
  is_chroma_block: bool, bo: &BlockOffset, bit_cost: u32, bit_depth: usize, luma_only: bool
) -> f64 {
  let q = dc_q(fi.config.quantizer, bit_depth) as f64;

  // Convert q into Q0 precision, given that libaom quantizers are Q3
  let q0 = q / 8.0_f64;

  // Lambda formula from doc/theoretical_results.lyx in the daala repo
  // Use Q0 quantizer since lambda will be applied to Q0 pixel domain
  let lambda = q0 * q0 * std::f64::consts::LN_2 / 6.0;

  // Compute distortion
  let po = bo.plane_offset(&fs.input.planes[0].cfg);
  let mut distortion = if fi.config.tune == Tune::Psnr {
    sse_wxh(
      &fs.input.planes[0].slice(&po),
      &fs.rec.planes[0].slice(&po),
      w_y,
      h_y
    )
  } else if fi.config.tune == Tune::Psychovisual {
    cdef_dist_wxh(
      &fs.input.planes[0].slice(&po),
      &fs.rec.planes[0].slice(&po),
      w_y,
      h_y,
      bit_depth
    )
  } else {
    unimplemented!();
  };

  if !luma_only {
  let PlaneConfig { xdec, ydec, .. } = fs.input.planes[1].cfg;

  let mask = !(MI_SIZE - 1);
  let mut w_uv = (w_y >> xdec) & mask;
  let mut h_uv = (h_y >> ydec) & mask;

  if (w_uv == 0 || h_uv == 0) && is_chroma_block {
    w_uv = MI_SIZE;
    h_uv = MI_SIZE;
  }

  // Add chroma distortion only when it is available
  if w_uv > 0 && h_uv > 0 {
    for p in 1..3 {
      let po = bo.plane_offset(&fs.input.planes[p].cfg);

      distortion += sse_wxh(
        &fs.input.planes[p].slice(&po),
        &fs.rec.planes[p].slice(&po),
        w_uv,
        h_uv
      );
    }
  };
  }
  // Compute rate
  let rate = (bit_cost as f64) / ((1 << OD_BITRES) as f64);

  (distortion as f64) + lambda * rate
}

pub fn rdo_tx_size_type(seq: &Sequence, fi: &FrameInvariants,
  fs: &mut FrameState, cw: &mut ContextWriter, bsize: BlockSize,
  bo: &BlockOffset, luma_mode: PredictionMode, skip: bool)
  -> (TxSize, TxType) {
  // these rules follow TX_MODE_LARGEST
  let tx_size = match bsize {
      BlockSize::BLOCK_4X4 => TxSize::TX_4X4,
      BlockSize::BLOCK_8X8 => TxSize::TX_8X8,
      BlockSize::BLOCK_16X16 => TxSize::TX_16X16,
      _ => TxSize::TX_32X32
  };
  cw.bc.set_tx_size(bo, tx_size);
  // Were we not hardcoded to TX_MODE_LARGEST, block tx size would be written here

  // Luma plane transform type decision
  let is_inter = !luma_mode.is_intra();
  let tx_set = get_tx_set(tx_size, is_inter, fi.use_reduced_tx_set);

  cw.bc.set_block_size(bo, bsize);
  cw.bc.set_mode(bo, bsize, luma_mode);

  let tx_type = if tx_set > TxSet::TX_SET_DCTONLY && fi.config.speed <= 3 && !skip {
      // FIXME: there is one redundant transform type decision per encoded block
      rdo_tx_type_decision(fi, fs, cw, luma_mode, bsize, bo, tx_size, tx_set, seq.bit_depth)
  } else {
      TxType::DCT_DCT
  };

  (tx_size, tx_type)
}

// RDO-based mode decision
pub fn rdo_mode_decision(
  seq: &Sequence, fi: &FrameInvariants, fs: &mut FrameState, cw: &mut ContextWriter,
  bsize: BlockSize, bo: &BlockOffset) -> RDOOutput {
  let mut best_mode_luma = PredictionMode::DC_PRED;
  let mut best_mode_chroma = PredictionMode::DC_PRED;
  let mut best_cfl_params = CFLParams::new();
  let mut best_skip = false;
  let mut best_rd = std::f64::MAX;
  let mut best_ref_frame = INTRA_FRAME;
  let mut best_mv = MotionVector { row: 0, col: 0 };

  // Get block luma and chroma dimensions
  let w = bsize.width();
  let h = bsize.height();

  let PlaneConfig { xdec, ydec, .. } = fs.input.planes[1].cfg;
  let is_chroma_block = has_chroma(bo, bsize, xdec, ydec);

  let cw_checkpoint = cw.checkpoint();

  // Exclude complex prediction modes at higher speed levels
  let intra_mode_set = if (fi.frame_type == FrameType::KEY && fi.config.speed <= 3) ||
                          (fi.frame_type == FrameType::INTER && fi.config.speed <= 1) {
    RAV1E_INTRA_MODES
  } else {
    RAV1E_INTRA_MODES_MINIMAL
  };

  let mut mode_set: Vec<PredictionMode> = Vec::new();

  if fi.frame_type == FrameType::INTER {
    mode_set.extend_from_slice(RAV1E_INTER_MODES);
  }
  mode_set.extend_from_slice(intra_mode_set);

  let mut mv_stack = Vec::new();
  let mode_context = cw.find_mvrefs(bo, LAST_FRAME, &mut mv_stack, bsize, false);

  for &luma_mode in &mode_set {
    assert!(fi.frame_type == FrameType::INTER || luma_mode.is_intra());

    let mut mode_set_chroma = vec![ luma_mode ];

    if is_chroma_block && luma_mode.is_intra() && luma_mode != PredictionMode::DC_PRED {
      mode_set_chroma.push(PredictionMode::DC_PRED);
    }

    if is_chroma_block && luma_mode.is_intra() && bsize.cfl_allowed() {
      mode_set_chroma.push(PredictionMode::UV_CFL_PRED);
    }

    let ref_frame = if luma_mode.is_intra() { INTRA_FRAME } else { LAST_FRAME };
    let mv = match luma_mode {
      PredictionMode::NEWMV => motion_estimation(fi, fs, bsize, bo, ref_frame),
      PredictionMode::NEARESTMV => if mv_stack.len() > 0 { mv_stack[0].this_mv } else { MotionVector { row: 0, col: 0 } },
      _ => MotionVector { row: 0, col: 0 }
    };

    let (tx_size, tx_type) =
      rdo_tx_size_type(seq, fi, fs, cw, bsize, bo, luma_mode, false);

    // Find the best chroma prediction mode for the current luma prediction mode
    for &chroma_mode in &mode_set_chroma {
      let mut cfl = CFLParams::new();
      if chroma_mode == PredictionMode::UV_CFL_PRED {
        if !best_mode_chroma.is_intra() { continue; }
        let mut wr: &mut dyn Writer = &mut WriterCounter::new();
        write_tx_blocks(
          fi, fs, cw, wr, luma_mode, luma_mode, bo, bsize, tx_size, tx_type, false, seq.bit_depth, cfl, true
        );
        cfl = rdo_cfl_alpha(fs, bo, bsize, seq.bit_depth);
      }
<<<<<<< HEAD
      for &[alpha_u, alpha_v] in &cfl_alpha_set {
        let cfl = CFLParams::from_alpha(alpha_u, alpha_v);

        for &skip in &[false, true] {
          // Don't skip when using intra modes
          if skip && luma_mode.is_intra() { continue; }

          let mut wr: &mut dyn Writer = &mut WriterCounter::new();
          let tell = wr.tell_frac();

          encode_block_a(seq, cw, wr, bsize, bo, skip);
          encode_block_b(seq, fi, fs, cw, wr, luma_mode, chroma_mode,
            ref_frame, mv, bsize, bo, skip, seq.bit_depth, cfl, tx_size, tx_type, mode_context, &mv_stack);

          let cost = wr.tell_frac() - tell;
          let rd = compute_rd_cost(
            fi,
            fs,
            w,
            h,
            is_chroma_block,
            bo,
            cost,
            seq.bit_depth,
            false
          );

          if rd < best_rd {
            best_rd = rd;
            best_mode_luma = luma_mode;
            best_mode_chroma = chroma_mode;
            best_cfl_params = cfl;
            best_ref_frame = ref_frame;
            best_mv = mv;
            best_skip = skip;
          }

          cw.rollback(&cw_checkpoint);
=======

      for &skip in &[false, true] {
        // Don't skip when using intra modes
        if skip && luma_mode.is_intra() { continue; }

        let mut wr: &mut dyn Writer = &mut WriterCounter::new();
        let tell = wr.tell_frac();

        encode_block_a(seq, cw, wr, bsize, bo, skip);
        encode_block_b(seq, fi, fs, cw, wr, luma_mode, chroma_mode,
          ref_frame, mv, bsize, bo, skip, seq.bit_depth, cfl, tx_size, tx_type);

        let cost = wr.tell_frac() - tell;
        let rd = compute_rd_cost(
          fi,
          fs,
          w,
          h,
          is_chroma_block,
          bo,
          cost,
          seq.bit_depth,
          false
        );

        if rd < best_rd {
          best_rd = rd;
          best_mode_luma = luma_mode;
          best_mode_chroma = chroma_mode;
          best_cfl_params = cfl;
          best_ref_frame = ref_frame;
          best_mv = mv;
          best_skip = skip;
>>>>>>> b658c0fc
        }

        cw.rollback(&cw_checkpoint);
      }
    }
  }

  cw.bc.set_mode(bo, bsize, best_mode_luma);
  cw.bc.set_motion_vector(bo, bsize, best_mv);

  assert!(best_rd >= 0_f64);

  RDOOutput {
    rd_cost: best_rd,
    part_type: PartitionType::PARTITION_NONE,
    part_modes: vec![RDOPartitionOutput {
      bo: bo.clone(),
      pred_mode_luma: best_mode_luma,
      pred_mode_chroma: best_mode_chroma,
      pred_cfl_params: best_cfl_params,
      ref_frame: best_ref_frame,
      mv: best_mv,
      rd_cost: best_rd,
      skip: best_skip
    }]
  }
}

fn rdo_cfl_alpha(
  fs: &mut FrameState, bo: &BlockOffset, bsize: BlockSize, bit_depth: usize
) -> CFLParams {
  // TODO: these are only valid for 4:2:0
  let uv_tx_size = match bsize {
      BlockSize::BLOCK_4X4 | BlockSize::BLOCK_8X8 => TxSize::TX_4X4,
      BlockSize::BLOCK_16X16 => TxSize::TX_8X8,
      BlockSize::BLOCK_32X32 => TxSize::TX_16X16,
      _ => TxSize::TX_32X32
  };

  let mut ac = [0i16; 32 * 32];
  luma_ac(&mut ac, fs, bo, bsize);
  let mut alpha_sse = [[0u64; 33]; 2];
  for p in 1..3 {
    let rec = &mut fs.rec.planes[p];
    let input = &fs.input.planes[p];
    let po = bo.plane_offset(&fs.input.planes[p].cfg);
    for alpha in -16..17 {
      PredictionMode::UV_CFL_PRED.predict_intra(
        &mut rec.mut_slice(&po), uv_tx_size, bit_depth, &ac, alpha);
      alpha_sse[(p - 1) as usize][(alpha + 16) as usize] = sse_wxh(
        &input.slice(&po),
        &rec.slice(&po),
        uv_tx_size.width(),
        uv_tx_size.height()
      );
    }
  }

  let mut best_cfl = CFLParams::new();
  let mut best_rd = std::u64::MAX;
  for alpha_u in -16..17 {
    for alpha_v in -16..17 {
      if alpha_u == 0 && alpha_v == 0 { continue; }
      let cfl = CFLParams::from_alpha(alpha_u, alpha_v);
      let rd = alpha_sse[0][(alpha_u + 16) as usize] +
        alpha_sse[1][(alpha_v + 16) as usize];
      if rd < best_rd {
        best_rd = rd;
        best_cfl = cfl;
      }
    }
  }

  best_cfl
}

// RDO-based intra frame transform type decision
pub fn rdo_tx_type_decision(
  fi: &FrameInvariants, fs: &mut FrameState, cw: &mut ContextWriter,
  mode: PredictionMode, bsize: BlockSize, bo: &BlockOffset, tx_size: TxSize,
  tx_set: TxSet, bit_depth: usize
) -> TxType {
  let mut best_type = TxType::DCT_DCT;
  let mut best_rd = std::f64::MAX;

  // Get block luma and chroma dimensions
  let w = bsize.width();
  let h = bsize.height();

  let PlaneConfig { xdec, ydec, .. } = fs.input.planes[1].cfg;
  let is_chroma_block = has_chroma(bo, bsize, xdec, ydec);

  let is_inter = !mode.is_intra();

  let cw_checkpoint = cw.checkpoint();

  for &tx_type in RAV1E_TX_TYPES {
    // Skip unsupported transform types
    if av1_tx_used[tx_set as usize][tx_type as usize] == 0 {
      continue;
    }

    let mut wr: &mut dyn Writer = &mut WriterCounter::new();
    let tell = wr.tell_frac();
    if is_inter {
      write_tx_tree(
        fi, fs, cw, wr, mode, bo, bsize, tx_size, tx_type, false, bit_depth, true
      );
    }  else {
      let cfl = CFLParams::new(); // Unused
      write_tx_blocks(
        fi, fs, cw, wr, mode, mode, bo, bsize, tx_size, tx_type, false, bit_depth, cfl, true
      );
    }

    let cost = wr.tell_frac() - tell;
    let rd = compute_rd_cost(
      fi,
      fs,
      w,
      h,
      is_chroma_block,
      bo,
      cost,
      bit_depth,
      true
    );

    if rd < best_rd {
      best_rd = rd;
      best_type = tx_type;
    }

    cw.rollback(&cw_checkpoint);
  }

  assert!(best_rd >= 0_f64);

  best_type
}

// RDO-based single level partitioning decision
pub fn rdo_partition_decision(
  seq: &Sequence, fi: &FrameInvariants, fs: &mut FrameState, cw: &mut ContextWriter,
  bsize: BlockSize, bo: &BlockOffset, cached_block: &RDOOutput) -> RDOOutput {
  let max_rd = std::f64::MAX;

  let mut best_partition = cached_block.part_type;
  let mut best_rd = cached_block.rd_cost;
  let mut best_pred_modes = cached_block.part_modes.clone();

  let cw_checkpoint = cw.checkpoint();

  for &partition in RAV1E_PARTITION_TYPES {
    // Do not re-encode results we already have
    if partition == cached_block.part_type && cached_block.rd_cost < max_rd {
      continue;
    }

    let mut rd: f64;
    let mut child_modes = std::vec::Vec::new();

    match partition {
      PartitionType::PARTITION_NONE => {
        if bsize > BlockSize::BLOCK_32X32 {
          continue;
        }

        let mode_decision = cached_block
          .part_modes
          .get(0)
          .unwrap_or(&rdo_mode_decision(seq, fi, fs, cw, bsize, bo).part_modes[0])
          .clone();
        child_modes.push(mode_decision);
      }
      PartitionType::PARTITION_SPLIT => {
        let subsize = get_subsize(bsize, partition);

        if subsize == BlockSize::BLOCK_INVALID {
          continue;
        }

        let bs = bsize.width_mi();
        let hbs = bs >> 1; // Half the block size in blocks

        let offset = BlockOffset { x: bo.x, y: bo.y };
        let mode_decision = rdo_mode_decision(seq, fi, fs, cw, subsize, &offset)
          .part_modes[0]
          .clone();
        child_modes.push(mode_decision);

        let offset = BlockOffset { x: bo.x + hbs as usize, y: bo.y };
        let mode_decision = rdo_mode_decision(seq, fi, fs, cw, subsize, &offset)
          .part_modes[0]
          .clone();
        child_modes.push(mode_decision);

        let offset = BlockOffset { x: bo.x, y: bo.y + hbs as usize };
        let mode_decision = rdo_mode_decision(seq, fi, fs, cw, subsize, &offset)
          .part_modes[0]
          .clone();
        child_modes.push(mode_decision);

        let offset =
          BlockOffset { x: bo.x + hbs as usize, y: bo.y + hbs as usize };
        let mode_decision = rdo_mode_decision(seq, fi, fs, cw, subsize, &offset)
          .part_modes[0]
          .clone();
        child_modes.push(mode_decision);
      }
      _ => {
        assert!(false);
      }
    }

    rd = child_modes.iter().map(|m| m.rd_cost).sum::<f64>();

    if rd < best_rd {
      best_rd = rd;
      best_partition = partition;
      best_pred_modes = child_modes.clone();
    }

    cw.rollback(&cw_checkpoint);
  }

  assert!(best_rd >= 0_f64);

  RDOOutput {
    rd_cost: best_rd,
    part_type: best_partition,
    part_modes: best_pred_modes
  }
}

pub fn rdo_cdef_decision(sbo: &SuperBlockOffset, fi: &FrameInvariants,
                         fs: &FrameState, cw: &mut ContextWriter, bit_depth: usize) -> u8 {
    // FIXME: 128x128 SB support will break this, we need FilterBlockOffset etc.
    // Construct a single-superblock-sized frame to test-filter into
    let sbo_0 = SuperBlockOffset { x: 0, y: 0 };
    let bc = &mut cw.bc;
    let mut cdef_output = Frame {
        planes: [
            Plane::new(64 >> fs.rec.planes[0].cfg.xdec, 64 >> fs.rec.planes[0].cfg.ydec,
                       fs.rec.planes[0].cfg.xdec, fs.rec.planes[0].cfg.ydec),
            Plane::new(64 >> fs.rec.planes[1].cfg.xdec, 64 >> fs.rec.planes[1].cfg.ydec,
                       fs.rec.planes[1].cfg.xdec, fs.rec.planes[1].cfg.ydec),
            Plane::new(64 >> fs.rec.planes[2].cfg.xdec, 64 >> fs.rec.planes[2].cfg.ydec,
                       fs.rec.planes[2].cfg.xdec, fs.rec.planes[2].cfg.ydec),
        ]
    };
    // Construct a padded input
    let mut rec_input = Frame {
        planes: [
            Plane::new((64 >> fs.rec.planes[0].cfg.xdec)+4, (64 >> fs.rec.planes[0].cfg.ydec)+4,
                       fs.rec.planes[0].cfg.xdec, fs.rec.planes[0].cfg.ydec),
            Plane::new((64 >> fs.rec.planes[1].cfg.xdec)+4, (64 >> fs.rec.planes[1].cfg.ydec)+4,
                       fs.rec.planes[1].cfg.xdec, fs.rec.planes[1].cfg.ydec),
            Plane::new((64 >> fs.rec.planes[2].cfg.xdec)+4, (64 >> fs.rec.planes[2].cfg.ydec)+4,
                       fs.rec.planes[2].cfg.xdec, fs.rec.planes[2].cfg.ydec),
        ]
    };
    // Copy reconstructed data into padded input
    for p in 0..3 {
        let xdec = fs.rec.planes[p].cfg.xdec;
        let ydec = fs.rec.planes[p].cfg.ydec;
        let h = fi.padded_h >> ydec;
        let w = fi.padded_w >> xdec;
        let offset = sbo.plane_offset(&fs.rec.planes[p].cfg);
        for y in 0..(64>>ydec)+4 {
            let mut rec_slice = rec_input.planes[p].mut_slice(&PlaneOffset {x:0, y:y});
            let mut rec_row = rec_slice.as_mut_slice();
            if offset.y+y < 2 || offset.y+y >= h+2 {
                // above or below the frame, fill with flag
                for x in 0..(64>>xdec)+4 { rec_row[x] = CDEF_VERY_LARGE; }
            } else {
                let mut in_slice = fs.rec.planes[p].slice(&PlaneOffset {x:0, y:offset.y+y-2});
                let mut in_row = in_slice.as_slice();
                // are we guaranteed to be all in frame this row?
                if offset.x < 2 || offset.x+(64>>xdec)+2 >= w {
                    // No; do it the hard way.  off left or right edge, fill with flag.
                    for x in 0..(64>>xdec)+4 {
                        if offset.x+x >= 2 && offset.x+x < w+2 {
                            rec_row[x] = in_row[offset.x+x-2]
                        } else {
                            rec_row[x] = CDEF_VERY_LARGE;
                        }
                    }
                }  else  {
                    // Yes, do it the easy way: just copy
                    rec_row[0..(64>>xdec)+4].copy_from_slice(&in_row[offset.x-2..offset.x+(64>>xdec)+2]);
                }
            }
        }
    }

    // RDO comparisons
    let mut best_index: u8 = 0;
    let mut best_err: u64 = 0;
    let cdef_dirs = cdef_analyze_superblock(&mut rec_input, bc, &sbo_0, &sbo, bit_depth);
    for cdef_index in 0..(1<<fi.cdef_bits) {
        //for p in 0..3 {
        //    for i in 0..cdef_output.planes[p].data.len() { cdef_output.planes[p].data[i] = CDEF_VERY_LARGE; }
        //}
        // TODO: Don't repeat find_direction over and over; split filter_superblock to run it separately
        cdef_filter_superblock(fi, &mut rec_input, &mut cdef_output,
                               bc, &sbo_0, &sbo, bit_depth, cdef_index, &cdef_dirs);

        // Rate is constant, compute just distortion
        // Computation is block by block, paying attention to skip flag

        // Each direction block is 8x8 in y, potentially smaller if subsampled in chroma
        // We're dealing only with in-frmae and unpadded planes now
        let mut err:u64 = 0;
        for by in 0..8 {
            for bx in 0..8 {
                let bo = sbo.block_offset(bx<<1, by<<1);
                if bo.x < bc.cols && bo.y < bc.rows {
                    let skip = bc.at(&bo).skip;
                    if !skip {
                        for p in 0..3 {
                            let mut in_plane = &fs.input.planes[p];
                            let in_po = sbo.block_offset(bx<<1, by<<1).plane_offset(&in_plane.cfg);
                            let in_slice = in_plane.slice(&in_po);

                            let mut out_plane = &mut cdef_output.planes[p];
                            let out_po = sbo_0.block_offset(bx<<1, by<<1).plane_offset(&out_plane.cfg);
                            let out_slice = &out_plane.slice(&out_po);

                            let xdec = in_plane.cfg.xdec;
                            let ydec = in_plane.cfg.ydec;

                            if p==0 {
                                err += cdef_dist_wxh_8x8(&in_slice, &out_slice, bit_depth);
                            } else {
                                err += sse_wxh(&in_slice, &out_slice, 8>>xdec, 8>>ydec);
                            }
                        }
                    }
                }
            }
        }

        if cdef_index == 0 || err < best_err {
            best_err = err;
            best_index = cdef_index;
        }

    }
    best_index
}
<|MERGE_RESOLUTION|>--- conflicted
+++ resolved
@@ -296,46 +296,6 @@
         );
         cfl = rdo_cfl_alpha(fs, bo, bsize, seq.bit_depth);
       }
-<<<<<<< HEAD
-      for &[alpha_u, alpha_v] in &cfl_alpha_set {
-        let cfl = CFLParams::from_alpha(alpha_u, alpha_v);
-
-        for &skip in &[false, true] {
-          // Don't skip when using intra modes
-          if skip && luma_mode.is_intra() { continue; }
-
-          let mut wr: &mut dyn Writer = &mut WriterCounter::new();
-          let tell = wr.tell_frac();
-
-          encode_block_a(seq, cw, wr, bsize, bo, skip);
-          encode_block_b(seq, fi, fs, cw, wr, luma_mode, chroma_mode,
-            ref_frame, mv, bsize, bo, skip, seq.bit_depth, cfl, tx_size, tx_type, mode_context, &mv_stack);
-
-          let cost = wr.tell_frac() - tell;
-          let rd = compute_rd_cost(
-            fi,
-            fs,
-            w,
-            h,
-            is_chroma_block,
-            bo,
-            cost,
-            seq.bit_depth,
-            false
-          );
-
-          if rd < best_rd {
-            best_rd = rd;
-            best_mode_luma = luma_mode;
-            best_mode_chroma = chroma_mode;
-            best_cfl_params = cfl;
-            best_ref_frame = ref_frame;
-            best_mv = mv;
-            best_skip = skip;
-          }
-
-          cw.rollback(&cw_checkpoint);
-=======
 
       for &skip in &[false, true] {
         // Don't skip when using intra modes
@@ -346,7 +306,7 @@
 
         encode_block_a(seq, cw, wr, bsize, bo, skip);
         encode_block_b(seq, fi, fs, cw, wr, luma_mode, chroma_mode,
-          ref_frame, mv, bsize, bo, skip, seq.bit_depth, cfl, tx_size, tx_type);
+          ref_frame, mv, bsize, bo, skip, seq.bit_depth, cfl, tx_size, tx_type, mode_context, &mv_stack);
 
         let cost = wr.tell_frac() - tell;
         let rd = compute_rd_cost(
@@ -369,7 +329,6 @@
           best_ref_frame = ref_frame;
           best_mv = mv;
           best_skip = skip;
->>>>>>> b658c0fc
         }
 
         cw.rollback(&cw_checkpoint);

--- conflicted
+++ resolved
@@ -322,21 +322,15 @@
       continue;
     }
 
-<<<<<<< HEAD
     if is_inter {
       write_tx_tree(
-        fi, fs, cw, mode, mode, bo, bsize, tx_size, tx_type, false,
+        fi, fs, cw, wr, mode, mode, bo, bsize, tx_size, tx_type, false,
       );
     }  else {
       write_tx_blocks(
-        fi, fs, cw, mode, mode, bo, bsize, tx_size, tx_type, false,
+        fi, fs, cw, wr, mode, mode, bo, bsize, tx_size, tx_type, false,
       );
     }
-=======
-    write_tx_blocks(
-      fi, fs, cw, wr, mode, mode, bo, bsize, tx_size, tx_type, false,
-    );
->>>>>>> 186001ca
 
     let cost = wr.tell_frac() - tell;
     let rd = compute_rd_cost(

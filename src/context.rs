//
// Copyright (c) 2017-2018, The rav1e contributors. All rights reserved
// This source code is subject to the terms of the BSD 2 Clause License and
// the Alliance for Open Media Patent License 1.0. If the BSD 2 Clause License
// was not distributed with this source code in the LICENSE file, you can
// obtain it at www.aomedia.org/license/software. If the Alliance for Open
// Media Patent License 1.0 was not distributed with this source code in the
// PATENTS file, you can obtain it at www.aomedia.org/license/patent.

#![allow(safe_extern_statics)]
#![allow(non_upper_case_globals)]
#![allow(dead_code)]
#![allow(non_camel_case_types)]
#![cfg_attr(feature = "cargo-clippy", allow(cast_lossless))]
#![cfg_attr(feature = "cargo-clippy", allow(unnecessary_mut_passed))]
#![cfg_attr(feature = "cargo-clippy", allow(needless_range_loop))]
#![cfg_attr(feature = "cargo-clippy", allow(collapsible_if))]

use ec::Writer;
use partition::BlockSize::*;
use partition::PredictionMode::*;
use partition::TxSize::*;
use partition::TxType::*;
use partition::*;
use plane::*;
use util::clamp;
use util::msb;
use std::*;
use entropymode::*;
use token_cdfs::*;
use encoder::FrameInvariants;
use scan_order::*;

use self::REF_CONTEXTS;
use self::SINGLE_REFS;

pub const PLANES: usize = 3;

const PARTITION_PLOFFSET: usize = 4;
const PARTITION_BLOCK_SIZES: usize = 4 + 1;
const PARTITION_CONTEXTS_PRIMARY: usize = PARTITION_BLOCK_SIZES * PARTITION_PLOFFSET;
pub const PARTITION_CONTEXTS: usize = PARTITION_CONTEXTS_PRIMARY;
pub const PARTITION_TYPES: usize = 4;

pub const MI_SIZE_LOG2: usize = 2;
pub const MI_SIZE: usize = (1 << MI_SIZE_LOG2);
const MAX_MIB_SIZE_LOG2: usize = (MAX_SB_SIZE_LOG2 - MI_SIZE_LOG2);
pub const MAX_MIB_SIZE: usize = (1 << MAX_MIB_SIZE_LOG2);
pub const MAX_MIB_MASK: usize = (MAX_MIB_SIZE - 1);

const MAX_SB_SIZE_LOG2: usize = 6;
const MAX_SB_SIZE: usize = (1 << MAX_SB_SIZE_LOG2);
const MAX_SB_SQUARE: usize = (MAX_SB_SIZE * MAX_SB_SIZE);

pub const MAX_TX_SIZE: usize = 32;
const MAX_TX_SQUARE: usize = MAX_TX_SIZE * MAX_TX_SIZE;

pub const INTRA_MODES: usize = 13;
pub const UV_INTRA_MODES: usize = 14;

pub const CFL_JOINT_SIGNS: usize = 8;
pub const CFL_ALPHA_CONTEXTS: usize = 6;
pub const CFL_ALPHABET_SIZE: usize = 16;
pub const SKIP_MODE_CONTEXTS: usize = 3;
pub const COMP_INDEX_CONTEXTS: usize = 6;
pub const COMP_GROUP_IDX_CONTEXTS: usize = 6;

pub const BLOCK_SIZE_GROUPS: usize = 4;
pub const MAX_ANGLE_DELTA: usize = 3;
pub const DIRECTIONAL_MODES: usize = 8;
pub const KF_MODE_CONTEXTS: usize = 5;

pub const EXT_PARTITION_TYPES: usize = 10;

pub const TX_SIZE_SQR_CONTEXTS: usize = TxSize::TX_SIZES as usize - 1; // 64X64 is currently unused

pub const TX_SETS: usize = 9;
pub const TX_SETS_INTRA: usize = 3;
pub const TX_SETS_INTER: usize = 4;
pub const TXFM_PARTITION_CONTEXTS: usize = ((TxSize::TX_SIZES - TxSize::TX_8X8 as usize) * 6 - 3);
const MAX_REF_MV_STACK_SIZE: usize = 8;
pub const REF_CAT_LEVEL: u32 = 640;

pub const FRAME_LF_COUNT: usize = 4;
pub const MAX_LOOP_FILTER: usize = 63;
const DELTA_LF_SMALL: u32 = 3;
pub const DELTA_LF_PROBS: usize = DELTA_LF_SMALL as usize;

const DELTA_Q_SMALL: u32 = 3;
pub const DELTA_Q_PROBS: usize = DELTA_Q_SMALL as usize;

// Number of transform types in each set type
static num_tx_set: [usize; TX_SETS] =
  [1, 2, 5, 7, 7, 10, 12, 16, 16];
pub static av1_tx_used: [[usize; TX_TYPES]; TX_SETS] = [
  [1, 0, 0, 0, 0, 0, 0, 0, 0, 0, 0, 0, 0, 0, 0, 0],
  [1, 0, 0, 0, 0, 0, 0, 0, 0, 1, 0, 0, 0, 0, 0, 0],
  [1, 1, 1, 1, 0, 0, 0, 0, 0, 1, 0, 0, 0, 0, 0, 0],
  [1, 1, 1, 1, 0, 0, 0, 0, 0, 1, 1, 1, 0, 0, 0, 0],
  [1, 1, 1, 1, 0, 0, 0, 0, 0, 1, 1, 1, 0, 0, 0, 0],
  [1, 1, 1, 1, 1, 1, 1, 1, 1, 1, 0, 0, 0, 0, 0, 0],
  [1, 1, 1, 1, 1, 1, 1, 1, 1, 1, 1, 1, 0, 0, 0, 0],
  [1, 1, 1, 1, 1, 1, 1, 1, 1, 1, 1, 1, 1, 1, 1, 1],
  [1, 1, 1, 1, 1, 1, 1, 1, 1, 1, 1, 1, 1, 1, 1, 1]
];

// Maps set types above to the indices used for intra
static tx_set_index_intra: [i8; TX_SETS] =
  [0, -1, 2, -1, 1, -1, -1, -1, -16];
// Maps set types above to the indices used for inter
static tx_set_index_inter: [i8; TX_SETS] =
  [0, 3, -1, -1, -1, -1, 2, -1, 1];

static av1_tx_ind: [[usize; TX_TYPES]; TX_SETS] = [
  [0, 0, 0, 0, 0, 0, 0, 0, 0, 0, 0, 0, 0, 0, 0, 0],
  [1, 0, 0, 0, 0, 0, 0, 0, 0, 0, 0, 0, 0, 0, 0, 0],
  [1, 3, 4, 2, 0, 0, 0, 0, 0, 0, 0, 0, 0, 0, 0, 0],
  [1, 5, 6, 4, 0, 0, 0, 0, 0, 0, 2, 3, 0, 0, 0, 0],
  [1, 5, 6, 4, 0, 0, 0, 0, 0, 0, 2, 3, 0, 0, 0, 0],
  [1, 2, 3, 6, 4, 5, 7, 8, 9, 0, 0, 0, 0, 0, 0, 0],
  [3, 4, 5, 8, 6, 7, 9, 10, 11, 0, 1, 2, 0, 0, 0, 0],
  [7, 8, 9, 12, 10, 11, 13, 14, 15, 0, 1, 2, 3, 4, 5, 6],
  [7, 8, 9, 12, 10, 11, 13, 14, 15, 0, 1, 2, 3, 4, 5, 6]
];

static ss_size_lookup: [[[BlockSize; 2]; 2]; BlockSize::BLOCK_SIZES_ALL] = [
  //  ss_x == 0    ss_x == 0        ss_x == 1      ss_x == 1
  //  ss_y == 0    ss_y == 1        ss_y == 0      ss_y == 1
  [  [ BLOCK_4X4, BLOCK_4X4 ], [BLOCK_4X4, BLOCK_4X4 ] ],
  [  [ BLOCK_4X8, BLOCK_4X4 ], [BLOCK_4X4, BLOCK_4X4 ] ],
  [  [ BLOCK_8X4, BLOCK_4X4 ], [BLOCK_4X4, BLOCK_4X4 ] ],
  [  [ BLOCK_8X8, BLOCK_8X4 ], [BLOCK_4X8, BLOCK_4X4 ] ],
  [  [ BLOCK_8X16, BLOCK_8X8 ], [BLOCK_4X16, BLOCK_4X8 ] ],
  [  [ BLOCK_16X8, BLOCK_16X4 ], [BLOCK_8X8, BLOCK_8X4 ] ],
  [  [ BLOCK_16X16, BLOCK_16X8 ], [BLOCK_8X16, BLOCK_8X8 ] ],
  [  [ BLOCK_16X32, BLOCK_16X16 ], [BLOCK_8X32, BLOCK_8X16 ] ],
  [  [ BLOCK_32X16, BLOCK_32X8 ], [BLOCK_16X16, BLOCK_16X8 ] ],
  [  [ BLOCK_32X32, BLOCK_32X16 ], [BLOCK_16X32, BLOCK_16X16 ] ],
  [  [ BLOCK_32X64, BLOCK_32X32 ], [BLOCK_16X64, BLOCK_16X32 ] ],
  [  [ BLOCK_64X32, BLOCK_64X16 ], [BLOCK_32X32, BLOCK_32X16 ] ],
  [  [ BLOCK_64X64, BLOCK_64X32 ], [BLOCK_32X64, BLOCK_32X32 ] ],
  [  [ BLOCK_64X128, BLOCK_64X64 ], [ BLOCK_INVALID, BLOCK_32X64 ] ],
  [  [ BLOCK_128X64, BLOCK_INVALID ], [ BLOCK_64X64, BLOCK_64X32 ] ],
  [  [ BLOCK_128X128, BLOCK_128X64 ], [ BLOCK_64X128, BLOCK_64X64 ] ],
  [  [ BLOCK_4X16, BLOCK_4X8 ], [BLOCK_4X16, BLOCK_4X8 ] ],
  [  [ BLOCK_16X4, BLOCK_16X4 ], [BLOCK_8X4, BLOCK_8X4 ] ],
  [  [ BLOCK_8X32, BLOCK_8X16 ], [BLOCK_INVALID, BLOCK_4X16 ] ],
  [  [ BLOCK_32X8, BLOCK_INVALID ], [BLOCK_16X8, BLOCK_16X4 ] ],
  [  [ BLOCK_16X64, BLOCK_16X32 ], [BLOCK_INVALID, BLOCK_8X32 ] ],
  [  [ BLOCK_64X16, BLOCK_INVALID ], [BLOCK_32X16, BLOCK_32X8 ] ]
];

pub fn get_plane_block_size(bsize: BlockSize, subsampling_x: usize, subsampling_y: usize)
    -> BlockSize {
  ss_size_lookup[bsize as usize][subsampling_x][subsampling_y]
}

// Generates 4 bit field in which each bit set to 1 represents
// a blocksize partition  1111 means we split 64x64, 32x32, 16x16
// and 8x8.  1000 means we just split the 64x64 to 32x32
static partition_context_lookup: [[u8; 2]; BlockSize::BLOCK_SIZES_ALL] = [
  [ 31, 31 ],  // 4X4   - {0b11111, 0b11111}
  [ 31, 30 ],  // 4X8   - {0b11111, 0b11110}
  [ 30, 31 ],  // 8X4   - {0b11110, 0b11111}
  [ 30, 30 ],  // 8X8   - {0b11110, 0b11110}
  [ 30, 28 ],  // 8X16  - {0b11110, 0b11100}
  [ 28, 30 ],  // 16X8  - {0b11100, 0b11110}
  [ 28, 28 ],  // 16X16 - {0b11100, 0b11100}
  [ 28, 24 ],  // 16X32 - {0b11100, 0b11000}
  [ 24, 28 ],  // 32X16 - {0b11000, 0b11100}
  [ 24, 24 ],  // 32X32 - {0b11000, 0b11000}
  [ 24, 16 ],  // 32X64 - {0b11000, 0b10000}
  [ 16, 24 ],  // 64X32 - {0b10000, 0b11000}
  [ 16, 16 ],  // 64X64 - {0b10000, 0b10000}
  [ 16, 0 ],   // 64X128- {0b10000, 0b00000}
  [ 0, 16 ],   // 128X64- {0b00000, 0b10000}
  [ 0, 0 ],    // 128X128-{0b00000, 0b00000}
  [ 31, 28 ],  // 4X16  - {0b11111, 0b11100}
  [ 28, 31 ],  // 16X4  - {0b11100, 0b11111}
  [ 30, 24 ],  // 8X32  - {0b11110, 0b11000}
  [ 24, 30 ],  // 32X8  - {0b11000, 0b11110}
  [ 28, 16 ],  // 16X64 - {0b11100, 0b10000}
  [ 16, 28 ]   // 64X16 - {0b10000, 0b11100}
];

static size_group_lookup: [u8; BlockSize::BLOCK_SIZES_ALL] = [
  0, 0,
  0, 1,
  1, 1,
  2, 2,
  2, 3,
  3, 3,
  3, 3, 3, 3, 0,
  0, 1,
  1, 2,
  2
];

static num_pels_log2_lookup: [u8; BlockSize::BLOCK_SIZES_ALL] = [
  4, 5, 5, 6, 7, 7, 8, 9, 9, 10, 11, 11, 12, 13, 13, 14, 6, 6, 8, 8, 10, 10];

pub const PLANE_TYPES: usize = 2;
const REF_TYPES: usize = 2;
pub const SKIP_CONTEXTS: usize = 3;
pub const INTRA_INTER_CONTEXTS: usize = 4;
pub const INTER_MODE_CONTEXTS: usize = 8;
pub const DRL_MODE_CONTEXTS: usize = 3;
pub const COMP_INTER_CONTEXTS: usize = 5;
pub const COMP_REF_TYPE_CONTEXTS: usize = 5;
pub const UNI_COMP_REF_CONTEXTS: usize = 3;

// Level Map
pub const TXB_SKIP_CONTEXTS: usize =  13;

pub const EOB_COEF_CONTEXTS: usize =  9;

const SIG_COEF_CONTEXTS_2D: usize =  26;
const SIG_COEF_CONTEXTS_1D: usize =  16;
pub const SIG_COEF_CONTEXTS_EOB: usize =  4;
pub const SIG_COEF_CONTEXTS: usize = SIG_COEF_CONTEXTS_2D + SIG_COEF_CONTEXTS_1D;

const COEFF_BASE_CONTEXTS: usize = SIG_COEF_CONTEXTS;
pub const DC_SIGN_CONTEXTS: usize =  3;

const BR_TMP_OFFSET: usize =  12;
const BR_REF_CAT: usize =  4;
pub const LEVEL_CONTEXTS: usize =  21;

pub const NUM_BASE_LEVELS: usize =  2;

pub const BR_CDF_SIZE: usize = 4;
const COEFF_BASE_RANGE: usize = 4 * (BR_CDF_SIZE - 1);

const COEFF_CONTEXT_BITS: usize = 6;
const COEFF_CONTEXT_MASK: usize = (1 << COEFF_CONTEXT_BITS) - 1;
const MAX_BASE_BR_RANGE: usize = COEFF_BASE_RANGE + NUM_BASE_LEVELS + 1;

const BASE_CONTEXT_POSITION_NUM: usize = 12;

// Pad 4 extra columns to remove horizontal availability check.
const TX_PAD_HOR_LOG2: usize = 2;
const TX_PAD_HOR: usize = 4;
// Pad 6 extra rows (2 on top and 4 on bottom) to remove vertical availability
// check.
const TX_PAD_TOP: usize = 2;
const TX_PAD_BOTTOM: usize = 4;
const TX_PAD_VER: usize = (TX_PAD_TOP + TX_PAD_BOTTOM);
// Pad 16 extra bytes to avoid reading overflow in SIMD optimization.
const TX_PAD_END: usize = 16;
const TX_PAD_2D: usize =
  ((MAX_TX_SIZE + TX_PAD_HOR) * (MAX_TX_SIZE + TX_PAD_VER) + TX_PAD_END);

const TX_CLASSES: usize = 3;

#[derive(Copy, Clone, PartialEq)]
pub enum TxClass {
  TX_CLASS_2D = 0,
  TX_CLASS_HORIZ = 1,
  TX_CLASS_VERT = 2
}

use context::TxClass::*;

static tx_type_to_class: [TxClass; TX_TYPES] = [
  TX_CLASS_2D,    // DCT_DCT
  TX_CLASS_2D,    // ADST_DCT
  TX_CLASS_2D,    // DCT_ADST
  TX_CLASS_2D,    // ADST_ADST
  TX_CLASS_2D,    // FLIPADST_DCT
  TX_CLASS_2D,    // DCT_FLIPADST
  TX_CLASS_2D,    // FLIPADST_FLIPADST
  TX_CLASS_2D,    // ADST_FLIPADST
  TX_CLASS_2D,    // FLIPADST_ADST
  TX_CLASS_2D,    // IDTX
  TX_CLASS_VERT,  // V_DCT
  TX_CLASS_HORIZ, // H_DCT
  TX_CLASS_VERT,  // V_ADST
  TX_CLASS_HORIZ, // H_ADST
  TX_CLASS_VERT,  // V_FLIPADST
  TX_CLASS_HORIZ  // H_FLIPADST
];

static eob_to_pos_small: [u8; 33] = [
    0, 1, 2,                                        // 0-2
    3, 3,                                           // 3-4
    4, 4, 4, 4,                                     // 5-8
    5, 5, 5, 5, 5, 5, 5, 5,                         // 9-16
    6, 6, 6, 6, 6, 6, 6, 6, 6, 6, 6, 6, 6, 6, 6, 6  // 17-32
];

static eob_to_pos_large: [u8; 17] = [
    6,                               // place holder
    7,                               // 33-64
    8,  8,                           // 65-128
    9,  9,  9,  9,                   // 129-256
    10, 10, 10, 10, 10, 10, 10, 10,  // 257-512
    11                               // 513-
];


static k_eob_group_start: [u16; 12] = [ 0, 1, 2, 3, 5, 9,
                                        17, 33, 65, 129, 257, 513 ];
static k_eob_offset_bits: [u16; 12] = [ 0, 0, 0, 1, 2, 3, 4, 5, 6, 7, 8, 9 ];

fn clip_max3(x: u8) -> u8 {
  if x > 3 {
    3
  } else {
    x
  }
}

// The ctx offset table when TX is TX_CLASS_2D.
// TX col and row indices are clamped to 4

#[cfg_attr(rustfmt, rustfmt_skip)]
static av1_nz_map_ctx_offset: [[[i8; 5]; 5]; TxSize::TX_SIZES_ALL] = [
  // TX_4X4
  [
    [ 0,  1,  6,  6, 0],
    [ 1,  6,  6, 21, 0],
    [ 6,  6, 21, 21, 0],
    [ 6, 21, 21, 21, 0],
    [ 0,  0,  0,  0, 0]
  ],
  // TX_8X8
  [
    [ 0,  1,  6,  6, 21],
    [ 1,  6,  6, 21, 21],
    [ 6,  6, 21, 21, 21],
    [ 6, 21, 21, 21, 21],
    [21, 21, 21, 21, 21]
  ],
  // TX_16X16
  [
    [ 0,  1,  6,  6, 21],
    [ 1,  6,  6, 21, 21],
    [ 6,  6, 21, 21, 21],
    [ 6, 21, 21, 21, 21],
    [21, 21, 21, 21, 21]
  ],
  // TX_32X32
  [
    [ 0,  1,  6,  6, 21],
    [ 1,  6,  6, 21, 21],
    [ 6,  6, 21, 21, 21],
    [ 6, 21, 21, 21, 21],
    [21, 21, 21, 21, 21]
  ],
  // TX_64X64
  [
    [ 0,  1,  6,  6, 21],
    [ 1,  6,  6, 21, 21],
    [ 6,  6, 21, 21, 21],
    [ 6, 21, 21, 21, 21],
    [21, 21, 21, 21, 21]
  ],
  // TX_4X8
  [
    [ 0, 11, 11, 11, 0],
    [11, 11, 11, 11, 0],
    [ 6,  6, 21, 21, 0],
    [ 6, 21, 21, 21, 0],
    [21, 21, 21, 21, 0]
  ],
  // TX_8X4
  [
    [ 0, 16,  6,  6, 21],
    [16, 16,  6, 21, 21],
    [16, 16, 21, 21, 21],
    [16, 16, 21, 21, 21],
    [ 0,  0,  0,  0, 0]
  ],
  // TX_8X16
  [
    [ 0, 11, 11, 11, 11],
    [11, 11, 11, 11, 11],
    [ 6,  6, 21, 21, 21],
    [ 6, 21, 21, 21, 21],
    [21, 21, 21, 21, 21]
  ],
  // TX_16X8
  [
    [ 0, 16,  6,  6, 21],
    [16, 16,  6, 21, 21],
    [16, 16, 21, 21, 21],
    [16, 16, 21, 21, 21],
    [16, 16, 21, 21, 21]
  ],
  // TX_16X32
  [
    [ 0, 11, 11, 11, 11],
    [11, 11, 11, 11, 11],
    [ 6,  6, 21, 21, 21],
    [ 6, 21, 21, 21, 21],
    [21, 21, 21, 21, 21]
  ],
  // TX_32X16
  [
    [ 0, 16,  6,  6, 21],
    [16, 16,  6, 21, 21],
    [16, 16, 21, 21, 21],
    [16, 16, 21, 21, 21],
    [16, 16, 21, 21, 21]
  ],
  // TX_32X64
  [
    [ 0, 11, 11, 11, 11],
    [11, 11, 11, 11, 11],
    [ 6,  6, 21, 21, 21],
    [ 6, 21, 21, 21, 21],
    [21, 21, 21, 21, 21]
  ],
  // TX_64X32
  [
    [ 0, 16,  6,  6, 21],
    [16, 16,  6, 21, 21],
    [16, 16, 21, 21, 21],
    [16, 16, 21, 21, 21],
    [16, 16, 21, 21, 21]
  ],
  // TX_4X16
  [
    [ 0, 11, 11, 11, 0],
    [11, 11, 11, 11, 0],
    [ 6,  6, 21, 21, 0],
    [ 6, 21, 21, 21, 0],
    [21, 21, 21, 21, 0]
  ],
  // TX_16X4
  [
    [ 0, 16,  6,  6, 21],
    [16, 16,  6, 21, 21],
    [16, 16, 21, 21, 21],
    [16, 16, 21, 21, 21],
    [ 0,  0,  0,  0, 0]
  ],
  // TX_8X32
  [
    [ 0, 11, 11, 11, 11],
    [11, 11, 11, 11, 11],
    [ 6,  6, 21, 21, 21],
    [ 6, 21, 21, 21, 21],
    [21, 21, 21, 21, 21]
  ],
  // TX_32X8
  [
    [ 0, 16,  6,  6, 21],
    [16, 16,  6, 21, 21],
    [16, 16, 21, 21, 21],
    [16, 16, 21, 21, 21],
    [16, 16, 21, 21, 21]
  ],
  // TX_16X64
  [
    [ 0, 11, 11, 11, 11],
    [11, 11, 11, 11, 11],
    [ 6,  6, 21, 21, 21],
    [ 6, 21, 21, 21, 21],
    [21, 21, 21, 21, 21]
  ],
  // TX_64X16
  [
    [ 0, 16,  6,  6, 21],
    [16, 16,  6, 21, 21],
    [16, 16, 21, 21, 21],
    [16, 16, 21, 21, 21],
    [16, 16, 21, 21, 21]
  ]
];

const NZ_MAP_CTX_0: usize = SIG_COEF_CONTEXTS_2D;
const NZ_MAP_CTX_5: usize = (NZ_MAP_CTX_0 + 5);
const NZ_MAP_CTX_10: usize = (NZ_MAP_CTX_0 + 10);

static nz_map_ctx_offset_1d: [usize; 32] = [
  NZ_MAP_CTX_0,  NZ_MAP_CTX_5,  NZ_MAP_CTX_10, NZ_MAP_CTX_10, NZ_MAP_CTX_10,
  NZ_MAP_CTX_10, NZ_MAP_CTX_10, NZ_MAP_CTX_10, NZ_MAP_CTX_10, NZ_MAP_CTX_10,
  NZ_MAP_CTX_10, NZ_MAP_CTX_10, NZ_MAP_CTX_10, NZ_MAP_CTX_10, NZ_MAP_CTX_10,
  NZ_MAP_CTX_10, NZ_MAP_CTX_10, NZ_MAP_CTX_10, NZ_MAP_CTX_10, NZ_MAP_CTX_10,
  NZ_MAP_CTX_10, NZ_MAP_CTX_10, NZ_MAP_CTX_10, NZ_MAP_CTX_10, NZ_MAP_CTX_10,
  NZ_MAP_CTX_10, NZ_MAP_CTX_10, NZ_MAP_CTX_10, NZ_MAP_CTX_10, NZ_MAP_CTX_10,
  NZ_MAP_CTX_10, NZ_MAP_CTX_10 ];

const CONTEXT_MAG_POSITION_NUM: usize = 3;

static mag_ref_offset_with_txclass: [[[usize; 2]; CONTEXT_MAG_POSITION_NUM]; 3] = [
  [ [ 0, 1 ], [ 1, 0 ], [ 1, 1 ] ],
  [ [ 0, 1 ], [ 1, 0 ], [ 0, 2 ] ],
  [ [ 0, 1 ], [ 1, 0 ], [ 2, 0 ] ] ];

// End of Level Map

pub fn has_chroma(
  bo: &BlockOffset, bsize: BlockSize, subsampling_x: usize,
  subsampling_y: usize
) -> bool {
  let bw = bsize.width_mi();
  let bh = bsize.height_mi();

  ((bo.x & 0x01) == 1 || (bw & 0x01) == 0 || subsampling_x == 0)
    && ((bo.y & 0x01) == 1 || (bh & 0x01) == 0 || subsampling_y == 0)
}

pub fn get_tx_set(
  tx_size: TxSize, is_inter: bool, use_reduced_set: bool
) -> TxSet {
  let tx_size_sqr_up = tx_size.sqr_up();
  let tx_size_sqr = tx_size.sqr();
  if tx_size_sqr > TxSize::TX_32X32 {
    TxSet::TX_SET_DCTONLY
  } else if tx_size_sqr_up == TxSize::TX_32X32 {
    if is_inter {
      TxSet::TX_SET_DCT_IDTX
    } else {
      TxSet::TX_SET_DCTONLY
    }
  } else if use_reduced_set {
    if is_inter {
      TxSet::TX_SET_DCT_IDTX
    } else {
      TxSet::TX_SET_DTT4_IDTX
    }
  } else if is_inter {
    if tx_size_sqr == TxSize::TX_16X16 {
      TxSet::TX_SET_DTT9_IDTX_1DDCT
    } else {
      TxSet::TX_SET_ALL16
    }
  } else {
    if tx_size_sqr == TxSize::TX_16X16 {
      TxSet::TX_SET_DTT4_IDTX
    } else {
      TxSet::TX_SET_DTT4_IDTX_1DDCT
    }
  }
}

fn get_tx_set_index(
  tx_size: TxSize, is_inter: bool, use_reduced_set: bool
) -> i8 {
  let set_type = get_tx_set(tx_size, is_inter, use_reduced_set);

  if is_inter {
    tx_set_index_inter[set_type as usize]
  } else {
    tx_set_index_intra[set_type as usize]
  }
}

static intra_mode_to_tx_type_context: [TxType; INTRA_MODES] = [
  DCT_DCT,   // DC
  ADST_DCT,  // V
  DCT_ADST,  // H
  DCT_DCT,   // D45
  ADST_ADST, // D135
  ADST_DCT,  // D117
  DCT_ADST,  // D153
  DCT_ADST,  // D207
  ADST_DCT,  // D63
  ADST_ADST, // SMOOTH
  ADST_DCT,  // SMOOTH_V
  DCT_ADST,  // SMOOTH_H
  ADST_ADST, // PAETH
];


static uv2y: [PredictionMode; UV_INTRA_MODES] = [
  DC_PRED,       // UV_DC_PRED
  V_PRED,        // UV_V_PRED
  H_PRED,        // UV_H_PRED
  D45_PRED,      // UV_D45_PRED
  D135_PRED,     // UV_D135_PRED
  D117_PRED,     // UV_D117_PRED
  D153_PRED,     // UV_D153_PRED
  D207_PRED,     // UV_D207_PRED
  D63_PRED,      // UV_D63_PRED
  SMOOTH_PRED,   // UV_SMOOTH_PRED
  SMOOTH_V_PRED, // UV_SMOOTH_V_PRED
  SMOOTH_H_PRED, // UV_SMOOTH_H_PRED
  PAETH_PRED,    // UV_PAETH_PRED
  DC_PRED        // CFL_PRED
];

pub fn y_intra_mode_to_tx_type_context(pred: PredictionMode) -> TxType {
  intra_mode_to_tx_type_context[pred as usize]
}

pub fn uv_intra_mode_to_tx_type_context(pred: PredictionMode) -> TxType {
  intra_mode_to_tx_type_context[uv2y[pred as usize] as usize]
}

#[derive(Clone,Copy)]
pub struct NMVComponent {
  classes_cdf: [u16; MV_CLASSES + 1],
  class0_fp_cdf: [[u16; MV_FP_SIZE + 1]; CLASS0_SIZE],
  fp_cdf: [u16; MV_FP_SIZE + 1],
  sign_cdf: [u16; 2 + 1],
  class0_hp_cdf: [u16; 2 + 1],
  hp_cdf: [u16; 2 + 1],
  class0_cdf: [u16; CLASS0_SIZE + 1],
  bits_cdf: [[u16; 2 + 1]; MV_OFFSET_BITS],
}

#[derive(Clone,Copy)]
pub struct NMVContext {
  joints_cdf: [u16; MV_JOINTS + 1],
  comps: [NMVComponent; 2],
}

extern "C" {
<<<<<<< HEAD
  static av1_scan_orders: [[SCAN_ORDER; TX_TYPES]; TxSize::TX_SIZES_ALL];
}

// lv_map
static default_nmv_context: NMVContext = {
  NMVContext {
    joints_cdf: cdf!(4096, 11264, 19328),
    comps: [
      NMVComponent {
        classes_cdf: cdf!(
          28672, 30976, 31858, 32320, 32551, 32656, 32740, 32757, 32762, 32767
        ),
        class0_fp_cdf: [cdf!(16384, 24576, 26624), cdf!(12288, 21248, 24128)],
        fp_cdf: cdf!(8192, 17408, 21248),
        sign_cdf: cdf!(128 * 128),
        class0_hp_cdf: cdf!(160 * 128),
        hp_cdf: cdf!(128 * 128),
        class0_cdf: cdf!(216 * 128),
        bits_cdf: [
          cdf!(128 * 136),
          cdf!(128 * 140),
          cdf!(128 * 148),
          cdf!(128 * 160),
          cdf!(128 * 176),
          cdf!(128 * 192),
          cdf!(128 * 224),
          cdf!(128 * 234),
          cdf!(128 * 234),
          cdf!(128 * 240)
        ]
      },
      NMVComponent {
        classes_cdf: cdf!(
          28672, 30976, 31858, 32320, 32551, 32656, 32740, 32757, 32762, 32767
        ),
        class0_fp_cdf: [cdf!(16384, 24576, 26624), cdf!(12288, 21248, 24128)],
        fp_cdf: cdf!(8192, 17408, 21248),
        sign_cdf: cdf!(128 * 128),
        class0_hp_cdf: cdf!(160 * 128),
        hp_cdf: cdf!(128 * 128),
        class0_cdf: cdf!(216 * 128),
        bits_cdf: [
          cdf!(128 * 136),
          cdf!(128 * 140),
          cdf!(128 * 148),
          cdf!(128 * 160),
          cdf!(128 * 176),
          cdf!(128 * 192),
          cdf!(128 * 224),
          cdf!(128 * 234),
          cdf!(128 * 234),
          cdf!(128 * 240)
        ]
      }
    ]
  }
};

#[repr(C)]
pub struct SCAN_ORDER {
  // FIXME: don't hardcode sizes
  pub scan: &'static [u16; 32 * 32],
  pub iscan: &'static [u16; 32 * 32],
  pub neighbors: &'static [u16; ((32 * 32) + 1) * 2]
}

=======
  //static av1_scan_orders: [[SCAN_ORDER; TX_TYPES]; TxSize::TX_SIZES_ALL];

  // lv_map
  static default_nmv_context: NMVContext;
}

>>>>>>> 17f8e1bb
#[derive(Clone)]
pub struct CandidateMV {
  pub this_mv: MotionVector,
  pub comp_mv: MotionVector,
  pub weight: u32
}

#[derive(Clone,Copy)]
pub struct CDFContext {
  partition_cdf: [[u16; EXT_PARTITION_TYPES + 1]; PARTITION_CONTEXTS],
  kf_y_cdf: [[[u16; INTRA_MODES + 1]; KF_MODE_CONTEXTS]; KF_MODE_CONTEXTS],
  y_mode_cdf: [[u16; INTRA_MODES + 1]; BLOCK_SIZE_GROUPS],
  uv_mode_cdf: [[[u16; UV_INTRA_MODES + 1]; INTRA_MODES]; 2],
  cfl_sign_cdf: [u16; CFL_JOINT_SIGNS + 1],
  cfl_alpha_cdf: [[u16; CFL_ALPHABET_SIZE + 1]; CFL_ALPHA_CONTEXTS],
  newmv_cdf: [[u16; 2 + 1]; NEWMV_MODE_CONTEXTS],
  zeromv_cdf: [[u16; 2 + 1]; GLOBALMV_MODE_CONTEXTS],
  refmv_cdf: [[u16; 2 + 1]; REFMV_MODE_CONTEXTS],
  intra_tx_cdf:
    [[[[u16; TX_TYPES + 1]; INTRA_MODES]; TX_SIZE_SQR_CONTEXTS]; TX_SETS_INTRA],
  inter_tx_cdf: [[[u16; TX_TYPES + 1]; TX_SIZE_SQR_CONTEXTS]; TX_SETS_INTER],
  skip_cdfs: [[u16; 3]; SKIP_CONTEXTS],
  intra_inter_cdfs: [[u16; 3]; INTRA_INTER_CONTEXTS],
  angle_delta_cdf: [[u16; 2 * MAX_ANGLE_DELTA + 1 + 1]; DIRECTIONAL_MODES],
  filter_intra_cdfs: [[u16; 3]; BlockSize::BLOCK_SIZES_ALL],
  single_ref_cdfs: [[[u16; 2 + 1]; SINGLE_REFS - 1]; REF_CONTEXTS],
  drl_cdfs: [[u16; 2 + 1]; DRL_MODE_CONTEXTS],
  nmv_context: NMVContext,
  deblock_delta_multi_cdf: [[u16; DELTA_LF_PROBS + 1 + 1]; FRAME_LF_COUNT],
  deblock_delta_cdf: [u16; DELTA_LF_PROBS + 1 + 1],

  // lv_map
  txb_skip_cdf: [[[u16; 3]; TXB_SKIP_CONTEXTS]; TxSize::TX_SIZES],
  dc_sign_cdf: [[[u16; 3]; DC_SIGN_CONTEXTS]; PLANE_TYPES],
  eob_extra_cdf:
    [[[[u16; 3]; EOB_COEF_CONTEXTS]; PLANE_TYPES]; TxSize::TX_SIZES],

  eob_flag_cdf16: [[[u16; 5 + 1]; 2]; PLANE_TYPES],
  eob_flag_cdf32: [[[u16; 6 + 1]; 2]; PLANE_TYPES],
  eob_flag_cdf64: [[[u16; 7 + 1]; 2]; PLANE_TYPES],
  eob_flag_cdf128: [[[u16; 8 + 1]; 2]; PLANE_TYPES],
  eob_flag_cdf256: [[[u16; 9 + 1]; 2]; PLANE_TYPES],
  eob_flag_cdf512: [[[u16; 10 + 1]; 2]; PLANE_TYPES],
  eob_flag_cdf1024: [[[u16; 11 + 1]; 2]; PLANE_TYPES],

  coeff_base_eob_cdf:
    [[[[u16; 3 + 1]; SIG_COEF_CONTEXTS_EOB]; PLANE_TYPES]; TxSize::TX_SIZES],
  coeff_base_cdf:
    [[[[u16; 4 + 1]; SIG_COEF_CONTEXTS]; PLANE_TYPES]; TxSize::TX_SIZES],
  coeff_br_cdf: [[[[u16; BR_CDF_SIZE + 1]; LEVEL_CONTEXTS]; PLANE_TYPES];
    TxSize::TX_SIZES]
}

impl CDFContext {
    pub fn new(quantizer: u8) -> CDFContext {
    let qctx = match quantizer {
      0..=20 => 0,
      21..=60 => 1,
      61..=120 => 2,
      _ => 3
    };
    CDFContext {
      partition_cdf: default_partition_cdf,
      kf_y_cdf: default_kf_y_mode_cdf,
      y_mode_cdf: default_if_y_mode_cdf,
      uv_mode_cdf: default_uv_mode_cdf,
      cfl_sign_cdf: default_cfl_sign_cdf,
      cfl_alpha_cdf: default_cfl_alpha_cdf,
      newmv_cdf: default_newmv_cdf,
      zeromv_cdf: default_zeromv_cdf,
      refmv_cdf: default_refmv_cdf,
      intra_tx_cdf: default_intra_ext_tx_cdf,
      inter_tx_cdf: default_inter_ext_tx_cdf,
      skip_cdfs: default_skip_cdfs,
      intra_inter_cdfs: default_intra_inter_cdf,
      angle_delta_cdf: default_angle_delta_cdf,
      filter_intra_cdfs: default_filter_intra_cdfs,
      single_ref_cdfs: default_single_ref_cdf,
      drl_cdfs: default_drl_cdf,
      nmv_context: default_nmv_context,
      deblock_delta_multi_cdf: default_delta_lf_multi_cdf,
      deblock_delta_cdf: default_delta_lf_cdf,

      // lv_map
      txb_skip_cdf: av1_default_txb_skip_cdfs[qctx],
      dc_sign_cdf: av1_default_dc_sign_cdfs[qctx],
      eob_extra_cdf: av1_default_eob_extra_cdfs[qctx],

      eob_flag_cdf16: av1_default_eob_multi16_cdfs[qctx],
      eob_flag_cdf32: av1_default_eob_multi32_cdfs[qctx],
      eob_flag_cdf64: av1_default_eob_multi64_cdfs[qctx],
      eob_flag_cdf128: av1_default_eob_multi128_cdfs[qctx],
      eob_flag_cdf256: av1_default_eob_multi256_cdfs[qctx],
      eob_flag_cdf512: av1_default_eob_multi512_cdfs[qctx],
      eob_flag_cdf1024: av1_default_eob_multi1024_cdfs[qctx],

      coeff_base_eob_cdf: av1_default_coeff_base_eob_multi_cdfs[qctx],
      coeff_base_cdf: av1_default_coeff_base_multi_cdfs[qctx],
      coeff_br_cdf: av1_default_coeff_lps_multi_cdfs[qctx]
    }
  }

  pub fn reset_counts(&mut self) {
    macro_rules! reset_1d {
      ($field:expr) => (let r = $field.last_mut().unwrap(); *r = 0;)
    }
    macro_rules! reset_2d {
      ($field:expr) => (for mut x in $field.iter_mut() { reset_1d!(x); })
    }
    macro_rules! reset_3d {
      ($field:expr) => (for mut x in $field.iter_mut() { reset_2d!(x); })
    }
    macro_rules! reset_4d {
      ($field:expr) => (for mut x in $field.iter_mut() { reset_3d!(x); })
    }

    for i in 0..4 { self.partition_cdf[i][4] = 0; }
    for i in 4..16 { self.partition_cdf[i][10] = 0; }
    for i in 16..20 { self.partition_cdf[i][8] = 0; }

    reset_3d!(self.kf_y_cdf);
    reset_2d!(self.y_mode_cdf);

    for i in 0..INTRA_MODES {
      self.uv_mode_cdf[0][i][UV_INTRA_MODES - 1] = 0;
      self.uv_mode_cdf[1][i][UV_INTRA_MODES] = 0;
    }
    reset_1d!(self.cfl_sign_cdf);
    reset_2d!(self.cfl_alpha_cdf);
    reset_2d!(self.newmv_cdf);
    reset_2d!(self.zeromv_cdf);
    reset_2d!(self.refmv_cdf);

    for i in 0..TX_SIZE_SQR_CONTEXTS {
      for j in 0..INTRA_MODES {
        self.intra_tx_cdf[1][i][j][7] = 0;
        self.intra_tx_cdf[2][i][j][5] = 0;
      }
      self.inter_tx_cdf[1][i][16] = 0;
      self.inter_tx_cdf[2][i][12] = 0;
      self.inter_tx_cdf[3][i][2] = 0;
    }

    reset_2d!(self.skip_cdfs);
    reset_2d!(self.intra_inter_cdfs);
    reset_2d!(self.angle_delta_cdf);
    reset_2d!(self.filter_intra_cdfs);
    reset_3d!(self.single_ref_cdfs);
    reset_2d!(self.drl_cdfs);
    reset_2d!(self.deblock_delta_multi_cdf);
    reset_1d!(self.deblock_delta_cdf);

    reset_1d!(self.nmv_context.joints_cdf);
    for i in 0..2 {
      reset_1d!(self.nmv_context.comps[i].classes_cdf);
      reset_2d!(self.nmv_context.comps[i].class0_fp_cdf);
      reset_1d!(self.nmv_context.comps[i].fp_cdf);
      reset_1d!(self.nmv_context.comps[i].sign_cdf);
      reset_1d!(self.nmv_context.comps[i].class0_hp_cdf);
      reset_1d!(self.nmv_context.comps[i].hp_cdf);
      reset_1d!(self.nmv_context.comps[i].class0_cdf);
      reset_2d!(self.nmv_context.comps[i].bits_cdf);
    }

    // lv_map
    reset_3d!(self.txb_skip_cdf);
    reset_3d!(self.dc_sign_cdf);
    reset_4d!(self.eob_extra_cdf);

    reset_3d!(self.eob_flag_cdf16);
    reset_3d!(self.eob_flag_cdf32);
    reset_3d!(self.eob_flag_cdf64);
    reset_3d!(self.eob_flag_cdf128);
    reset_3d!(self.eob_flag_cdf256);
    reset_3d!(self.eob_flag_cdf512);
    reset_3d!(self.eob_flag_cdf1024);

    reset_4d!(self.coeff_base_eob_cdf);
    reset_4d!(self.coeff_base_cdf);
    reset_4d!(self.coeff_br_cdf);
  }

  pub fn build_map(&self) -> Vec<(&'static str, usize, usize)> {
    use std::mem::size_of_val;

    let partition_cdf_start =
      self.partition_cdf.first().unwrap().as_ptr() as usize;
    let partition_cdf_end =
      partition_cdf_start + size_of_val(&self.partition_cdf);
    let kf_y_cdf_start = self.kf_y_cdf.first().unwrap().as_ptr() as usize;
    let kf_y_cdf_end = kf_y_cdf_start + size_of_val(&self.kf_y_cdf);
    let y_mode_cdf_start = self.y_mode_cdf.first().unwrap().as_ptr() as usize;
    let y_mode_cdf_end = y_mode_cdf_start + size_of_val(&self.y_mode_cdf);
    let uv_mode_cdf_start =
      self.uv_mode_cdf.first().unwrap().as_ptr() as usize;
    let uv_mode_cdf_end = uv_mode_cdf_start + size_of_val(&self.uv_mode_cdf);
    let cfl_sign_cdf_start = self.cfl_sign_cdf.as_ptr() as usize;
    let cfl_sign_cdf_end = cfl_sign_cdf_start + size_of_val(&self.cfl_sign_cdf);
    let cfl_alpha_cdf_start =
      self.cfl_alpha_cdf.first().unwrap().as_ptr() as usize;
    let cfl_alpha_cdf_end =
      cfl_alpha_cdf_start + size_of_val(&self.cfl_alpha_cdf);
    let intra_tx_cdf_start =
      self.intra_tx_cdf.first().unwrap().as_ptr() as usize;
    let intra_tx_cdf_end =
      intra_tx_cdf_start + size_of_val(&self.intra_tx_cdf);
    let inter_tx_cdf_start =
      self.inter_tx_cdf.first().unwrap().as_ptr() as usize;
    let inter_tx_cdf_end =
      inter_tx_cdf_start + size_of_val(&self.inter_tx_cdf);
    let skip_cdfs_start = self.skip_cdfs.first().unwrap().as_ptr() as usize;
    let skip_cdfs_end = skip_cdfs_start + size_of_val(&self.skip_cdfs);
    let intra_inter_cdfs_start =
      self.intra_inter_cdfs.first().unwrap().as_ptr() as usize;
    let intra_inter_cdfs_end =
      intra_inter_cdfs_start + size_of_val(&self.intra_inter_cdfs);
    let angle_delta_cdf_start =
      self.angle_delta_cdf.first().unwrap().as_ptr() as usize;
    let angle_delta_cdf_end =
      angle_delta_cdf_start + size_of_val(&self.angle_delta_cdf);
    let filter_intra_cdfs_start =
      self.filter_intra_cdfs.first().unwrap().as_ptr() as usize;
    let filter_intra_cdfs_end =
      filter_intra_cdfs_start + size_of_val(&self.filter_intra_cdfs);
    let deblock_delta_multi_cdf_start =
      self.deblock_delta_multi_cdf.first().unwrap().as_ptr() as usize;
    let deblock_delta_multi_cdf_end =
      deblock_delta_multi_cdf_start + size_of_val(&self.deblock_delta_multi_cdf);
    let deblock_delta_cdf_start =
      self.deblock_delta_cdf.as_ptr() as usize;
    let deblock_delta_cdf_end =
      deblock_delta_cdf_start + size_of_val(&self.deblock_delta_cdf);

    let txb_skip_cdf_start =
      self.txb_skip_cdf.first().unwrap().as_ptr() as usize;
    let txb_skip_cdf_end =
      txb_skip_cdf_start + size_of_val(&self.txb_skip_cdf);
    let dc_sign_cdf_start =
      self.dc_sign_cdf.first().unwrap().as_ptr() as usize;
    let dc_sign_cdf_end = dc_sign_cdf_start + size_of_val(&self.dc_sign_cdf);
    let eob_extra_cdf_start =
      self.eob_extra_cdf.first().unwrap().as_ptr() as usize;
    let eob_extra_cdf_end =
      eob_extra_cdf_start + size_of_val(&self.eob_extra_cdf);
    let eob_flag_cdf16_start =
      self.eob_flag_cdf16.first().unwrap().as_ptr() as usize;
    let eob_flag_cdf16_end =
      eob_flag_cdf16_start + size_of_val(&self.eob_flag_cdf16);
    let eob_flag_cdf32_start =
      self.eob_flag_cdf32.first().unwrap().as_ptr() as usize;
    let eob_flag_cdf32_end =
      eob_flag_cdf32_start + size_of_val(&self.eob_flag_cdf32);
    let eob_flag_cdf64_start =
      self.eob_flag_cdf64.first().unwrap().as_ptr() as usize;
    let eob_flag_cdf64_end =
      eob_flag_cdf64_start + size_of_val(&self.eob_flag_cdf64);
    let eob_flag_cdf128_start =
      self.eob_flag_cdf128.first().unwrap().as_ptr() as usize;
    let eob_flag_cdf128_end =
      eob_flag_cdf128_start + size_of_val(&self.eob_flag_cdf128);
    let eob_flag_cdf256_start =
      self.eob_flag_cdf256.first().unwrap().as_ptr() as usize;
    let eob_flag_cdf256_end =
      eob_flag_cdf256_start + size_of_val(&self.eob_flag_cdf256);
    let eob_flag_cdf512_start =
      self.eob_flag_cdf512.first().unwrap().as_ptr() as usize;
    let eob_flag_cdf512_end =
      eob_flag_cdf512_start + size_of_val(&self.eob_flag_cdf512);
    let eob_flag_cdf1024_start =
      self.eob_flag_cdf1024.first().unwrap().as_ptr() as usize;
    let eob_flag_cdf1024_end =
      eob_flag_cdf1024_start + size_of_val(&self.eob_flag_cdf1024);
    let coeff_base_eob_cdf_start =
      self.coeff_base_eob_cdf.first().unwrap().as_ptr() as usize;
    let coeff_base_eob_cdf_end =
      coeff_base_eob_cdf_start + size_of_val(&self.coeff_base_eob_cdf);
    let coeff_base_cdf_start =
      self.coeff_base_cdf.first().unwrap().as_ptr() as usize;
    let coeff_base_cdf_end =
      coeff_base_cdf_start + size_of_val(&self.coeff_base_cdf);
    let coeff_br_cdf_start =
      self.coeff_br_cdf.first().unwrap().as_ptr() as usize;
    let coeff_br_cdf_end =
      coeff_br_cdf_start + size_of_val(&self.coeff_br_cdf);

    vec![
      ("partition_cdf", partition_cdf_start, partition_cdf_end),
      ("kf_y_cdf", kf_y_cdf_start, kf_y_cdf_end),
      ("y_mode_cdf", y_mode_cdf_start, y_mode_cdf_end),
      ("uv_mode_cdf", uv_mode_cdf_start, uv_mode_cdf_end),
      ("cfl_sign_cdf", cfl_sign_cdf_start, cfl_sign_cdf_end),
      ("cfl_alpha_cdf", cfl_alpha_cdf_start, cfl_alpha_cdf_end),
      ("intra_tx_cdf", intra_tx_cdf_start, intra_tx_cdf_end),
      ("inter_tx_cdf", inter_tx_cdf_start, inter_tx_cdf_end),
      ("skip_cdfs", skip_cdfs_start, skip_cdfs_end),
      ("intra_inter_cdfs", intra_inter_cdfs_start, intra_inter_cdfs_end),
      ("angle_delta_cdf", angle_delta_cdf_start, angle_delta_cdf_end),
      ("filter_intra_cdfs", filter_intra_cdfs_start, filter_intra_cdfs_end),
      ("deblock_delta_multi_cdf", deblock_delta_multi_cdf_start, deblock_delta_multi_cdf_end),
      ("deblock_delta_cdf", deblock_delta_cdf_start, deblock_delta_cdf_end),
      ("txb_skip_cdf", txb_skip_cdf_start, txb_skip_cdf_end),
      ("dc_sign_cdf", dc_sign_cdf_start, dc_sign_cdf_end),
      ("eob_extra_cdf", eob_extra_cdf_start, eob_extra_cdf_end),
      ("eob_flag_cdf16", eob_flag_cdf16_start, eob_flag_cdf16_end),
      ("eob_flag_cdf32", eob_flag_cdf32_start, eob_flag_cdf32_end),
      ("eob_flag_cdf64", eob_flag_cdf64_start, eob_flag_cdf64_end),
      ("eob_flag_cdf128", eob_flag_cdf128_start, eob_flag_cdf128_end),
      ("eob_flag_cdf256", eob_flag_cdf256_start, eob_flag_cdf256_end),
      ("eob_flag_cdf512", eob_flag_cdf512_start, eob_flag_cdf512_end),
      ("eob_flag_cdf1024", eob_flag_cdf1024_start, eob_flag_cdf1024_end),
      ("coeff_base_eob_cdf", coeff_base_eob_cdf_start, coeff_base_eob_cdf_end),
      ("coeff_base_cdf", coeff_base_cdf_start, coeff_base_cdf_end),
      ("coeff_br_cdf", coeff_br_cdf_start, coeff_br_cdf_end),
    ]
  }
}

impl fmt::Debug for CDFContext {
  fn fmt(&self, f: &mut fmt::Formatter) -> fmt::Result {
    write!(f, "CDFContext contains too many numbers to print :-(")
  }
}

#[cfg(test)]
mod test {
  #[test]
  fn cdf_map() {
    use super::*;

    let cdf = CDFContext::new(8);
    let cdf_map = FieldMap {
      map: cdf.build_map()
    };
    let f = &cdf.partition_cdf[2];
    cdf_map.lookup(f.as_ptr() as usize);
  }

  use super::CFLSign;
  use super::CFLSign::*;

  static cfl_alpha_signs: [[CFLSign; 2]; 8] = [
    [ CFL_SIGN_ZERO, CFL_SIGN_NEG ],
    [ CFL_SIGN_ZERO, CFL_SIGN_POS ],
    [ CFL_SIGN_NEG, CFL_SIGN_ZERO ],
    [ CFL_SIGN_NEG, CFL_SIGN_NEG ],
    [ CFL_SIGN_NEG, CFL_SIGN_POS ],
    [ CFL_SIGN_POS, CFL_SIGN_ZERO ],
    [ CFL_SIGN_POS, CFL_SIGN_NEG ],
    [ CFL_SIGN_POS, CFL_SIGN_POS ]
  ];

  static cfl_context: [[usize; 8]; 2] = [
    [ 0, 0, 0, 1, 2, 3, 4, 5 ],
    [ 0, 3, 0, 1, 4, 0, 2, 5 ]
  ];

  #[test]
  fn cfl_joint_sign() {
    use super::*;

    let mut cfl = CFLParams::new();
    for (joint_sign, &signs) in cfl_alpha_signs.iter().enumerate() {
      cfl.sign = signs;
      assert!(cfl.joint_sign() as usize == joint_sign);
      for uv in 0..2 {
        if signs[uv] != CFL_SIGN_ZERO {
          assert!(cfl.context(uv) == cfl_context[uv][joint_sign]);
        }
      }
    }
  }
}

const SUPERBLOCK_TO_PLANE_SHIFT: usize = MAX_SB_SIZE_LOG2;
const SUPERBLOCK_TO_BLOCK_SHIFT: usize = MAX_MIB_SIZE_LOG2;
pub const BLOCK_TO_PLANE_SHIFT: usize = MI_SIZE_LOG2;
pub const LOCAL_BLOCK_MASK: usize = (1 << SUPERBLOCK_TO_BLOCK_SHIFT) - 1;

/// Absolute offset in superblocks inside a plane, where a superblock is defined
/// to be an N*N square where N = (1 << SUPERBLOCK_TO_PLANE_SHIFT).
#[derive(Clone)]
pub struct SuperBlockOffset {
  pub x: usize,
  pub y: usize
}

impl SuperBlockOffset {
  /// Offset of a block inside the current superblock.
  pub fn block_offset(&self, block_x: usize, block_y: usize) -> BlockOffset {
    BlockOffset {
      x: (self.x << SUPERBLOCK_TO_BLOCK_SHIFT) + block_x,
      y: (self.y << SUPERBLOCK_TO_BLOCK_SHIFT) + block_y
    }
  }

  /// Offset of the top-left pixel of this block.
  pub fn plane_offset(&self, plane: &PlaneConfig) -> PlaneOffset {
    PlaneOffset {
      x: (self.x as isize) << (SUPERBLOCK_TO_PLANE_SHIFT - plane.xdec),
      y: (self.y as isize) << (SUPERBLOCK_TO_PLANE_SHIFT - plane.ydec)
    }
  }
}

/// Absolute offset in blocks inside a plane, where a block is defined
/// to be an N*N square where N = (1 << BLOCK_TO_PLANE_SHIFT).
#[derive(Clone)]
pub struct BlockOffset {
  pub x: usize,
  pub y: usize
}

impl BlockOffset {
  /// Offset of the superblock in which this block is located.
  pub fn sb_offset(&self) -> SuperBlockOffset {
    SuperBlockOffset {
      x: self.x >> SUPERBLOCK_TO_BLOCK_SHIFT,
      y: self.y >> SUPERBLOCK_TO_BLOCK_SHIFT
    }
  }

  /// Offset of the top-left pixel of this block.
  pub fn plane_offset(&self, plane: &PlaneConfig) -> PlaneOffset {
    let po = self.sb_offset().plane_offset(plane);

    let x_offset = self.x & LOCAL_BLOCK_MASK;
    let y_offset = self.y & LOCAL_BLOCK_MASK;

    PlaneOffset {
        x: po.x + (x_offset as isize >> plane.xdec << BLOCK_TO_PLANE_SHIFT),
        y: po.y + (y_offset as isize >> plane.ydec << BLOCK_TO_PLANE_SHIFT)
    }
  }

  pub fn y_in_sb(&self) -> usize {
    self.y % MAX_MIB_SIZE
  }

  pub fn with_offset(&self, col_offset: isize, row_offset: isize) -> BlockOffset {
    let x = self.x as isize + col_offset;
    let y = self.y as isize + row_offset;

    BlockOffset {
      x: x as usize,
      y: y as usize
    }
  }
}

#[derive(Copy, Clone)]
pub struct Block {
  pub mode: PredictionMode,
  pub partition: PartitionType,
  pub skip: bool,
  pub ref_frames: [usize; 2],
  pub mv: [MotionVector; 2],
  pub neighbors_ref_counts: [usize; TOTAL_REFS_PER_FRAME],
  pub cdef_index: u8,
  pub n4_w: usize, /* block width in the unit of mode_info */
  pub n4_h: usize, /* block height in the unit of mode_info */
  pub tx_w: usize, /* transform width in the unit of mode_info */
  pub tx_h: usize, /* transform height in the unit of mode_info */
  pub is_sec_rect: bool,
  // The block-level deblock_deltas are left-shifted by
  // fi.deblock.block_delta_shift and added to the frame-configured
  // deltas
  pub deblock_deltas: [i8; FRAME_LF_COUNT]
}

impl Block {
  pub fn default() -> Block {
    Block {
      mode: PredictionMode::DC_PRED,
      partition: PartitionType::PARTITION_NONE,
      skip: false,
      ref_frames: [INTRA_FRAME; 2],
      mv: [ MotionVector { row:0, col: 0 }; 2],
      neighbors_ref_counts: [0; TOTAL_REFS_PER_FRAME],
      cdef_index: 0,
      n4_w: BLOCK_64X64.width_mi(),
      n4_h: BLOCK_64X64.height_mi(),
      tx_w: TX_64X64.width_mi(),
      tx_h: TX_64X64.height_mi(),
      is_sec_rect: false,
      deblock_deltas: [0, 0, 0, 0]
    }
  }
  pub fn is_inter(&self) -> bool {
    self.mode >= PredictionMode::NEARESTMV
  }
  pub fn has_second_ref(&self) -> bool {
    self.ref_frames[1] > INTRA_FRAME
  }
}

pub struct TXB_CTX {
  pub txb_skip_ctx: usize,
  pub dc_sign_ctx: usize
}

#[derive(Clone, Default)]
pub struct BlockContext {
  pub cols: usize,
  pub rows: usize,
  pub cdef_coded: bool,
  pub code_deltas: bool,
  above_partition_context: Vec<u8>,
  left_partition_context: [u8; MAX_MIB_SIZE],
  above_coeff_context: [Vec<u8>; PLANES],
  left_coeff_context: [[u8; MAX_MIB_SIZE]; PLANES],
  blocks: Vec<Vec<Block>>
}

impl BlockContext {
  pub fn new(cols: usize, rows: usize) -> BlockContext {
    // Align power of two
    let aligned_cols = (cols + ((1 << MAX_MIB_SIZE_LOG2) - 1))
      & !((1 << MAX_MIB_SIZE_LOG2) - 1);
    BlockContext {
      cols,
      rows,
      cdef_coded: false,
      code_deltas: false,
      above_partition_context: vec![0; aligned_cols],
      left_partition_context: [0; MAX_MIB_SIZE],
      above_coeff_context: [
        vec![0; cols << (MI_SIZE_LOG2 - TxSize::smallest_width_log2())],
        vec![0; cols << (MI_SIZE_LOG2 - TxSize::smallest_width_log2())],
        vec![0; cols << (MI_SIZE_LOG2 - TxSize::smallest_width_log2())]
      ],
      left_coeff_context: [[0; MAX_MIB_SIZE]; PLANES],
      blocks: vec![vec![Block::default(); cols]; rows]
    }
  }

  pub fn checkpoint(&mut self) -> BlockContext {
    BlockContext {
      cols: self.cols,
      rows: self.rows,
      cdef_coded: self.cdef_coded,
      code_deltas: self.code_deltas,
      above_partition_context: self.above_partition_context.clone(),
      left_partition_context: self.left_partition_context,
      above_coeff_context: self.above_coeff_context.clone(),
      left_coeff_context: self.left_coeff_context,
      blocks: vec![vec![Block::default(); 0]; 0]
    }
  }

  pub fn rollback(&mut self, checkpoint: &BlockContext) {
    self.cols = checkpoint.cols;
    self.rows = checkpoint.rows;
    self.cdef_coded = checkpoint.cdef_coded;
    self.above_partition_context = checkpoint.above_partition_context.clone();
    self.left_partition_context = checkpoint.left_partition_context;
    self.above_coeff_context = checkpoint.above_coeff_context.clone();
    self.left_coeff_context = checkpoint.left_coeff_context;
  }

  pub fn at_mut(&mut self, bo: &BlockOffset) -> &mut Block {
    &mut self.blocks[bo.y][bo.x]
  }

  pub fn at(&self, bo: &BlockOffset) -> &Block {
    &self.blocks[bo.y][bo.x]
  }

  pub fn above_of(&mut self, bo: &BlockOffset) -> Block {
    if bo.y > 0 {
      self.blocks[bo.y - 1][bo.x]
    } else {
      Block::default()
    }
  }

  pub fn left_of(&mut self, bo: &BlockOffset) -> Block {
    if bo.x > 0 {
      self.blocks[bo.y][bo.x - 1]
    } else {
      Block::default()
    }
  }

  pub fn for_each<F>(&mut self, bo: &BlockOffset, bsize: BlockSize, f: F) -> ()
  where
    F: Fn(&mut Block) -> ()
  {
    let bw = bsize.width_mi();
    let bh = bsize.height_mi();
    for y in 0..bh {
      for x in 0..bw {
        f(&mut self.blocks[bo.y + y as usize][bo.x + x as usize]);
      }
    }
  }

  pub fn set_dc_sign(&mut self, cul_level: &mut u32, dc_val: i32) {
    if dc_val < 0 {
      *cul_level |= 1 << COEFF_CONTEXT_BITS;
    } else if dc_val > 0 {
      *cul_level += 2 << COEFF_CONTEXT_BITS;
    }
  }

  fn set_coeff_context(
    &mut self, plane: usize, bo: &BlockOffset, tx_size: TxSize, xdec: usize,
    ydec: usize, value: u8
  ) {
    for bx in 0..tx_size.width_mi() {
      self.above_coeff_context[plane][(bo.x >> xdec) + bx] = value;
    }
    let bo_y = bo.y_in_sb();
    for by in 0..tx_size.height_mi() {
      self.left_coeff_context[plane][(bo_y >> ydec) + by] = value;
    }
  }

  fn reset_left_coeff_context(&mut self, plane: usize) {
    for c in &mut self.left_coeff_context[plane] {
      *c = 0;
    }
  }

  fn reset_left_partition_context(&mut self) {
    for c in &mut self.left_partition_context {
      *c = 0;
    }
  }
  //TODO(anyone): Add reset_left_tx_context() here then call it in reset_left_contexts()

  pub fn reset_skip_context(
    &mut self, bo: &BlockOffset, bsize: BlockSize, xdec: usize, ydec: usize
  ) {
    const num_planes: usize = 3;
    let nplanes = if bsize >= BLOCK_8X8 {
      3
    } else {
      1 + (num_planes - 1) * has_chroma(bo, bsize, xdec, ydec) as usize
    };

    for plane in 0..nplanes {
      let xdec2 = if plane == 0 {
        0
      } else {
        xdec
      };
      let ydec2 = if plane == 0 {
        0
      } else {
        ydec
      };

      let plane_bsize = if plane == 0 {
        bsize
      } else {
        get_plane_block_size(bsize, xdec2, ydec2)
      };
      let bw = plane_bsize.width_mi();
      let bh = plane_bsize.height_mi();

      for bx in 0..bw {
        self.above_coeff_context[plane][(bo.x >> xdec2) + bx] = 0;
      }

      let bo_y = bo.y_in_sb();
      for by in 0..bh {
        self.left_coeff_context[plane][(bo_y >> ydec2) + by] = 0;
      }
    }
  }

  pub fn reset_left_contexts(&mut self) {
    for p in 0..3 {
      BlockContext::reset_left_coeff_context(self, p);
    }
    BlockContext::reset_left_partition_context(self);

    //TODO(anyone): Call reset_left_tx_context() here.
  }

  pub fn set_mode(
    &mut self, bo: &BlockOffset, bsize: BlockSize, mode: PredictionMode
  ) {
    self.for_each(bo, bsize, |block| block.mode = mode);
  }

  pub fn set_block_size(&mut self, bo: &BlockOffset, bsize: BlockSize) {
    let n4_w = bsize.width_mi();
    let n4_h = bsize.height_mi();
    self.for_each(bo, bsize, |block| { block.n4_w = n4_w; block.n4_h = n4_h } );
  }

  pub fn set_tx_size(&mut self, bo: &BlockOffset, txsize: TxSize) {
    let tx_w = txsize.width_mi();
    let tx_h = txsize.height_mi();
    self.for_each(bo, txsize.block_size(), |block| { block.tx_w = tx_w; block.tx_h = tx_h } );
  }

  pub fn get_mode(&mut self, bo: &BlockOffset) -> PredictionMode {
    self.blocks[bo.y][bo.x].mode
  }

  fn partition_plane_context(
    &self, bo: &BlockOffset, bsize: BlockSize
  ) -> usize {
    // TODO: this should be way simpler without sub8x8
    let above_ctx = self.above_partition_context[bo.x];
    let left_ctx = self.left_partition_context[bo.y_in_sb()];
    let bsl = bsize.width_log2() - BLOCK_8X8.width_log2();
    let above = (above_ctx >> bsl) & 1;
    let left = (left_ctx >> bsl) & 1;

    assert!(bsize.is_sqr());

    (left * 2 + above) as usize + bsl as usize * PARTITION_PLOFFSET
  }

  pub fn update_partition_context(
    &mut self, bo: &BlockOffset, subsize: BlockSize, bsize: BlockSize
  ) {
    #[allow(dead_code)]
    let bw = bsize.width_mi();
    let bh = bsize.height_mi();

    let above_ctx =
      &mut self.above_partition_context[bo.x..bo.x + bw as usize];
    let left_ctx = &mut self.left_partition_context
      [bo.y_in_sb()..bo.y_in_sb() + bh as usize];

    // update the partition context at the end notes. set partition bits
    // of block sizes larger than the current one to be one, and partition
    // bits of smaller block sizes to be zero.
    for i in 0..bw {
      above_ctx[i as usize] = partition_context_lookup[subsize as usize][0];
    }

    for i in 0..bh {
      left_ctx[i as usize] = partition_context_lookup[subsize as usize][1];
    }
  }

  fn skip_context(&mut self, bo: &BlockOffset) -> usize {
    let above_skip = if bo.y > 0 {
      self.above_of(bo).skip as usize
    } else {
      0
    };
    let left_skip = if bo.x > 0 {
      self.left_of(bo).skip as usize
    } else {
      0
    };
    above_skip + left_skip
  }

  pub fn set_skip(&mut self, bo: &BlockOffset, bsize: BlockSize, skip: bool) {
    self.for_each(bo, bsize, |block| block.skip = skip);
  }

  pub fn set_ref_frame(&mut self, bo: &BlockOffset, bsize: BlockSize, r: usize) {
    let bw = bsize.width_mi();
    let bh = bsize.height_mi();

    for y in 0..bh {
      for x in 0..bw {
        self.blocks[bo.y + y as usize][bo.x + x as usize].ref_frames[0] = r;
      }
    }
  }

  pub fn set_motion_vector(&mut self, bo: &BlockOffset, bsize: BlockSize, mv: MotionVector) {
    let bw = bsize.width_mi();
    let bh = bsize.height_mi();

    for y in 0..bh {
      for x in 0..bw {
        self.blocks[bo.y + y as usize][bo.x + x as usize].mv[0] = mv;
      }
    }
  }

  pub fn set_cdef(&mut self, sbo: &SuperBlockOffset, cdef_index: u8) {
    let bo = sbo.block_offset(0, 0);
    // Checkme: Is 16 still the right block unit for 128x128 superblocks?
    let bw = cmp::min (bo.x + MAX_MIB_SIZE, self.blocks[bo.y as usize].len());
    let bh = cmp::min (bo.y + MAX_MIB_SIZE, self.blocks.len());
    for y in bo.y..bh {
      for x in bo.x..bw {
        self.blocks[y as usize][x as usize].cdef_index = cdef_index;
      }
    }
  }

  // The mode info data structure has a one element border above and to the
  // left of the entries corresponding to real macroblocks.
  // The prediction flags in these dummy entries are initialized to 0.
  // 0 - inter/inter, inter/--, --/inter, --/--
  // 1 - intra/inter, inter/intra
  // 2 - intra/--, --/intra
  // 3 - intra/intra
  pub fn intra_inter_context(&mut self, bo: &BlockOffset) -> usize {
    let has_above = bo.y > 0;
    let has_left = bo.x > 0;

    match (has_above, has_left) {
      (true, true) => {
        let above_intra = !self.above_of(bo).is_inter();
        let left_intra = !self.left_of(bo).is_inter();
        if above_intra && left_intra {
          3
        } else {
          (above_intra || left_intra) as usize
        }
      }
      (true, _) | (_, true) =>
        2 * if has_above {
          !self.above_of(bo).is_inter() as usize
        } else {
          !self.left_of(bo).is_inter() as usize
        },
      (_, _) => 0
    }
  }

  pub fn get_txb_ctx(
    &mut self, plane_bsize: BlockSize, tx_size: TxSize, plane: usize,
    bo: &BlockOffset, xdec: usize, ydec: usize
  ) -> TXB_CTX {
    let mut txb_ctx = TXB_CTX {
      txb_skip_ctx: 0,
      dc_sign_ctx: 0
    };
    const MAX_TX_SIZE_UNIT: usize = 16;
    const signs: [i8; 3] = [0, -1, 1];
    const dc_sign_contexts: [usize; 4 * MAX_TX_SIZE_UNIT + 1] = [
      1, 1, 1, 1, 1, 1, 1, 1, 1, 1, 1, 1, 1, 1, 1, 1, 1, 1, 1, 1, 1, 1, 1, 1,
      1, 1, 1, 1, 1, 1, 1, 1, 0, 2, 2, 2, 2, 2, 2, 2, 2, 2, 2, 2, 2, 2, 2, 2,
      2, 2, 2, 2, 2, 2, 2, 2, 2, 2, 2, 2, 2, 2, 2, 2, 2,
    ];
    let mut dc_sign: i16 = 0;
    let txb_w_unit = tx_size.width_mi();
    let txb_h_unit = tx_size.height_mi();

    // Decide txb_ctx.dc_sign_ctx
    for k in 0..txb_w_unit {
      let sign = self.above_coeff_context[plane][(bo.x >> xdec) + k]
        >> COEFF_CONTEXT_BITS;
      assert!(sign <= 2);
      dc_sign += signs[sign as usize] as i16;
    }

    for k in 0..txb_h_unit {
      let sign = self.left_coeff_context[plane][(bo.y_in_sb() >> ydec) + k]
        >> COEFF_CONTEXT_BITS;
      assert!(sign <= 2);
      dc_sign += signs[sign as usize] as i16;
    }

    txb_ctx.dc_sign_ctx =
      dc_sign_contexts[(dc_sign + 2 * MAX_TX_SIZE_UNIT as i16) as usize];

    // Decide txb_ctx.txb_skip_ctx
    if plane == 0 {
      if plane_bsize == tx_size.block_size() {
        txb_ctx.txb_skip_ctx = 0;
      } else {
        // This is the algorithm to generate table skip_contexts[min][max].
        //    if (!max)
        //      txb_skip_ctx = 1;
        //    else if (!min)
        //      txb_skip_ctx = 2 + (max > 3);
        //    else if (max <= 3)
        //      txb_skip_ctx = 4;
        //    else if (min <= 3)
        //      txb_skip_ctx = 5;
        //    else
        //      txb_skip_ctx = 6;
        const skip_contexts: [[u8; 5]; 5] = [
          [1, 2, 2, 2, 3],
          [1, 4, 4, 4, 5],
          [1, 4, 4, 4, 5],
          [1, 4, 4, 4, 5],
          [1, 4, 4, 4, 6]
        ];
        let mut top: u8 = 0;
        let mut left: u8 = 0;

        for k in 0..txb_w_unit {
          top |= self.above_coeff_context[0][(bo.x >> xdec) + k];
        }
        top &= COEFF_CONTEXT_MASK as u8;

        for k in 0..txb_h_unit {
          left |= self.left_coeff_context[0][(bo.y_in_sb() >> ydec) + k];
        }
        left &= COEFF_CONTEXT_MASK as u8;

        let max = cmp::min(top | left, 4);
        let min = cmp::min(cmp::min(top, left), 4);
        txb_ctx.txb_skip_ctx =
          skip_contexts[min as usize][max as usize] as usize;
      }
    } else {
      let mut top: u8 = 0;
      let mut left: u8 = 0;

      for k in 0..txb_w_unit {
        top |= self.above_coeff_context[plane][(bo.x >> xdec) + k];
      }
      for k in 0..txb_h_unit {
        left |= self.left_coeff_context[plane][(bo.y_in_sb() >> ydec) + k];
      }
      let ctx_base = (top != 0) as usize + (left != 0) as usize;
      let ctx_offset = if num_pels_log2_lookup[plane_bsize as usize]
        > num_pels_log2_lookup[tx_size.block_size() as usize]
      {
        10
      } else {
        7
      };
      txb_ctx.txb_skip_ctx = ctx_base + ctx_offset;
    }

    txb_ctx
  }
}

#[derive(Copy, Clone, PartialEq)]
pub enum CFLSign {
  CFL_SIGN_ZERO = 0,
  CFL_SIGN_NEG = 1,
  CFL_SIGN_POS = 2
}

impl CFLSign {
  pub fn from_alpha(a: i16) -> CFLSign {
    [ CFL_SIGN_NEG, CFL_SIGN_ZERO, CFL_SIGN_POS ][(a.signum() + 1) as usize]
  }
}

use context::CFLSign::*;
const CFL_SIGNS: usize = 3;
static cfl_sign_value: [i16; CFL_SIGNS] = [ 0, -1, 1 ];

#[derive(Copy, Clone)]
pub struct CFLParams {
  sign: [CFLSign; 2],
  scale: [u8; 2]
}

impl CFLParams {
  pub fn new() -> CFLParams {
    CFLParams {
      sign: [CFL_SIGN_NEG, CFL_SIGN_ZERO],
      scale: [1, 0]
    }
  }
  pub fn joint_sign(&self) -> u32 {
    assert!(self.sign[0] != CFL_SIGN_ZERO || self.sign[1] != CFL_SIGN_ZERO);
    (self.sign[0] as u32) * (CFL_SIGNS as u32) + (self.sign[1] as u32) - 1
  }
  pub fn context(&self, uv: usize) -> usize {
    assert!(self.sign[uv] != CFL_SIGN_ZERO);
    (self.sign[uv] as usize - 1) * CFL_SIGNS + (self.sign[1 - uv] as usize)
  }
  pub fn index(&self, uv: usize) -> u32 {
    assert!(self.sign[uv] != CFL_SIGN_ZERO && self.scale[uv] != 0);
    (self.scale[uv] - 1) as u32
  }
  pub fn alpha(&self, uv: usize) -> i16 {
    cfl_sign_value[self.sign[uv] as usize] * (self.scale[uv] as i16)
  }
  pub fn from_alpha(u: i16, v: i16) -> CFLParams {
    CFLParams {
      sign: [ CFLSign::from_alpha(u), CFLSign::from_alpha(v) ],
      scale: [ u.abs() as u8, v.abs() as u8 ]
    }
  }
}

#[derive(Debug, Default)]
struct FieldMap {
  map: Vec<(&'static str, usize, usize)>
}

impl FieldMap {
  /// Print the field the address belong to
  fn lookup(&self, addr: usize) {
    for (name, start, end) in &self.map {
      // eprintln!("{} {} {} val {}", name, start, end, addr);
      if addr >= *start && addr < *end {
        eprintln!(" CDF {}", name);
        eprintln!("");
        return;
      }
    }

    eprintln!("  CDF address not found {}", addr);
  }
}

macro_rules! symbol_with_update {
  ($self:ident, $w:ident, $s:expr, $cdf:expr) => {
    $w.symbol_with_update($s, $cdf);
    #[cfg(debug)] {
      if let Some(map) = $self.fc_map.as_ref() {
        map.lookup($cdf.as_ptr() as usize);
      }
    }
  };
}

#[derive(Clone)]
pub struct ContextWriterCheckpoint {
  pub fc: CDFContext,
  pub bc: BlockContext
}

#[derive(Clone)]
pub struct ContextWriter {
  pub bc: BlockContext,
  pub fc: CDFContext,
  #[cfg(debug)]
  fc_map: Option<FieldMap> // For debugging purposes
}

impl ContextWriter {
  pub fn new(fc: CDFContext, bc: BlockContext) -> Self {
    #[allow(unused_mut)]
    let mut cw = ContextWriter {
      fc,
      bc,
      #[cfg(debug)]
      fc_map: Default::default()
    };
    #[cfg(debug)] {
      if std::env::var_os("RAV1E_DEBUG").is_some() {
        cw.fc_map = Some(FieldMap {
          map: cw.fc.build_map()
        });
      }
    }

    cw
  }

  fn cdf_element_prob(cdf: &[u16], element: usize) -> u16 {
    (if element > 0 {
      cdf[element - 1]
    } else {
      32768
    }) - cdf[element]
  }

  fn partition_gather_horz_alike(
    out: &mut [u16; 2], cdf_in: &[u16], _bsize: BlockSize
  ) {
    out[0] = 32768;
    out[0] -= ContextWriter::cdf_element_prob(
      cdf_in,
      PartitionType::PARTITION_HORZ as usize
    );
    out[0] -= ContextWriter::cdf_element_prob(
      cdf_in,
      PartitionType::PARTITION_SPLIT as usize
    );
    out[0] -= ContextWriter::cdf_element_prob(
      cdf_in,
      PartitionType::PARTITION_HORZ_A as usize
    );
    out[0] -= ContextWriter::cdf_element_prob(
      cdf_in,
      PartitionType::PARTITION_HORZ_B as usize
    );
    out[0] -= ContextWriter::cdf_element_prob(
      cdf_in,
      PartitionType::PARTITION_VERT_A as usize
    );
    out[0] -= ContextWriter::cdf_element_prob(
      cdf_in,
      PartitionType::PARTITION_HORZ_4 as usize
    );
    out[0] = 32768 - out[0];
    out[1] = 0;
  }

  fn partition_gather_vert_alike(
    out: &mut [u16; 2], cdf_in: &[u16], _bsize: BlockSize
  ) {
    out[0] = 32768;
    out[0] -= ContextWriter::cdf_element_prob(
      cdf_in,
      PartitionType::PARTITION_VERT as usize
    );
    out[0] -= ContextWriter::cdf_element_prob(
      cdf_in,
      PartitionType::PARTITION_SPLIT as usize
    );
    out[0] -= ContextWriter::cdf_element_prob(
      cdf_in,
      PartitionType::PARTITION_HORZ_A as usize
    );
    out[0] -= ContextWriter::cdf_element_prob(
      cdf_in,
      PartitionType::PARTITION_VERT_A as usize
    );
    out[0] -= ContextWriter::cdf_element_prob(
      cdf_in,
      PartitionType::PARTITION_VERT_B as usize
    );
    out[0] -= ContextWriter::cdf_element_prob(
      cdf_in,
      PartitionType::PARTITION_VERT_4 as usize
    );
    out[0] = 32768 - out[0];
    out[1] = 0;
  }

  pub fn write_partition(
    &mut self, w: &mut dyn Writer, bo: &BlockOffset, p: PartitionType, bsize: BlockSize
  ) {
    assert!(bsize >= BlockSize::BLOCK_8X8 );
    let hbs = bsize.width_mi() / 2;
    let has_cols = (bo.x + hbs) < self.bc.cols;
    let has_rows = (bo.y + hbs) < self.bc.rows;
    let ctx = self.bc.partition_plane_context(&bo, bsize);
    assert!(ctx < PARTITION_CONTEXTS);
    let partition_cdf = if bsize <= BlockSize::BLOCK_8X8 {
      &mut self.fc.partition_cdf[ctx][..PARTITION_TYPES+1]
    } else {
      &mut self.fc.partition_cdf[ctx]
    };

    if !has_rows && !has_cols {
      return;
    }

    if has_rows && has_cols {
      symbol_with_update!(self, w, p as u32, partition_cdf);
    } else if !has_rows && has_cols {
      assert!(bsize > BlockSize::BLOCK_8X8);
      let mut cdf = [0u16; 2];
      ContextWriter::partition_gather_vert_alike(
        &mut cdf,
        partition_cdf,
        bsize
      );
      w.symbol((p == PartitionType::PARTITION_SPLIT) as u32, &cdf);
    } else {
      assert!(bsize > BlockSize::BLOCK_8X8);
      let mut cdf = [0u16; 2];
      ContextWriter::partition_gather_horz_alike(
        &mut cdf,
        partition_cdf,
        bsize
      );
      w.symbol((p == PartitionType::PARTITION_SPLIT) as u32, &cdf);
    }
  }
  pub fn write_intra_mode_kf(
    &mut self, w: &mut dyn Writer, bo: &BlockOffset, mode: PredictionMode
  ) {
    static intra_mode_context: [usize; INTRA_MODES] =
      [0, 1, 2, 3, 4, 4, 4, 4, 3, 0, 1, 2, 0];
    let above_mode = self.bc.above_of(bo).mode as usize;
    let left_mode = self.bc.left_of(bo).mode as usize;
    let above_ctx = intra_mode_context[above_mode];
    let left_ctx = intra_mode_context[left_mode];
    let cdf = &mut self.fc.kf_y_cdf[above_ctx][left_ctx];
    symbol_with_update!(self, w, mode as u32, cdf);
  }
  pub fn write_intra_mode(&mut self, w: &mut dyn Writer, bsize: BlockSize, mode: PredictionMode) {
    let cdf =
      &mut self.fc.y_mode_cdf[size_group_lookup[bsize as usize] as usize];
    symbol_with_update!(self, w, mode as u32, cdf);
  }
  pub fn write_intra_uv_mode(
    &mut self, w: &mut dyn Writer, uv_mode: PredictionMode, y_mode: PredictionMode, bs: BlockSize
  ) {
    let cdf =
      &mut self.fc.uv_mode_cdf[bs.cfl_allowed() as usize][y_mode as usize];
    if bs.cfl_allowed() {
      symbol_with_update!(self, w, uv_mode as u32, cdf);
    } else {
      symbol_with_update!(self, w, uv_mode as u32, &mut cdf[..UV_INTRA_MODES]);
    }
  }
  pub fn write_cfl_alphas(&mut self, w: &mut dyn Writer, cfl: CFLParams) {
    symbol_with_update!(self, w, cfl.joint_sign(), &mut self.fc.cfl_sign_cdf);
    for uv in 0..2 {
      if cfl.sign[uv] != CFL_SIGN_ZERO {
        symbol_with_update!(self, w, cfl.index(uv), &mut self.fc.cfl_alpha_cdf[cfl.context(uv)]);
      }
    }
  }
  pub fn write_angle_delta(&mut self, w: &mut dyn Writer, angle: i8, mode: PredictionMode) {
    symbol_with_update!(
      self,
      w,
      (angle + MAX_ANGLE_DELTA as i8) as u32,
      &mut self.fc.angle_delta_cdf
        [mode as usize - PredictionMode::V_PRED as usize]
    );
  }
  pub fn write_use_filter_intra(&mut self, w: &mut dyn Writer, enable: bool, block_size: BlockSize) {
    symbol_with_update!(self, w, enable as u32, &mut self.fc.filter_intra_cdfs[block_size as usize]);
  }

  fn get_mvref_ref_frames(&mut self, ref_frame: usize) -> ([usize; 2], usize) {
    let ref_frame_map: [[usize; 2]; TOTAL_COMP_REFS] = [
      [ LAST_FRAME,  BWDREF_FRAME  ], [ LAST2_FRAME,  BWDREF_FRAME  ],
      [ LAST3_FRAME, BWDREF_FRAME  ], [ GOLDEN_FRAME, BWDREF_FRAME  ],
      [ LAST_FRAME,  ALTREF2_FRAME ], [ LAST2_FRAME,  ALTREF2_FRAME ],
      [ LAST3_FRAME, ALTREF2_FRAME ], [ GOLDEN_FRAME, ALTREF2_FRAME ],
      [ LAST_FRAME,  ALTREF_FRAME  ], [ LAST2_FRAME,  ALTREF_FRAME  ],
      [ LAST3_FRAME, ALTREF_FRAME  ], [ GOLDEN_FRAME, ALTREF_FRAME  ],
      [ LAST_FRAME,  LAST2_FRAME   ], [ LAST_FRAME,   LAST3_FRAME   ],
      [ LAST_FRAME,  GOLDEN_FRAME  ], [ BWDREF_FRAME, ALTREF_FRAME  ],

      // NOTE: Following reference frame pairs are not supported to be explicitly
      //       signalled, but they are possibly chosen by the use of skip_mode,
      //       which may use the most recent one-sided reference frame pair.
      [ LAST2_FRAME, LAST3_FRAME   ], [  LAST2_FRAME, GOLDEN_FRAME  ],
      [ LAST3_FRAME, GOLDEN_FRAME  ], [ BWDREF_FRAME, ALTREF2_FRAME ],
      [ ALTREF2_FRAME, ALTREF_FRAME ]
    ];

    if ref_frame >= REF_FRAMES {
      return ([ ref_frame_map[ref_frame - REF_FRAMES][0],
               ref_frame_map[ref_frame - REF_FRAMES][1] ], 2)
    } else {
      return ([ ref_frame, 0 ], 1)
    }
  }

  fn find_valid_row_offs(&mut self, row_offset: isize, mi_row: usize, mi_rows: usize) -> isize {
    if /* !tile->tg_horz_boundary */ true {
      cmp::min(cmp::max(row_offset, -(mi_row as isize)), (mi_rows - mi_row - 1) as isize)
    } else {
      0
      /* TODO: for tiling */
    }
  }

  fn has_tr(&mut self, bo: &BlockOffset, bsize: BlockSize, is_sec_rect: bool) -> bool {
    let sb_mi_size = BLOCK_64X64.width_mi(); /* Assume 64x64 for now */
    let mask_row = bo.y & LOCAL_BLOCK_MASK;
    let mask_col = bo.x & LOCAL_BLOCK_MASK;
    let target_n4_w = bsize.width_mi();
    let target_n4_h = bsize.height_mi();

    let mut bs = target_n4_w.max(target_n4_h);

    if bs > BLOCK_64X64.width_mi() {
      return false;
    }

    let mut has_tr = !((mask_row & bs) != 0 && (mask_col & bs) != 0);

    /* TODO: assert its a power of two */

    while bs < sb_mi_size {
      if (mask_col & bs) != 0 {
        if (mask_col & (2 * bs) != 0) && (mask_row & (2 * bs) != 0) {
          has_tr = false;
          break;
        }
      } else {
        break;
      }
      bs <<= 1;
    }

    /* The left hand of two vertical rectangles always has a top right (as the
     * block above will have been decoded) */
    if (target_n4_w < target_n4_h) && !is_sec_rect {
      has_tr = true;
    }

    /* The bottom of two horizontal rectangles never has a top right (as the block
     * to the right won't have been decoded) */
    if (target_n4_w > target_n4_h) && is_sec_rect {
      has_tr = false;
    }

    /* The bottom left square of a Vertical A (in the old format) does
     * not have a top right as it is decoded before the right hand
     * rectangle of the partition */
/*
    if blk.partition == PartitionType::PARTITION_VERT_A {
      if blk.n4_w == blk.n4_h {
        if (mask_row & bs) != 0 {
          has_tr = false;
        }
      }
    }
*/

    has_tr
  }

  fn find_valid_col_offs(&mut self, col_offset: isize, mi_col: usize) -> isize {
    cmp::max(col_offset, -(mi_col as isize))
  }

  fn find_matching_mv(&self, mv: &MotionVector, mv_stack: &mut Vec<CandidateMV>) -> bool {
    for mv_cand in mv_stack {
      if mv.row == mv_cand.this_mv.row && mv.col == mv_cand.this_mv.col {
        return true;
      }
    }
    false
  }

  fn find_matching_mv_and_update_weight(&self, blk: &Block, mv_stack: &mut Vec<CandidateMV>, weight: u32) -> bool {
    for mut mv_cand in mv_stack {
      if blk.mv[0].row == mv_cand.this_mv.row && blk.mv[0].col == mv_cand.this_mv.col {
        mv_cand.weight += weight;
        return true;
      }
    }
    false
  }

  fn add_ref_mv_candidate(&self, ref_frame: usize, blk: &Block, mv_stack: &mut Vec<CandidateMV>,
                          weight: u32, newmv_count: &mut usize) -> bool {
    if !blk.is_inter() { /* For intrabc */
      return false;
    }

    if blk.ref_frames[0] == ref_frame {
      let found_match = self.find_matching_mv_and_update_weight(blk, mv_stack, weight);

      if !found_match && mv_stack.len() < MAX_REF_MV_STACK_SIZE {
        let mv_cand = CandidateMV {
          this_mv: blk.mv[0],
          comp_mv: blk.mv[1],
          weight: weight
        };

        mv_stack.push(mv_cand);
      }

      if blk.mode == PredictionMode::NEWMV {
        *newmv_count += 1;
      }

      true
    } else {
      false
    }
  }

  fn add_extra_mv_candidate(
    &self,
    blk: &Block,
    ref_frame: usize,
    mv_stack: &mut Vec<CandidateMV>,
    fi: &FrameInvariants
  ) {
    for cand_list in 0..2 {
      if blk.ref_frames[cand_list] > INTRA_FRAME {
        let mut mv = blk.mv[0];
        if fi.ref_frame_sign_bias[blk.ref_frames[cand_list] - LAST_FRAME] !=
        fi.ref_frame_sign_bias[ref_frame - LAST_FRAME] {
          mv.row = -mv.row;
          mv.col = -mv.col;
        }

        if !self.find_matching_mv(&mv, mv_stack) {
          let mv_cand = CandidateMV {
            this_mv: mv,
            comp_mv: mv,
            weight: 2
          };
          mv_stack.push(mv_cand);
        }
      }
    }
  }

  fn scan_row_mbmi(&mut self, bo: &BlockOffset, row_offset: isize, max_row_offs: isize,
                   processed_rows: &mut isize, ref_frame: usize,
                   mv_stack: &mut Vec<CandidateMV>, newmv_count: &mut usize, bsize: BlockSize) -> bool {
    let bc = &self.bc;
    let target_n4_w = bsize.width_mi();

    let end_mi = cmp::min(cmp::min(target_n4_w, bc.cols - bo.x),
                          BLOCK_64X64.width_mi());
    let n4_w_8 = BLOCK_8X8.width_mi();
    let n4_w_16 = BLOCK_16X16.width_mi();
    let mut col_offset = 0;

    if row_offset.abs() > 1 {
      col_offset = 1;
      if ((bo.x & 0x01) != 0) && (target_n4_w < n4_w_8) {
        col_offset -= 1;
      }
    }

    let use_step_16 = target_n4_w >= 16;

    let mut found_match = false;

    let mut i = 0;
    while i < end_mi {
      let cand = bc.at(&bo.with_offset(col_offset + i as isize, row_offset));

      let n4_w = cand.n4_w;
      let mut len = cmp::min(target_n4_w, n4_w);
      if use_step_16 {
        len = cmp::max(n4_w_16, len);
      } else if row_offset.abs() > 1 {
        len = cmp::max(len, n4_w_8);
      }

      let mut weight = 2 as u32;
      if target_n4_w >= n4_w_8 && target_n4_w <= n4_w {
        let inc = cmp::min(-max_row_offs + row_offset + 1, cand.n4_h as isize);
        assert!(inc >= 0);
        weight = cmp::max(weight, inc as u32);
        *processed_rows = (inc as isize) - row_offset - 1;
      }

      if self.add_ref_mv_candidate(ref_frame, cand, mv_stack, len as u32 * weight, newmv_count) {
        found_match = true;
      }

      i += len;
    }

    found_match
  }

  fn scan_col_mbmi(&mut self, bo: &BlockOffset, col_offset: isize, max_col_offs: isize,
                   processed_cols: &mut isize, ref_frame: usize,
                   mv_stack: &mut Vec<CandidateMV>, newmv_count: &mut usize, bsize: BlockSize) -> bool {
    let bc = &self.bc;

    let target_n4_h = bsize.height_mi();

    let end_mi = cmp::min(cmp::min(target_n4_h, bc.rows - bo.y),
                          BLOCK_64X64.height_mi());
    let n4_h_8 = BLOCK_8X8.height_mi();
    let n4_h_16 = BLOCK_16X16.height_mi();
    let mut row_offset = 0;

    if col_offset.abs() > 1 {
      row_offset = 1;
      if ((bo.y & 0x01) != 0) && (target_n4_h < n4_h_8) {
        row_offset -= 1;
      }
    }

    let use_step_16 = target_n4_h >= 16;

    let mut found_match = false;

    let mut i = 0;
    while i < end_mi {
      let cand = bc.at(&bo.with_offset(col_offset, row_offset + i as isize));
      let n4_h = cand.n4_h;
      let mut len = cmp::min(target_n4_h, n4_h);
      if use_step_16 {
        len = cmp::max(n4_h_16, len);
      } else if col_offset.abs() > 1 {
        len = cmp::max(len, n4_h_8);
      }

      let mut weight = 2 as u32;
      if target_n4_h >= n4_h_8 && target_n4_h <= n4_h {
        let inc = cmp::min(-max_col_offs + col_offset + 1, cand.n4_w as isize);
        assert!(inc >= 0);
        weight = cmp::max(weight, inc as u32);
        *processed_cols = (inc as isize) - col_offset - 1;
      }

      if self.add_ref_mv_candidate(ref_frame, cand, mv_stack, len as u32 * weight, newmv_count) {
        found_match = true;
      }

      i += len;
    }

    found_match
  }

  fn scan_blk_mbmi(&mut self, bo: &BlockOffset, ref_frame: usize,
                   mv_stack: &mut Vec<CandidateMV>, newmv_count: &mut usize) -> bool {
    if bo.x >= self.bc.cols || bo.y >= self.bc.rows {
      return false;
    }

    let weight = 2 * BLOCK_8X8.width_mi() as u32;
    /* Always assume its within a tile, probably wrong */
    self.add_ref_mv_candidate(ref_frame, self.bc.at(bo), mv_stack, weight, newmv_count)
  }

  fn add_offset(&mut self, mv_stack: &mut Vec<CandidateMV>) {
    for mut cand_mv in mv_stack {
      cand_mv.weight += REF_CAT_LEVEL;
    }
  }

  fn setup_mvref_list(&mut self, bo: &BlockOffset, ref_frame: usize, mv_stack: &mut Vec<CandidateMV>,
                      bsize: BlockSize, is_sec_rect: bool, fi: &FrameInvariants) -> usize {
    let (_rf, _rf_num) = self.get_mvref_ref_frames(INTRA_FRAME);

    let target_n4_h = bsize.height_mi();
    let target_n4_w = bsize.width_mi();

    let mut max_row_offs = 0 as isize;
    let row_adj = (target_n4_h < BLOCK_8X8.height_mi()) && (bo.y & 0x01) != 0x0;

    let mut max_col_offs = 0 as isize;
    let col_adj = (target_n4_w < BLOCK_8X8.width_mi()) && (bo.x & 0x01) != 0x0;

    let mut processed_rows = 0 as isize;
    let mut processed_cols = 0 as isize;

    let up_avail = bo.y > 0;
    let left_avail = bo.x > 0;

    if up_avail {
      max_row_offs = -2 * MVREF_ROW_COLS as isize + row_adj as isize;

      // limit max offset for small blocks
      if target_n4_h < BLOCK_8X8.height_mi() {
        max_row_offs = -2 * 2 + row_adj as isize;
      }

      let rows = self.bc.rows;
      max_row_offs = self.find_valid_row_offs(max_row_offs, bo.y, rows);
    }

    if left_avail {
      max_col_offs = -2 * MVREF_ROW_COLS as isize + col_adj as isize;

      // limit max offset for small blocks
      if target_n4_w < BLOCK_8X8.width_mi() {
        max_col_offs = -2 * 2 + col_adj as isize;
      }

      max_col_offs = self.find_valid_col_offs(max_col_offs, bo.x);
    }

    let mut row_match = false;
    let mut col_match = false;
    let mut newmv_count: usize = 0;

    if max_row_offs.abs() >= 1 {
      let found_match = self.scan_row_mbmi(bo, -1, max_row_offs, &mut processed_rows, ref_frame, mv_stack,
                                           &mut newmv_count, bsize);
      row_match |= found_match;
    }
    if max_col_offs.abs() >= 1 {
      let found_match = self.scan_col_mbmi(bo, -1, max_col_offs, &mut processed_cols, ref_frame, mv_stack,
                                           &mut newmv_count, bsize);
      col_match |= found_match;
    }
    if self.has_tr(bo, bsize, is_sec_rect) {
      let found_match = self.scan_blk_mbmi(&bo.with_offset(target_n4_w as isize, -1), ref_frame, mv_stack,
                                           &mut newmv_count);
      row_match |= found_match;
    }

    let nearest_match = if row_match { 1 } else { 0 } + if col_match { 1 } else { 0 };

    self.add_offset(mv_stack);

    /* Scan the second outer area. */
    let mut far_newmv_count: usize = 0; // won't be used

    let found_match = self.scan_blk_mbmi(&bo.with_offset(-1, -1), ref_frame, mv_stack, &mut far_newmv_count);
    row_match |= found_match;

    for idx in 2..MVREF_ROW_COLS+1 {
      let row_offset = -2 * idx as isize + 1 + row_adj as isize;
      let col_offset = -2 * idx as isize + 1 + col_adj as isize;

      if row_offset.abs() <= max_row_offs.abs() && row_offset.abs() > processed_rows {
        let found_match = self.scan_row_mbmi(bo, row_offset, max_row_offs, &mut processed_rows, ref_frame, mv_stack,
                                             &mut far_newmv_count, bsize);
        row_match |= found_match;
      }

      if col_offset.abs() <= max_col_offs.abs() && col_offset.abs() > processed_cols {
        let found_match = self.scan_col_mbmi(bo, col_offset, max_col_offs, &mut processed_cols, ref_frame, mv_stack,
                                             &mut far_newmv_count, bsize);
        col_match |= found_match;
      }
    }

    let total_match = if row_match { 1 } else { 0 } + if col_match { 1 } else { 0 };

    assert!(total_match >= nearest_match);

    let mode_context = match nearest_match {
                         0 =>  cmp::min(total_match, 1) + (total_match << REFMV_OFFSET) ,
                         1 =>  3 - cmp::min(newmv_count, 1) + ((2 + total_match) << REFMV_OFFSET) ,
                         _ =>  5 - cmp::min(newmv_count, 1) + (5 << REFMV_OFFSET)
                       };

    // println!("{} {} {} {} {}", bo.x, bo.y, nearest_match, total_match, mode_context);

    /* TODO: Find nearest match and assign nearest and near mvs */

    // 7.10.2.11 Sort MV stack according to weight
    mv_stack.sort_by(|a, b| b.weight.cmp(&a.weight));

    if mv_stack.len() < 2 {
      // 7.10.2.12 Extra search process

      let w4 = bsize.width_mi().min(16).min(self.bc.cols - bo.x);
      let h4 = bsize.height_mi().min(16).min(self.bc.rows - bo.y);
      let num4x4 = w4.min(h4);

      let passes = if up_avail { 0 } else { 1 } .. if left_avail { 2 } else { 1 };

      for pass in passes {
        let mut idx = 0;
        while idx < num4x4 && mv_stack.len() < 2 {
          let rbo = if pass == 0 {
            bo.with_offset(idx as isize, -1)
          } else {
            bo.with_offset(-1, idx as isize)
          };

          let blk = &self.bc.at(&rbo);
          self.add_extra_mv_candidate(blk, ref_frame, mv_stack, fi);

          idx += if pass == 0 {
            blk.n4_w
          } else {
            blk.n4_h
          };
        }
      }
    }

    /* TODO: Handle single reference frame extension */

    // clamp mvs
    for mv in mv_stack {
      let blk_w = bsize.width();
      let blk_h = bsize.height();
      let border_w = 128 + blk_w as isize * 8;
      let border_h = 128 + blk_h as isize * 8;
      let mvx_min = -(bo.x as isize) * (8 * MI_SIZE) as isize - border_w;
      let mvx_max = (self.bc.cols - bo.x - blk_w / MI_SIZE) as isize * (8 * MI_SIZE) as isize + border_w;
      let mvy_min = -(bo.y as isize) * (8 * MI_SIZE) as isize - border_h;
      let mvy_max = (self.bc.rows - bo.y - blk_h / MI_SIZE) as isize * (8 * MI_SIZE) as isize + border_h;
      mv.this_mv.row = (mv.this_mv.row as isize).max(mvy_min).min(mvy_max) as i16;
      mv.this_mv.col = (mv.this_mv.col as isize).max(mvx_min).min(mvx_max) as i16;
    }

    mode_context
  }

  pub fn find_mvrefs(&mut self, bo: &BlockOffset, ref_frame: usize,
                     mv_stack: &mut Vec<CandidateMV>, bsize: BlockSize, is_sec_rect: bool,
                     fi: &FrameInvariants) -> usize {
    if ref_frame < REF_FRAMES {
      if ref_frame != INTRA_FRAME {
        /* TODO: convert global mv to an mv here */
      } else {
        /* TODO: set the global mv ref to invalid here */
      }
    }

    if ref_frame != INTRA_FRAME {
      /* TODO: Set zeromv ref to the converted global motion vector */
    } else {
      /* TODO: Set the zeromv ref to 0 */
    }

    if ref_frame <= INTRA_FRAME {
      return 0;
    }

    let mode_context = self.setup_mvref_list(bo, ref_frame, mv_stack, bsize, is_sec_rect, fi);
    mode_context
  }

  pub fn fill_neighbours_ref_counts(&mut self, bo: &BlockOffset) {
      let mut ref_counts = [0; TOTAL_REFS_PER_FRAME];

      let above_b = self.bc.above_of(bo);
      let left_b = self.bc.left_of(bo);

      if bo.y > 0 && above_b.is_inter() {
        ref_counts[above_b.ref_frames[0] as usize] += 1;
        if above_b.has_second_ref() {
          ref_counts[above_b.ref_frames[1] as usize] += 1;
        }
      }

      if bo.x > 0 && left_b.is_inter() {
        ref_counts[left_b.ref_frames[0] as usize] += 1;
        if left_b.has_second_ref() {
          ref_counts[left_b.ref_frames[1] as usize] += 1;
        }
      }
      self.bc.at_mut(bo).neighbors_ref_counts = ref_counts;
  }

  fn get_ref_frame_ctx_b0(&mut self, bo: &BlockOffset) -> usize {
    let ref_counts = self.bc.at(bo).neighbors_ref_counts;

    let fwd_cnt = ref_counts[LAST_FRAME] + ref_counts[LAST2_FRAME] +
                  ref_counts[LAST3_FRAME] + ref_counts[GOLDEN_FRAME];

    let bwd_cnt = ref_counts[BWDREF_FRAME] + ref_counts[ALTREF2_FRAME] +
                  ref_counts[ALTREF_FRAME];

    if fwd_cnt == bwd_cnt {
      return 1;
    } else if fwd_cnt < bwd_cnt {
      return 0;
    } else {
      return 2;
    }
  }

  fn get_pred_ctx_brfarf2_or_arf(&mut self, bo: &BlockOffset) -> usize {
    let ref_counts = self.bc.at(bo).neighbors_ref_counts;

    let brfarf2_count = ref_counts[BWDREF_FRAME] +
                        ref_counts[ALTREF2_FRAME];

    let arf_count = ref_counts[ALTREF_FRAME];

    if brfarf2_count == arf_count {
      return 1;
    } else if brfarf2_count < arf_count {
      return 0;
    } else {
      return 2;
    }
  }

  fn get_pred_ctx_ll2_or_l3gld(&mut self, bo: &BlockOffset) -> usize {
    let ref_counts = self.bc.at(bo).neighbors_ref_counts;

    let l_l2_count = ref_counts[LAST_FRAME] +
                        ref_counts[LAST2_FRAME];

    let l3_gold_count = ref_counts[LAST3_FRAME] +
                        ref_counts[GOLDEN_FRAME];

    if l_l2_count == l3_gold_count {
      return 1;
    } else if l_l2_count < l3_gold_count {
      return 0;
    } else {
      return 2;
    }
  }

  fn get_pred_ctx_last_or_last2(&mut self, bo: &BlockOffset) -> usize {
    let ref_counts = self.bc.at(bo).neighbors_ref_counts;

    let l_count = ref_counts[LAST_FRAME];

    let l2_count = ref_counts[LAST2_FRAME];

    if l_count == l2_count {
      return 1;
    } else if l_count < l2_count {
      return 0;
    } else {
      return 2;
    }
  }

  fn get_pred_ctx_last3_or_gold(&mut self, bo: &BlockOffset) -> usize {
    let ref_counts = self.bc.at(bo).neighbors_ref_counts;

    let l3_count = ref_counts[LAST3_FRAME];

    let gold_count = ref_counts[GOLDEN_FRAME];

    if l3_count == gold_count {
      return 1;
    } else if l3_count < gold_count {
      return 0;
    } else {
      return 2;
    }
  }

  fn get_pred_ctx_brf_or_arf2(&mut self, bo: &BlockOffset) -> usize {
    let ref_counts = self.bc.at(bo).neighbors_ref_counts;

    let brf_count = ref_counts[BWDREF_FRAME];

    let arf2_count = ref_counts[ALTREF2_FRAME];

    if brf_count == arf2_count {
      return 1;
    } else if brf_count < arf2_count {
      return 0;
    } else {
      return 2;
    }
  }

  pub fn write_ref_frames(&mut self, w: &mut dyn Writer, bo: &BlockOffset) {
    let rf = self.bc.at(bo).ref_frames;

    /* TODO: Handle multiple references */

    let b0_ctx = self.get_ref_frame_ctx_b0(bo);
    let b0 = rf[0] <= ALTREF_FRAME && rf[0] >= BWDREF_FRAME;

    symbol_with_update!(self, w, b0 as u32, &mut self.fc.single_ref_cdfs[b0_ctx][0]);
    if b0 {
      let b1_ctx = self.get_pred_ctx_brfarf2_or_arf(bo);
      let b1 = rf[0] == ALTREF_FRAME;

      symbol_with_update!(self, w, b1 as u32, &mut self.fc.single_ref_cdfs[b1_ctx][1]);
      if !b1 {
        let b5_ctx = self.get_pred_ctx_brf_or_arf2(bo);
        let b5 = rf[0] == ALTREF2_FRAME;

        symbol_with_update!(self, w, b5 as u32, &mut self.fc.single_ref_cdfs[b5_ctx][5]);
      }
    } else {
      let b2_ctx = self.get_pred_ctx_ll2_or_l3gld(bo);
      let b2 = rf[0] == LAST3_FRAME || rf[0] == GOLDEN_FRAME;

      symbol_with_update!(self, w, b2 as u32, &mut self.fc.single_ref_cdfs[b2_ctx][2]);
      if !b2 {
        let b3_ctx = self.get_pred_ctx_last_or_last2(bo);
        let b3 = rf[0] != LAST_FRAME;

        symbol_with_update!(self, w, b3 as u32, &mut self.fc.single_ref_cdfs[b3_ctx][3]);
      } else {
        let b4_ctx = self.get_pred_ctx_last3_or_gold(bo);
        let b4 = rf[0] != LAST3_FRAME;

        symbol_with_update!(self, w, b4 as u32, &mut self.fc.single_ref_cdfs[b4_ctx][4]);
      }
    }
  }

  pub fn write_inter_mode(&mut self, w: &mut dyn Writer, mode: PredictionMode, ctx: usize) {
    let newmv_ctx = ctx & NEWMV_CTX_MASK;
    symbol_with_update!(self, w, (mode != PredictionMode::NEWMV) as u32, &mut self.fc.newmv_cdf[newmv_ctx]);
    if mode != PredictionMode::NEWMV {
      let zeromv_ctx = (ctx >> GLOBALMV_OFFSET) & GLOBALMV_CTX_MASK;
      symbol_with_update!(self, w, (mode != PredictionMode::GLOBALMV) as u32, &mut self.fc.zeromv_cdf[zeromv_ctx]);
      if mode != PredictionMode::GLOBALMV {
        let refmv_ctx = (ctx >> REFMV_OFFSET) & REFMV_CTX_MASK;
        symbol_with_update!(self, w, (mode != PredictionMode::NEARESTMV) as u32, &mut self.fc.refmv_cdf[refmv_ctx]);
      }
    }
  }

  pub fn write_drl_mode(&mut self, w: &mut dyn Writer, drl_mode: bool, ctx: usize) {
    symbol_with_update!(self, w, drl_mode as u32, &mut self.fc.drl_cdfs[ctx]);
  }

  pub fn write_mv(&mut self, w: &mut dyn Writer,
                  mv: &MotionVector, ref_mv: &MotionVector,
                  mv_precision: MvSubpelPrecision) {
    let diff = MotionVector { row: mv.row - ref_mv.row, col: mv.col - ref_mv.col };
    let j: MvJointType = av1_get_mv_joint(&diff);

    w.symbol_with_update(j as u32, &mut self.fc.nmv_context.joints_cdf);

    if mv_joint_vertical(j) {
      encode_mv_component(w, diff.row as i32, &mut self.fc.nmv_context.comps[0], mv_precision);
    }
    if mv_joint_horizontal(j) {
      encode_mv_component(w, diff.col as i32, &mut self.fc.nmv_context.comps[1], mv_precision);
    }
  }

  pub fn write_tx_type(
    &mut self, w: &mut dyn Writer, tx_size: TxSize, tx_type: TxType, y_mode: PredictionMode,
    is_inter: bool, use_reduced_tx_set: bool
  ) {
    let square_tx_size = tx_size.sqr();
    let tx_set =
      get_tx_set(tx_size, is_inter, use_reduced_tx_set);
    let num_tx_types = num_tx_set[tx_set as usize];

    if num_tx_types > 1 {
      let tx_set_index = get_tx_set_index(tx_size, is_inter, use_reduced_tx_set);
      assert!(tx_set_index > 0);
      assert!(av1_tx_used[tx_set as usize][tx_type as usize] != 0);

      if is_inter {
        symbol_with_update!(
          self,
          w,
          av1_tx_ind[tx_set as usize][tx_type as usize] as u32,
          &mut self.fc.inter_tx_cdf[tx_set_index as usize]
            [square_tx_size as usize]
            [..num_tx_set[tx_set as usize] + 1]
        );
      } else {
        let intra_dir = y_mode;
        // TODO: Once use_filter_intra is enabled,
        // intra_dir =
        // fimode_to_intradir[mbmi->filter_intra_mode_info.filter_intra_mode];

        symbol_with_update!(
          self,
          w,
          av1_tx_ind[tx_set as usize][tx_type as usize] as u32,
          &mut self.fc.intra_tx_cdf[tx_set_index as usize]
            [square_tx_size as usize][intra_dir as usize]
            [..num_tx_set[tx_set as usize] + 1]
        );
      }
    }
  }
  pub fn write_skip(&mut self, w: &mut dyn Writer, bo: &BlockOffset, skip: bool) {
    let ctx = self.bc.skip_context(bo);
    symbol_with_update!(self, w, skip as u32, &mut self.fc.skip_cdfs[ctx]);
  }

  pub fn write_cdef(&mut self, w: &mut dyn Writer, strength_index: u8, bits: u8) {
    w.literal(bits, strength_index as u32);
  }

  pub fn write_block_deblock_deltas(&mut self, w: &mut dyn Writer,
                                    bo: &BlockOffset, multi: bool) {
      let block = self.bc.at(bo);
      let deltas = if multi { FRAME_LF_COUNT + PLANES - 3 } else { 1 };
      for i in 0..deltas {
          let delta = block.deblock_deltas[i];
          let abs:u32 = delta.abs() as u32;

          if multi {
              symbol_with_update!(self, w, cmp::min(abs, DELTA_LF_SMALL),
                                  &mut self.fc.deblock_delta_multi_cdf[i]);
          } else {
              symbol_with_update!(self, w, cmp::min(abs, DELTA_LF_SMALL),
                                  &mut self.fc.deblock_delta_cdf);
          };
          if abs >= DELTA_LF_SMALL {
              let bits = msb(abs as i32 - 1) as u32;
              w.literal(3, bits - 1);
              w.literal(bits as u8, abs - (1<<bits) - 1);
          }
          if abs > 0 {
              w.bool(delta < 0, 16384);
          }
      }
  }

  pub fn write_is_inter(&mut self, w: &mut dyn Writer, bo: &BlockOffset, is_inter: bool) {
    let ctx = self.bc.intra_inter_context(bo);
    symbol_with_update!(self, w, is_inter as u32, &mut self.fc.intra_inter_cdfs[ctx]);
  }

  pub fn get_txsize_entropy_ctx(&mut self, tx_size: TxSize) -> usize {
    (tx_size.sqr() as usize + tx_size.sqr() as usize + 1) >> 1
  }

  pub fn txb_init_levels(
    &mut self, coeffs: &[i32], width: usize, height: usize,
    levels_buf: &mut [u8]
  ) {
    let mut offset = TX_PAD_TOP * (width + TX_PAD_HOR);

    for y in 0..height {
      for x in 0..width {
        levels_buf[offset] = clamp(coeffs[y * width + x].abs(), 0, 127) as u8;
        offset += 1;
      }
      offset += TX_PAD_HOR;
    }
  }

  pub fn av1_get_adjusted_tx_size(&mut self, tx_size: TxSize) -> TxSize {
    // TODO: Enable below commented out block if TX64X64 is enabled.
/*
      if tx_size == TX_64X64 || tx_size == TX_64X32 || tx_size == TX_32X64 {
        return TX_32X32
      }
      if (tx_size == TX_16X64) {
        return TX_16X32
      }
      if (tx_size == TX_64X16) {
        return TX_32X16
      }
*/
    tx_size
  }

  pub fn get_txb_bwl(&mut self, tx_size: TxSize) -> usize {
    self.av1_get_adjusted_tx_size(tx_size).width_log2()
  }

  pub fn get_eob_pos_token(&mut self, eob: usize, extra: &mut u32) -> u32 {
    let t = if eob < 33 {
      eob_to_pos_small[eob] as u32
    } else {
      let e = cmp::min((eob - 1) >> 5, 16);
      eob_to_pos_large[e as usize] as u32
    };
    assert!(eob as i32 >= k_eob_group_start[t as usize] as i32);
    *extra = eob as u32 - k_eob_group_start[t as usize] as u32;

    t
  }

  pub fn get_nz_mag(
    &mut self, levels: &[u8], bwl: usize, tx_class: TxClass
  ) -> usize {
    // May version.
    // Note: AOMMIN(level, 3) is useless for decoder since level < 3.
    let mut mag = clip_max3(levels[1]); // { 0, 1 }
    mag += clip_max3(levels[(1 << bwl) + TX_PAD_HOR]); // { 1, 0 }

    if tx_class == TX_CLASS_2D {
      mag += clip_max3(levels[(1 << bwl) + TX_PAD_HOR + 1]); // { 1, 1 }
      mag += clip_max3(levels[2]); // { 0, 2 }
      mag += clip_max3(levels[(2 << bwl) + (2 << TX_PAD_HOR_LOG2)]); // { 2, 0 }
    } else if tx_class == TX_CLASS_VERT {
      mag += clip_max3(levels[(2 << bwl) + (2 << TX_PAD_HOR_LOG2)]); // { 2, 0 }
      mag += clip_max3(levels[(3 << bwl) + (3 << TX_PAD_HOR_LOG2)]); // { 3, 0 }
      mag += clip_max3(levels[(4 << bwl) + (4 << TX_PAD_HOR_LOG2)]); // { 4, 0 }
    } else {
      mag += clip_max3(levels[2]); // { 0, 2 }
      mag += clip_max3(levels[3]); // { 0, 3 }
      mag += clip_max3(levels[4]); // { 0, 4 }
    }

    mag as usize
  }

  pub fn get_nz_map_ctx_from_stats(
    &mut self,
    stats: usize,
    coeff_idx: usize, // raster order
    bwl: usize,
    tx_size: TxSize,
    tx_class: TxClass
  ) -> usize {
    if (tx_class as u32 | coeff_idx as u32) == 0 {
      return 0;
    };
    let row = coeff_idx >> bwl;
    let col = coeff_idx - (row << bwl);
    let mut ctx = (stats + 1) >> 1;
    ctx = cmp::min(ctx, 4);

    match tx_class {
      TX_CLASS_2D => {
        // This is the algorithm to generate table av1_nz_map_ctx_offset[].
        // const int width = tx_size_wide[tx_size];
        // const int height = tx_size_high[tx_size];
        // if (width < height) {
        //   if (row < 2) return 11 + ctx;
        // } else if (width > height) {
        //   if (col < 2) return 16 + ctx;
        // }
        // if (row + col < 2) return ctx + 1;
        // if (row + col < 4) return 5 + ctx + 1;
        // return 21 + ctx;
        return ctx + av1_nz_map_ctx_offset[tx_size as usize][cmp::min(row, 4)][cmp::min(col, 4)] as usize;
      }
      TX_CLASS_HORIZ => {
        let row = coeff_idx >> bwl;
        let col = coeff_idx - (row << bwl);
        ctx + nz_map_ctx_offset_1d[col as usize]
      }
      TX_CLASS_VERT => {
        let row = coeff_idx >> bwl;
        ctx + nz_map_ctx_offset_1d[row]
      }
    }
  }

  pub fn get_nz_map_ctx(
    &mut self, levels: &[u8], coeff_idx: usize, bwl: usize, height: usize,
    scan_idx: usize, is_eob: bool, tx_size: TxSize, tx_class: TxClass
  ) -> usize {
    if is_eob {
      if scan_idx == 0 {
        return 0;
      }
      if scan_idx <= (height << bwl) / 8 {
        return 1;
      }
      if scan_idx <= (height << bwl) / 4 {
        return 2;
      }
      return 3;
    }
    let padded_idx = coeff_idx + ((coeff_idx >> bwl) << TX_PAD_HOR_LOG2);
    let stats = self.get_nz_mag(&levels[padded_idx..], bwl, tx_class);

    self.get_nz_map_ctx_from_stats(stats, coeff_idx, bwl, tx_size, tx_class)
  }

  pub fn get_nz_map_contexts(
    &mut self, levels: &mut [u8], scan: &[u16], eob: u16,
    tx_size: TxSize, tx_class: TxClass, coeff_contexts: &mut [i8]
  ) {
    // TODO: If TX_64X64 is enabled, use av1_get_adjusted_tx_size()
    let bwl = tx_size.width_log2();
    let height = tx_size.height();
    for i in 0..eob {
      let pos = scan[i as usize];
      coeff_contexts[pos as usize] = self.get_nz_map_ctx(
        levels,
        pos as usize,
        bwl,
        height,
        i as usize,
        i == eob - 1,
        tx_size,
        tx_class
      ) as i8;
    }
  }

  pub fn get_br_ctx(
    &mut self,
    levels: &[u8],
    c: usize, // raster order
    bwl: usize,
    tx_class: TxClass
  ) -> usize {
    let row: usize = c >> bwl;
    let col: usize = c - (row << bwl);
    let stride: usize = (1 << bwl) + TX_PAD_HOR;
    let pos: usize = row * stride + col;
    let mut mag: usize = levels[pos + 1] as usize;

    mag += levels[pos + stride] as usize;

    match tx_class {
      TX_CLASS_2D => {
        mag += levels[pos + stride + 1] as usize;
        mag = cmp::min((mag + 1) >> 1, 6);
        if c == 0 {
          return mag;
        }
        if (row < 2) && (col < 2) {
          return mag + 7;
        }
      }
      TX_CLASS_HORIZ => {
        mag += levels[pos + 2] as usize;
        mag = cmp::min((mag + 1) >> 1, 6);
        if c == 0 {
          return mag;
        }
        if col == 0 {
          return mag + 7;
        }
      }
      TX_CLASS_VERT => {
        mag += levels[pos + (stride << 1)] as usize;
        mag = cmp::min((mag + 1) >> 1, 6);
        if c == 0 {
          return mag;
        }
        if row == 0 {
          return mag + 7;
        }
      }
    }

    mag + 14
  }

  pub fn get_level_mag_with_txclass(
    &mut self, levels: &[u8], stride: usize, row: usize, col: usize,
    mag: &mut [usize], tx_class: TxClass
  ) {
    for idx in 0..CONTEXT_MAG_POSITION_NUM {
      let ref_row =
        row + mag_ref_offset_with_txclass[tx_class as usize][idx][0];
      let ref_col =
        col + mag_ref_offset_with_txclass[tx_class as usize][idx][1];
      let pos = ref_row * stride + ref_col;
      mag[idx] = levels[pos] as usize;
    }
  }

  pub fn write_coeffs_lv_map(
    &mut self, w: &mut dyn Writer, plane: usize, bo: &BlockOffset, coeffs_in: &[i32],
    pred_mode: PredictionMode,
    tx_size: TxSize, tx_type: TxType, plane_bsize: BlockSize, xdec: usize,
    ydec: usize, use_reduced_tx_set: bool
  ) -> bool {
    let is_inter = pred_mode >= PredictionMode::NEARESTMV;
    //assert!(!is_inter);
    // Note: Both intra and inter mode uses inter scan order. Surprised?
    let scan_order =
      &av1_scan_orders[tx_size as usize][tx_type as usize];
    let scan = scan_order.scan;
    let mut coeffs_storage = [0 as i32; 32 * 32];
    let coeffs = &mut coeffs_storage[..tx_size.area()];
    let mut cul_level = 0 as u32;

    for i in 0..tx_size.area() {
      coeffs[i] = coeffs_in[scan[i] as usize];
      cul_level += coeffs[i].abs() as u32;
    }

    let mut eob = 0;

    if cul_level != 0 {
      for (i, v) in coeffs.iter().enumerate() {
        if *v != 0 {
          eob = i + 1;
        }
      }
    }

    let txs_ctx = self.get_txsize_entropy_ctx(tx_size);
    let txb_ctx =
      self.bc.get_txb_ctx(plane_bsize, tx_size, plane, bo, xdec, ydec);

    {
      let cdf = &mut self.fc.txb_skip_cdf[txs_ctx][txb_ctx.txb_skip_ctx];
      symbol_with_update!(self, w, (eob == 0) as u32, cdf);
    }

    if eob == 0 {
      self.bc.set_coeff_context(plane, bo, tx_size, xdec, ydec, 0);
      return false;
    }

    let mut levels_buf = [0 as u8; TX_PAD_2D];

    self.txb_init_levels(
      coeffs_in,
      tx_size.width(),
      tx_size.height(),
      &mut levels_buf
    );

    let tx_class = tx_type_to_class[tx_type as usize];
    let plane_type = if plane == 0 {
      0
    } else {
      1
    } as usize;

    // Signal tx_type for luma plane only
    if plane == 0 {
      self.write_tx_type(
        w,
        tx_size,
        tx_type,
        pred_mode,
        is_inter,
        use_reduced_tx_set
      );
    }

    // Encode EOB
    let mut eob_extra = 0 as u32;
    let eob_pt = self.get_eob_pos_token(eob, &mut eob_extra);
    let eob_multi_size: usize = tx_size.area_log2() - 4;
    let eob_multi_ctx: usize = if tx_class == TX_CLASS_2D {
      0
    } else {
      1
    };

    match eob_multi_size {
      0 => {
        symbol_with_update!(
          self,
          w,
          eob_pt - 1,
          &mut self.fc.eob_flag_cdf16[plane_type][eob_multi_ctx]
        );
      }
      1 => {
        symbol_with_update!(
          self,
          w,
          eob_pt - 1,
          &mut self.fc.eob_flag_cdf32[plane_type][eob_multi_ctx]
        );
      }
      2 => {
        symbol_with_update!(
          self,
          w,
          eob_pt - 1,
          &mut self.fc.eob_flag_cdf64[plane_type][eob_multi_ctx]
        );
      }
      3 => {
        symbol_with_update!(
          self,
          w,
          eob_pt - 1,
          &mut self.fc.eob_flag_cdf128[plane_type][eob_multi_ctx]
        );
      }
      4 => {
        symbol_with_update!(
          self,
          w,
          eob_pt - 1,
          &mut self.fc.eob_flag_cdf256[plane_type][eob_multi_ctx]
        );
      }
      5 => {
        symbol_with_update!(
          self,
          w,
          eob_pt - 1,
          &mut self.fc.eob_flag_cdf512[plane_type][eob_multi_ctx]
        );
      }
      _ => {
        symbol_with_update!(
          self,
          w,
          eob_pt - 1,
          &mut self.fc.eob_flag_cdf1024[plane_type][eob_multi_ctx]
        );
      }
    };

    let eob_offset_bits = k_eob_offset_bits[eob_pt as usize];

    if eob_offset_bits > 0 {
      let mut eob_shift = eob_offset_bits - 1;
      let mut bit = if (eob_extra & (1 << eob_shift)) != 0 {
        1
      } else {
        0
      } as u32;
      symbol_with_update!(
        self,
        w,
        bit,
        &mut self.fc.eob_extra_cdf[txs_ctx][plane_type][(eob_pt - 3) as usize]
      );
      for i in 1..eob_offset_bits {
        eob_shift = eob_offset_bits as u16 - 1 - i as u16;
        bit = if (eob_extra & (1 << eob_shift)) != 0 {
          1
        } else {
          0
        };
        w.bit(bit as u16);
      }
    }

    let mut coeff_contexts = [0 as i8; MAX_TX_SQUARE];
    let levels =
      &mut levels_buf[TX_PAD_TOP * (tx_size.width() + TX_PAD_HOR)..];

    self.get_nz_map_contexts(
      levels,
      scan,
      eob as u16,
      tx_size,
      tx_class,
      &mut coeff_contexts
    );

    let bwl = self.get_txb_bwl(tx_size);

    for c in (0..eob).rev() {
      let pos = scan[c];
      let coeff_ctx = coeff_contexts[pos as usize];
      let v = coeffs_in[pos as usize];
      let level: u32 = v.abs() as u32;

      if c == eob - 1 {
        symbol_with_update!(
          self,
          w,
          (cmp::min(level, 3) - 1) as u32,
          &mut self.fc.coeff_base_eob_cdf[txs_ctx][plane_type]
            [coeff_ctx as usize]
        );
      } else {
        symbol_with_update!(
          self,
          w,
          (cmp::min(level, 3)) as u32,
          &mut self.fc.coeff_base_cdf[txs_ctx][plane_type][coeff_ctx as usize]
        );
      }

      if level > NUM_BASE_LEVELS as u32 {
        let pos = scan[c as usize];
        let v = coeffs_in[pos as usize];
        let level = v.abs() as u16;

        if level <= NUM_BASE_LEVELS as u16 {
          continue;
        }

        let base_range = level - 1 - NUM_BASE_LEVELS as u16;
        let br_ctx = self.get_br_ctx(levels, pos as usize, bwl, tx_class);
        let mut idx = 0;

        loop {
          if idx >= COEFF_BASE_RANGE {
            break;
          }
          let k = cmp::min(base_range - idx as u16, BR_CDF_SIZE as u16 - 1);
          symbol_with_update!(
            self,
            w,
            k as u32,
            &mut self.fc.coeff_br_cdf
              [cmp::min(txs_ctx, TxSize::TX_32X32 as usize)][plane_type]
              [br_ctx]
          );
          if k < BR_CDF_SIZE as u16 - 1 {
            break;
          }
          idx += BR_CDF_SIZE - 1;
        }
      }
    }

    // Loop to code all signs in the transform block,
    // starting with the sign of DC (if applicable)
    for c in 0..eob {
      let v = coeffs_in[scan[c] as usize];
      let level = v.abs() as u32;
      let sign = if v < 0 {
        1
      } else {
        0
      };

      if level == 0 {
        continue;
      }

      if c == 0 {
        symbol_with_update!(
          self,
          w,
          sign,
          &mut self.fc.dc_sign_cdf[plane_type][txb_ctx.dc_sign_ctx]
        );
      } else {
        w.bit(sign as u16);
      }
      // save extra golomb codes for separate loop
      if level > (COEFF_BASE_RANGE + NUM_BASE_LEVELS) as u32 {
        let pos = scan[c];
        w.write_golomb(
          coeffs_in[pos as usize].abs() as u16
            - COEFF_BASE_RANGE as u16
            - 1
            - NUM_BASE_LEVELS as u16
        );
      }
    }

    cul_level = cmp::min(COEFF_CONTEXT_MASK as u32, cul_level);

    self.bc.set_dc_sign(&mut cul_level, coeffs[0]);

    self.bc.set_coeff_context(plane, bo, tx_size, xdec, ydec, cul_level as u8);
    true
  }

  pub fn checkpoint(&mut self) -> ContextWriterCheckpoint {
    ContextWriterCheckpoint {
      fc: self.fc.clone(),
      bc: self.bc.checkpoint()
    }
  }

  pub fn rollback(&mut self, checkpoint: &ContextWriterCheckpoint) {
    self.fc = checkpoint.fc;
    self.bc.rollback(&checkpoint.bc);
    #[cfg(debug)] {
      if self.fc_map.is_some() {
        self.fc_map = Some(FieldMap {
          map: self.fc.build_map()
        });
      }
    }
  }
}

/* Symbols for coding magnitude class of nonzero components */
const MV_CLASSES:usize = 11;

// MV Class Types
const MV_CLASS_0: usize = 0;   /* (0, 2]     integer pel */
const MV_CLASS_1: usize = 1;   /* (2, 4]     integer pel */
const MV_CLASS_2: usize = 2;   /* (4, 8]     integer pel */
const MV_CLASS_3: usize = 3;   /* (8, 16]    integer pel */
const MV_CLASS_4: usize = 4;   /* (16, 32]   integer pel */
const MV_CLASS_5: usize = 5;   /* (32, 64]   integer pel */
const MV_CLASS_6: usize = 6;   /* (64, 128]  integer pel */
const MV_CLASS_7: usize = 7;   /* (128, 256] integer pel */
const MV_CLASS_8: usize = 8;   /* (256, 512] integer pel */
const MV_CLASS_9: usize = 9;   /* (512, 1024] integer pel */
const MV_CLASS_10: usize = 10; /* (1024,2048] integer pel */

const CLASS0_BITS: usize = 1; /* bits at integer precision for class 0 */
const CLASS0_SIZE: usize = (1 << CLASS0_BITS);
const MV_OFFSET_BITS: usize = (MV_CLASSES + CLASS0_BITS - 2);
const MV_BITS_CONTEXTS: usize = 6;
const MV_FP_SIZE: usize = 4;

const MV_MAX_BITS: usize = (MV_CLASSES + CLASS0_BITS + 2);
const MV_MAX: usize = ((1 << MV_MAX_BITS) - 1);
const MV_VALS: usize = ((MV_MAX << 1) + 1);

const MV_IN_USE_BITS: usize = 14;
const MV_UPP: i32 = (1 << MV_IN_USE_BITS);
const MV_LOW: i32 = (-(1 << MV_IN_USE_BITS));


#[inline(always)]
pub fn av1_get_mv_joint(mv: &MotionVector) -> MvJointType {
  if mv.row == 0 {
    if mv.col == 0 { MvJointType::MV_JOINT_ZERO } else { MvJointType::MV_JOINT_HNZVZ }
  } else {
    if mv.col == 0 { MvJointType::MV_JOINT_HZVNZ } else { MvJointType::MV_JOINT_HNZVNZ }
  }
}
#[inline(always)]
pub fn mv_joint_vertical(joint_type: MvJointType) -> bool {
  joint_type == MvJointType::MV_JOINT_HZVNZ || joint_type == MvJointType::MV_JOINT_HNZVNZ
}
#[inline(always)]
pub fn mv_joint_horizontal(joint_type: MvJointType ) -> bool {
  joint_type == MvJointType::MV_JOINT_HNZVZ || joint_type == MvJointType::MV_JOINT_HNZVNZ
}
#[inline(always)]
pub fn mv_class_base(mv_class: usize) -> u32 {
  if mv_class != MV_CLASS_0 {
    (CLASS0_SIZE << (mv_class as usize + 2)) as u32 }
  else { 0 }
}
#[inline(always)]
// If n != 0, returns the floor of log base 2 of n. If n == 0, returns 0.
pub fn log_in_base_2(n: u32) -> u8 {
  31 - cmp::min(31, n.leading_zeros() as u8)
}
#[inline(always)]
pub fn get_mv_class(z: u32, offset: &mut u32) -> usize {
  let c =
    if z >= CLASS0_SIZE as u32 * 4096 { MV_CLASS_10 }
    else { log_in_base_2(z >> 3) as usize };

  *offset = z - mv_class_base(c);
  c
}

pub fn encode_mv_component(w: &mut Writer, comp: i32, 
  mvcomp: &mut NMVComponent, precision: MvSubpelPrecision) {
  assert!(comp != 0);
  let mut offset: u32 = 0;
  let sign: u32 = if comp < 0 { 1 } else { 0 };
  let mag: u32 = if sign == 1 { -comp as u32 } else { comp as u32 };
  let mv_class = get_mv_class(mag - 1, &mut offset);
  let d = offset >> 3;         // int mv data
  let fr = (offset >> 1) & 3;  // fractional mv data
  let hp = offset & 1;         // high precision mv data

  // Sign
  w.symbol_with_update(sign, &mut mvcomp.sign_cdf);

  // Class
  w.symbol_with_update(mv_class as u32, &mut mvcomp.classes_cdf);

  // Integer bits
  if mv_class == MV_CLASS_0 {
    w.symbol_with_update(d, &mut mvcomp.class0_cdf);
  } else {
    let n = mv_class + CLASS0_BITS - 1;  // number of bits
    for i in 0..n {
      w.symbol_with_update((d >> i) & 1, &mut mvcomp.bits_cdf[i]);
    }
  }
  // Fractional bits
  if precision > MvSubpelPrecision::MV_SUBPEL_NONE {
    w.symbol_with_update(
        fr,
        if mv_class == MV_CLASS_0 { &mut mvcomp.class0_fp_cdf[d as usize] }
        else { &mut mvcomp.fp_cdf });
  }

  // High precision bit
  if precision > MvSubpelPrecision::MV_SUBPEL_LOW_PRECISION {
    w.symbol_with_update(
        hp, 
        if mv_class == MV_CLASS_0 { &mut mvcomp.class0_hp_cdf }
        else { &mut mvcomp.hp_cdf});
  }
}
<|MERGE_RESOLUTION|>--- conflicted
+++ resolved
@@ -609,81 +609,12 @@
 }
 
 extern "C" {
-<<<<<<< HEAD
-  static av1_scan_orders: [[SCAN_ORDER; TX_TYPES]; TxSize::TX_SIZES_ALL];
-}
-
-// lv_map
-static default_nmv_context: NMVContext = {
-  NMVContext {
-    joints_cdf: cdf!(4096, 11264, 19328),
-    comps: [
-      NMVComponent {
-        classes_cdf: cdf!(
-          28672, 30976, 31858, 32320, 32551, 32656, 32740, 32757, 32762, 32767
-        ),
-        class0_fp_cdf: [cdf!(16384, 24576, 26624), cdf!(12288, 21248, 24128)],
-        fp_cdf: cdf!(8192, 17408, 21248),
-        sign_cdf: cdf!(128 * 128),
-        class0_hp_cdf: cdf!(160 * 128),
-        hp_cdf: cdf!(128 * 128),
-        class0_cdf: cdf!(216 * 128),
-        bits_cdf: [
-          cdf!(128 * 136),
-          cdf!(128 * 140),
-          cdf!(128 * 148),
-          cdf!(128 * 160),
-          cdf!(128 * 176),
-          cdf!(128 * 192),
-          cdf!(128 * 224),
-          cdf!(128 * 234),
-          cdf!(128 * 234),
-          cdf!(128 * 240)
-        ]
-      },
-      NMVComponent {
-        classes_cdf: cdf!(
-          28672, 30976, 31858, 32320, 32551, 32656, 32740, 32757, 32762, 32767
-        ),
-        class0_fp_cdf: [cdf!(16384, 24576, 26624), cdf!(12288, 21248, 24128)],
-        fp_cdf: cdf!(8192, 17408, 21248),
-        sign_cdf: cdf!(128 * 128),
-        class0_hp_cdf: cdf!(160 * 128),
-        hp_cdf: cdf!(128 * 128),
-        class0_cdf: cdf!(216 * 128),
-        bits_cdf: [
-          cdf!(128 * 136),
-          cdf!(128 * 140),
-          cdf!(128 * 148),
-          cdf!(128 * 160),
-          cdf!(128 * 176),
-          cdf!(128 * 192),
-          cdf!(128 * 224),
-          cdf!(128 * 234),
-          cdf!(128 * 234),
-          cdf!(128 * 240)
-        ]
-      }
-    ]
-  }
-};
-
-#[repr(C)]
-pub struct SCAN_ORDER {
-  // FIXME: don't hardcode sizes
-  pub scan: &'static [u16; 32 * 32],
-  pub iscan: &'static [u16; 32 * 32],
-  pub neighbors: &'static [u16; ((32 * 32) + 1) * 2]
-}
-
-=======
   //static av1_scan_orders: [[SCAN_ORDER; TX_TYPES]; TxSize::TX_SIZES_ALL];
 
   // lv_map
   static default_nmv_context: NMVContext;
 }
 
->>>>>>> 17f8e1bb
 #[derive(Clone)]
 pub struct CandidateMV {
   pub this_mv: MotionVector,

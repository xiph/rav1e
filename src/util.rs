// Copyright (c) 2017-2018, The rav1e contributors. All rights reserved
//
// This source code is subject to the terms of the BSD 2 Clause License and
// the Alliance for Open Media Patent License 1.0. If the BSD 2 Clause License
// was not distributed with this source code in the LICENSE file, you can
// obtain it at www.aomedia.org/license/software. If the Alliance for Open
// Media Patent License 1.0 was not distributed with this source code in the
// PATENTS file, you can obtain it at www.aomedia.org/license/patent.

use num_traits::*;
use std::mem;
use std::mem::size_of;
use std::fmt::{Debug, Display};

//TODO: Nice to have (although I wasnt able to find a way to do it yet in rust): zero-fill arrays that are
// shorter than required.  Need const fn (Rust Issue #24111) or const generics (Rust RFC #2000)
macro_rules! cdf {
    ($($x:expr),+) =>  {[$(32768 - $x),+, 0, 0]}
}

macro_rules! cdf_size {
    ($x:expr) => ($x+1);
}

#[repr(align(32))]
pub struct Align32;

// A 16 byte aligned array.
// # Examples
// ```
// let mut x: AlignedArray<[i16; 64 * 64]> = AlignedArray([0; 64 * 64]);
// assert!(x.array.as_ptr() as usize % 16 == 0);
//
// let mut x: AlignedArray<[i16; 64 * 64]> = UninitializedAlignedArray();
// assert!(x.array.as_ptr() as usize % 16 == 0);
// ```
pub struct AlignedArray<ARRAY>
{
  _alignment: [Align32; 0],
  pub array: ARRAY
}

#[allow(non_snake_case)]
pub const fn AlignedArray<ARRAY>(array: ARRAY) -> AlignedArray<ARRAY> {
  AlignedArray { _alignment: [], array }
}

#[allow(non_snake_case)]
pub fn UninitializedAlignedArray<ARRAY>() -> AlignedArray<ARRAY> {
  AlignedArray(unsafe { mem::uninitialized() })
}

#[test]
fn sanity() {
  fn is_aligned<T>(ptr: *const T, n: usize) -> bool {
    ((ptr as usize) & ((1 << n) - 1)) == 0
  }

  let a: AlignedArray<_> = AlignedArray([0u8; 3]);
  assert!(is_aligned(a.array.as_ptr(), 4));
}

pub trait Fixed {
  fn floor_log2(&self, n: usize) -> usize;
  fn ceil_log2(&self, n: usize) -> usize;
  fn align_power_of_two(&self, n: usize) -> usize;
  fn align_power_of_two_and_shift(&self, n: usize) -> usize;
}

impl Fixed for usize {
  #[inline]
  fn floor_log2(&self, n: usize) -> usize {
    self & !((1 << n) - 1)
  }
  #[inline]
  fn ceil_log2(&self, n: usize) -> usize {
    (self + (1 << n) - 1).floor_log2(n)
  }
  #[inline]
  fn align_power_of_two(&self, n: usize) -> usize {
    self.ceil_log2(n)
  }
  #[inline]
  fn align_power_of_two_and_shift(&self, n: usize) -> usize {
    (self + (1 << n) - 1) >> n
  }
}

pub fn clamp<T: PartialOrd>(input: T, min: T, max: T) -> T {
  if input < min {
    min
  } else if input > max {
    max
  } else {
    input
  }
}

pub trait CastFromPrimitive<T> : Copy + 'static {
  fn cast_from(v: T) -> Self;
}

macro_rules! impl_cast_from_primitive {
  ( $T:ty => $U:ty ) => {
    impl CastFromPrimitive<$U> for $T {
      #[inline(always)]
      fn cast_from(v: $U) -> Self { v as Self }
    }
  };
  ( $T:ty => { $( $U:ty ),* } ) => {
    $( impl_cast_from_primitive!($T => $U); )*
  };
}

// casts to { u8, u16 } are implemented separately using Pixel, so that the
// compiler understands that CastFromPrimitive<T: Pixel> is always implemented
impl_cast_from_primitive!(u8 => { u32, u64, usize });
impl_cast_from_primitive!(u8 => { i8, i16, i32, i64, isize });
impl_cast_from_primitive!(u16 => { u32, u64, usize });
impl_cast_from_primitive!(u16 => { i8, i16, i32, i64, isize });
impl_cast_from_primitive!(i16 => { u32, u64, usize });
impl_cast_from_primitive!(i16 => { i8, i16, i32, i64, isize });
impl_cast_from_primitive!(i32 => { u32, u64, usize });
impl_cast_from_primitive!(i32 => { i8, i16, i32, i64, isize });

pub trait Pixel:
  PrimInt
  + Into<u32>
  + Into<i32>
  + AsPrimitive<u8>
  + AsPrimitive<i16>
  + AsPrimitive<u16>
  + AsPrimitive<i32>
  + AsPrimitive<u32>
  + AsPrimitive<usize>
  + CastFromPrimitive<u8>
  + CastFromPrimitive<i16>
  + CastFromPrimitive<u16>
  + CastFromPrimitive<i32>
  + CastFromPrimitive<u32>
  + CastFromPrimitive<usize>
  + Debug
  + Display
  + Send
  + Sync
  + 'static
{}

impl Pixel for u8 {}
impl Pixel for u16 {}

macro_rules! impl_cast_from_pixel_to_primitive {
  ( $T:ty ) => {
    impl<T: Pixel> CastFromPrimitive<T> for $T {
      #[inline(always)]
      fn cast_from(v: T) -> Self { v.as_() }
    }
  };
}

impl_cast_from_pixel_to_primitive!(u8);
impl_cast_from_pixel_to_primitive!(i16);
impl_cast_from_pixel_to_primitive!(u16);
impl_cast_from_pixel_to_primitive!(i32);
impl_cast_from_pixel_to_primitive!(u32);

pub trait ILog: PrimInt {
<<<<<<< HEAD
  // Integer binary logarithm of an integer value.
  // Returns floor(log2(self)) + 1, or 0 if self == 0.
  // This is the number of bits that would be required to represent self in two's
  //  complement notation with all of the leading zeros stripped.
  // TODO: Mark const once trait functions can be constant
  fn ilog(self) -> Self {
    Self::from(size_of::<Self>() * 8 - self.leading_zeros() as usize).unwrap()
=======
  fn ilog(self) -> usize {
    size_of::<Self>() * 8 - self.leading_zeros() as usize
>>>>>>> cdb51aa8
  }
}

impl<T> ILog for T where T: PrimInt {}

#[inline(always)]
pub fn msb(x: i32) -> i32 {
  debug_assert!(x > 0);
  31 ^ (x.leading_zeros() as i32)
}

#[inline(always)]
pub fn round_shift(value: i32, bit: usize) -> i32 {
  (value + (1 << bit >> 1)) >> bit
}<|MERGE_RESOLUTION|>--- conflicted
+++ resolved
@@ -165,18 +165,13 @@
 impl_cast_from_pixel_to_primitive!(u32);
 
 pub trait ILog: PrimInt {
-<<<<<<< HEAD
   // Integer binary logarithm of an integer value.
   // Returns floor(log2(self)) + 1, or 0 if self == 0.
   // This is the number of bits that would be required to represent self in two's
   //  complement notation with all of the leading zeros stripped.
   // TODO: Mark const once trait functions can be constant
-  fn ilog(self) -> Self {
-    Self::from(size_of::<Self>() * 8 - self.leading_zeros() as usize).unwrap()
-=======
   fn ilog(self) -> usize {
     size_of::<Self>() * 8 - self.leading_zeros() as usize
->>>>>>> cdb51aa8
   }
 }
 

--- conflicted
+++ resolved
@@ -143,7 +143,6 @@
     Ok(())
   }
 
-<<<<<<< HEAD
   pub fn frame_properties(&mut self, idx: u64) -> bool {
     let key_frame_interval: u64 = 30;
 
@@ -173,22 +172,6 @@
     } else {
       let idx_in_group = (idx_in_segment - 1) % group_len;
       let group_idx = (idx_in_segment - 1) / group_len;
-=======
-  pub fn receive_packet(&mut self) -> Result<Packet, EncoderStatus> {
-    let f = self.frame_q.pop_front().ok_or(EncoderStatus::NeedMoreData)?;
-    if let Some(frame) = f {
-      let mut fs = FrameState {
-        input: frame,
-        rec: Frame::new(self.fi.padded_w, self.fi.padded_h),
-        qc: Default::default(),
-        cdfs: CDFContext::new(0),
-        deblock: Default::default()
-      };
-
-      let frame_number_in_segment = self.fi.number % 30;
-
-      self.fi.order_hint = frame_number_in_segment as u32;
->>>>>>> 4d185f75
 
       self.fi.frame_type = FrameType::INTER;
       self.fi.intra_only = false;
@@ -224,22 +207,10 @@
       self.fi.base_q_idx = (self.fi.config.quantizer.min(255 - q_drop) + q_drop) as u8;
 
       let first_ref_frame = LAST_FRAME;
-<<<<<<< HEAD
       let second_ref_frame = if idx_in_group == 0 { LAST2_FRAME } else { ALTREF_FRAME };
       let ref_in_previous_group = LAST3_FRAME;
 
       self.fi.primary_ref_frame = (ref_in_previous_group - LAST_FRAME) as u32;
-=======
-      let second_ref_frame =
-        if use_multiple_ref_frames { ALTREF_FRAME } else { NONE_FRAME };
-
-      self.fi.primary_ref_frame =
-        if self.fi.intra_only || self.fi.error_resilient {
-          PRIMARY_REF_NONE
-        } else {
-          (first_ref_frame - LAST_FRAME) as u32
-        };
->>>>>>> 4d185f75
 
       for i in 0..INTER_REFS_PER_FRAME {
         self.fi.ref_frames[i] = if i == second_ref_frame - LAST_FRAME {

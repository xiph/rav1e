// Copyright (c) 2017-2018, The rav1e contributors. All rights reserved
//
// This source code is subject to the terms of the BSD 2 Clause License and
// the Alliance for Open Media Patent License 1.0. If the BSD 2 Clause License
// was not distributed with this source code in the LICENSE file, you can
// obtain it at www.aomedia.org/license/software. If the Alliance for Open
// Media Patent License 1.0 was not distributed with this source code in the
// PATENTS file, you can obtain it at www.aomedia.org/license/patent.

#![allow(safe_extern_statics)]
#![cfg_attr(feature = "cargo-clippy", allow(collapsible_if))]

extern crate bitstream_io;
extern crate backtrace;
#[macro_use]
extern crate clap;
extern crate libc;
extern crate rand;
extern crate y4m;

#[macro_use]
extern crate enum_iterator_derive;

use std::fs::File;
use std::io::prelude::*;
use bitstream_io::{BE, LE, BitWriter};
use clap::{App, Arg};
use std::rc::Rc;

// for benchmarking purpose
pub mod ec;
pub mod partition;
pub mod plane;
pub mod context;
pub mod transform;
pub mod quantize;
pub mod predict;
pub mod rdo;
pub mod util;
pub mod cdef;

use context::*;
use partition::*;
use transform::*;
use quantize::*;
use plane::*;
use rdo::*;
use ec::*;
use std::fmt;
use util::*;
use cdef::*;

extern {
    pub fn av1_rtcd();
    pub fn aom_dsp_rtcd();
}

#[derive(Debug, Clone)]
pub struct Frame {
    pub planes: [Plane; 3]
}

impl Frame {
    pub fn new(width: usize, height:usize) -> Frame {
        Frame {
            planes: [
                Plane::new(width, height, 0, 0),
                Plane::new(width/2, height/2, 1, 1),
                Plane::new(width/2, height/2, 1, 1)
            ]
        }
    }
}

#[derive(Debug)]
pub struct ReferenceFramesSet {
    pub frames: [Option<Rc<Frame>>; (REF_FRAMES as usize)]
}

impl ReferenceFramesSet {
    pub fn new() -> ReferenceFramesSet {
        ReferenceFramesSet {
            frames: [None, None, None, None, None, None, None, None]
        }
    }
}

const MAX_NUM_TEMPORAL_LAYERS: usize = 8;
const MAX_NUM_SPATIAL_LAYERS: usize = 4;
const MAX_NUM_OPERATING_POINTS: usize = MAX_NUM_TEMPORAL_LAYERS * MAX_NUM_SPATIAL_LAYERS;

const PRIMARY_REF_NONE: u32 = 7;
const PRIMARY_REF_BITS: u32 = 3;

arg_enum!{
    #[derive(Copy, Clone, Debug, PartialEq)]
    pub enum Tune {
        Psnr,
        Psychovisual
    }
}

impl Default for Tune {
    fn default() -> Self {
        Tune::Psnr
    }
}

#[derive(Copy,Clone)]
pub struct Sequence {
  // OBU Sequence header of AV1
    pub profile: u8,
    pub num_bits_width: u32,
    pub num_bits_height: u32,
    pub max_frame_width: u32,
    pub max_frame_height: u32,
    pub frame_id_numbers_present_flag: bool,
    pub frame_id_length: u32,
    pub delta_frame_id_length: u32,
    pub use_128x128_superblock: bool,
    pub order_hint_bits_minus_1: u32,
    pub force_screen_content_tools: u32,  // 0 - force off
                                           // 1 - force on
                                           // 2 - adaptive
    pub force_integer_mv: u32,      // 0 - Not to force. MV can be in 1/4 or 1/8
                                     // 1 - force to integer
                                     // 2 - adaptive
    pub still_picture: bool,               // Video is a single frame still picture
    pub reduced_still_picture_hdr: bool,   // Use reduced header for still picture
    pub monochrome: bool,                  // Monochorme video
    pub enable_filter_intra: bool,         // enables/disables filterintra
    pub enable_intra_edge_filter: bool,    // enables/disables corner/edge/upsampling
    pub enable_interintra_compound: bool,  // enables/disables interintra_compound
    pub enable_masked_compound: bool,      // enables/disables masked compound
    pub enable_dual_filter: bool,         // 0 - disable dual interpolation filter
                                          // 1 - enable vert/horiz filter selection
    pub enable_order_hint: bool,     // 0 - disable order hint, and related tools
                                     // jnt_comp, ref_frame_mvs, frame_sign_bias
                                     // if 0, enable_jnt_comp and
                                     // enable_ref_frame_mvs must be set zs 0.
    pub enable_jnt_comp: bool,        // 0 - disable joint compound modes
                                     // 1 - enable it
    pub enable_ref_frame_mvs: bool,  // 0 - disable ref frame mvs
                                     // 1 - enable it
    pub enable_warped_motion: bool,   // 0 - disable warped motion for sequence
                                     // 1 - enable it for the sequence
    pub enable_superres: bool,// 0 - Disable superres for the sequence, and disable
                              //     transmitting per-frame superres enabled flag.
                              // 1 - Enable superres for the sequence, and also
                              //     enable per-frame flag to denote if superres is
                              //     enabled for that frame.
    pub enable_cdef: bool,         // To turn on/off CDEF
    pub enable_restoration: bool,  // To turn on/off loop restoration
    pub operating_points_cnt_minus_1: usize,
    pub operating_point_idc: [u16; MAX_NUM_OPERATING_POINTS],
    pub display_model_info_present_flag: bool,
    pub decoder_model_info_present_flag: bool,
    pub level: [[usize; 2]; MAX_NUM_OPERATING_POINTS],	// minor, major
    pub tier: [usize; MAX_NUM_OPERATING_POINTS],  // seq_tier in the spec. One bit: 0
                                                  // or 1.
    pub film_grain_params_present: bool,
    pub separate_uv_delta_q: bool,
}

impl Sequence {
    pub fn new(width: usize, height: usize) -> Sequence {
        let width_bits = 32 - (width as u32).leading_zeros();
        let height_bits = 32 - (height as u32).leading_zeros();
        assert!(width_bits <= 16);
        assert!(height_bits <= 16);

        let mut operating_point_idc = [0 as u16; MAX_NUM_OPERATING_POINTS];
        let mut level = [[1, 2 as usize]; MAX_NUM_OPERATING_POINTS];
        let mut tier = [0 as usize; MAX_NUM_OPERATING_POINTS];

        for i in 0..MAX_NUM_OPERATING_POINTS {
            operating_point_idc[i] = 0;
            level[i][0] = 1;	// minor
            level[i][1] = 2;	// major
            tier[i] = 0;
        }

        Sequence {
            profile: 0,
            num_bits_width: width_bits,
            num_bits_height: height_bits,
            max_frame_width: width as u32,
            max_frame_height: height as u32,
            frame_id_numbers_present_flag: false,
            frame_id_length: 0,
            delta_frame_id_length: 0,
            use_128x128_superblock: false,
            order_hint_bits_minus_1: 0,
            force_screen_content_tools: 2,  // 2: adaptive
            force_integer_mv: 2,            // 2: adaptive
            still_picture: false,
            reduced_still_picture_hdr: false,
            monochrome: false,
            enable_filter_intra: false,
            enable_intra_edge_filter: false,
            enable_interintra_compound: false,
            enable_masked_compound: false,
            enable_dual_filter: false,
            enable_order_hint: false,
            enable_jnt_comp: false,
            enable_ref_frame_mvs: false,
            enable_warped_motion: false,
            enable_superres: false,
            enable_cdef: true,
            enable_restoration: false,
            operating_points_cnt_minus_1: 0,
            operating_point_idc: operating_point_idc,
            display_model_info_present_flag: false,
            decoder_model_info_present_flag: false,
            level: level,
            tier: tier,
            film_grain_params_present: false,
            separate_uv_delta_q: false,
        }
    }
}

#[derive(Debug)]
pub struct FrameState {
    pub input: Frame,
    pub rec: Frame,
    pub qc: QuantizationContext,
}

impl FrameState {
    pub fn new(fi: &FrameInvariants) -> FrameState {
        FrameState {
            input: Frame::new(fi.padded_w, fi.padded_h),
            rec: Frame::new(fi.padded_w, fi.padded_h),
            qc: Default::default(),
        }
    }
}

trait Fixed {
    fn floor_log2(&self, n: usize) -> usize;
    fn ceil_log2(&self, n: usize) -> usize;
    fn align_power_of_two(&self, n: usize) -> usize;
    fn align_power_of_two_and_shift(&self, n: usize) -> usize;
}

impl Fixed for usize {
    #[inline]
    fn floor_log2(&self, n: usize) -> usize {
        self & !((1 << n) - 1)
    }
    #[inline]
    fn ceil_log2(&self, n: usize) -> usize {
        (self + (1 << n) - 1).floor_log2(n)
    }
    #[inline]
    fn align_power_of_two(&self, n: usize) -> usize {
        self.ceil_log2(n)
    }
    #[inline]
    fn align_power_of_two_and_shift(&self, n: usize) -> usize {
        (self + (1 << n) - 1) >> n
    }
}

// Frame Invariants are invariant inside a frame
#[allow(dead_code)]
#[derive(Debug)]
pub struct FrameInvariants {
    pub width: usize,
    pub height: usize,
    pub padded_w: usize,
    pub padded_h: usize,
    pub sb_width: usize,
    pub sb_height: usize,
    pub w_in_b: usize,
    pub h_in_b: usize,
    pub number: u64,
    pub show_frame: bool,
    pub showable_frame: bool,
    pub error_resilient: bool,
    pub intra_only: bool,
    pub allow_high_precision_mv: bool,
    pub frame_type: FrameType,
    pub show_existing_frame: bool,
    pub use_reduced_tx_set: bool,
    pub reference_mode: ReferenceMode,
    pub use_prev_frame_mvs: bool,
    pub min_partition_size: BlockSize,
    pub globalmv_transformation_type: [GlobalMVMode; ALTREF_FRAME + 1],
    pub num_tg: usize,
    pub large_scale_tile: bool,
    pub disable_cdf_update: bool,
    pub allow_screen_content_tools: u32,
    pub force_integer_mv: u32,
    pub primary_ref_frame: u32,
    pub refresh_frame_flags: u32,  // a bitmask that specifies which
    // reference frame slots will be updated with the current frame
    // after it is decoded.
    pub allow_intrabc: bool,
    pub use_ref_frame_mvs: bool,
    pub is_filter_switchable: bool,
    pub is_motion_mode_switchable: bool,
    pub disable_frame_end_update_cdf: bool,
    pub allow_warped_motion: bool,
    pub cdef_damping: u8,
    pub cdef_bits: u8,
    pub cdef_y_strength: u8,
    pub cdef_uv_strength: u8,
    pub config: EncoderConfig,
    pub rec_buffer: ReferenceFramesSet,
}

impl FrameInvariants {
    pub fn new(width: usize, height: usize, config: EncoderConfig) -> FrameInvariants {
        // Speed level decides the minimum partition size, i.e. higher speed --> larger min partition size,
        // with exception that SBs on right or bottom frame borders split down to BLOCK_4X4.
        // At speed = 0, RDO search is exhaustive.
        let min_partition_size = if config.speed <= 1 { BlockSize::BLOCK_4X4 }
                                 else if config.speed <= 2 { BlockSize::BLOCK_8X8 }
                                 else if config.speed <= 3 { BlockSize::BLOCK_16X16 }
                                 else { BlockSize::BLOCK_32X32 };
        let use_reduced_tx_set = config.speed > 1;

        FrameInvariants {
            width,
            height,
            padded_w: width.align_power_of_two(3),
            padded_h: height.align_power_of_two(3),
            sb_width: width.align_power_of_two_and_shift(6),
            sb_height: height.align_power_of_two_and_shift(6),
            w_in_b: 2 * width.align_power_of_two_and_shift(3), // MiCols, ((width+7)/8)<<3 >> MI_SIZE_LOG2
            h_in_b: 2 * height.align_power_of_two_and_shift(3), // MiRows, ((height+7)/8)<<3 >> MI_SIZE_LOG2
            number: 0,
            show_frame: true,
            showable_frame: true,
            error_resilient: true,
            intra_only: false,
            allow_high_precision_mv: true,
            frame_type: FrameType::KEY,
            show_existing_frame: false,
            use_reduced_tx_set,
            reference_mode: ReferenceMode::SINGLE,
            use_prev_frame_mvs: false,
            min_partition_size,
            globalmv_transformation_type: [GlobalMVMode::IDENTITY; ALTREF_FRAME + 1],
            num_tg: 1,
            large_scale_tile: false,
            disable_cdf_update: true,
            allow_screen_content_tools: 0,
            force_integer_mv: 0,
            primary_ref_frame: PRIMARY_REF_NONE,
            refresh_frame_flags: 0,
            allow_intrabc: false,
            use_ref_frame_mvs: false,
            is_filter_switchable: false,
            is_motion_mode_switchable: false, // 0: only the SIMPLE motion mode will be used.
            disable_frame_end_update_cdf: true,
            allow_warped_motion: true,
            cdef_damping: 3,
            cdef_bits: 0,
            cdef_y_strength: 7*4+3,
            cdef_uv_strength: 7*4+3,
            config,
            rec_buffer: ReferenceFramesSet::new()
        }
    }

    pub fn new_frame_state(&self) -> FrameState {
        FrameState {
            input: Frame::new(self.padded_w, self.padded_h),
            rec: Frame::new(self.padded_w, self.padded_h),
            qc: Default::default(),
        }
    }
}

impl fmt::Display for FrameInvariants{
    fn fmt(&self, f: &mut fmt::Formatter) -> fmt::Result {
        write!(f, "Frame {} - {}", self.number, self.frame_type)
    }
}

#[allow(dead_code,non_camel_case_types)]
#[derive(Debug,PartialEq,EnumIterator,Clone,Copy)]
pub enum FrameType {
    KEY,
    INTER,
    INTRA_ONLY,
    SWITCH,
}

//const REFERENCE_MODES: usize = 3;

#[allow(dead_code,non_camel_case_types)]
#[derive(Debug,PartialEq,EnumIterator)]
pub enum ReferenceMode {
  SINGLE = 0,
  COMPOUND = 1,
  SELECT = 2,
}

pub const REF_FRAMES: u32 = 8;
pub const REF_FRAMES_LOG2: u32 = 3;
pub const ALL_REF_FRAMES_MASK: u32 = (1 << REF_FRAMES) - 1;

/*const NONE_FRAME: isize = -1;
const INTRA_FRAME: usize = 0;*/
const LAST_FRAME: usize = 1;

/*const LAST2_FRAME: usize = 2;
const LAST3_FRAME: usize = 3;
const GOLDEN_FRAME: usize = 4;
const BWDREF_FRAME: usize = 5;
const ALTREF2_FRAME: usize = 6;*/
const ALTREF_FRAME: usize = 7;
/*const LAST_REF_FRAMES: usize = LAST3_FRAME - LAST_FRAME + 1;

const INTER_REFS_PER_FRAME: usize = ALTREF_FRAME - LAST_FRAME + 1;
const TOTAL_REFS_PER_FRAME: usize = ALTREF_FRAME - INTRA_FRAME + 1;

const FWD_REFS: usize = GOLDEN_FRAME - LAST_FRAME + 1;
//const FWD_RF_OFFSET(ref) (ref - LAST_FRAME)
const BWD_REFS: usize = ALTREF_FRAME - BWDREF_FRAME + 1;
//const BWD_RF_OFFSET(ref) (ref - BWDREF_FRAME)

const SINGLE_REFS: usize = FWD_REFS + BWD_REFS;
*/

impl fmt::Display for FrameType{
    fn fmt(&self, f: &mut fmt::Formatter) -> fmt::Result {
        match self {
            FrameType::KEY => write!(f, "Key frame"),
            FrameType::INTER => write!(f, "Inter frame"),
            FrameType::INTRA_ONLY => write!(f, "Intra only frame"),
            FrameType::SWITCH => write!(f, "Switching frame"),
        }
    }
}

pub struct EncoderIO {
    pub input: Box<Read>,
    pub output: Box<Write>,
    pub rec: Option<Box<Write>>,
}

#[derive(Copy, Clone, Debug)]
pub struct EncoderConfig {
    pub limit: u64,
    pub quantizer: usize,
    pub speed: usize,
    pub tune: Tune
}

impl Default for EncoderConfig {
    fn default() -> Self {
        EncoderConfig {
            limit: 0,
            quantizer: 100,
            speed: 0,
            tune: Tune::Psnr,
        }
    }
}

impl EncoderConfig {
    pub fn from_cli() -> (EncoderIO, EncoderConfig) {
        let matches = App::new("rav1e")
            .version("0.1.0")
            .about("AV1 video encoder")
           .arg(Arg::with_name("INPUT")
                .help("Uncompressed YUV4MPEG2 video input")
                .required(true)
                .index(1))
            .arg(Arg::with_name("OUTPUT")
                .help("Compressed AV1 in IVF video output")
                .short("o")
                .long("output")
                .required(true)
                .takes_value(true))
            .arg(Arg::with_name("RECONSTRUCTION")
                .short("r")
                .takes_value(true))
            .arg(Arg::with_name("LIMIT")
                .help("Maximum number of frames to encode")
                .short("l")
                .long("limit")
                .takes_value(true)
                .default_value("0"))
            .arg(Arg::with_name("QP")
                .help("Quantizer (0-255)")
                .long("quantizer")
                .takes_value(true)
                .default_value("100"))
            .arg(Arg::with_name("SPEED")
                .help("Speed level (0(slow)-10(fast))")
                .short("s")
                .long("speed")
                .takes_value(true)
                .default_value("3"))
            .arg(Arg::with_name("TUNE")
                .help("Quality tuning")
                .long("tune")
                .possible_values(&Tune::variants())
                .default_value("psnr")
                .case_insensitive(true))
            .get_matches();


        let io = EncoderIO {
            input: match matches.value_of("INPUT").unwrap() {
                "-" => Box::new(std::io::stdin()) as Box<Read>,
                f => Box::new(File::open(&f).unwrap()) as Box<Read>
            },
            output: match matches.value_of("OUTPUT").unwrap() {
                "-" => Box::new(std::io::stdout()) as Box<Write>,
                f => Box::new(File::create(&f).unwrap()) as Box<Write>
            },
            rec: matches.value_of("RECONSTRUCTION").map(|f| {
                Box::new(File::create(&f).unwrap()) as Box<Write>
            })
        };

        let config = EncoderConfig {
            limit: matches.value_of("LIMIT").unwrap().parse().unwrap(),
            quantizer: matches.value_of("QP").unwrap().parse().unwrap(),
            speed: matches.value_of("SPEED").unwrap().parse().unwrap(),
            tune: matches.value_of("TUNE").unwrap().parse().unwrap()
        };

        (io, config)
    }
}

pub fn write_ivf_header(output_file: &mut Write, width: usize, height: usize, num: usize, den: usize) {
    let mut bw = BitWriter::<LE>::new(output_file);
    bw.write_bytes(b"DKIF").unwrap();
    bw.write(16, 0).unwrap(); // version
    bw.write(16, 32).unwrap(); // version
    bw.write_bytes(b"AV01").unwrap();
    bw.write(16, width as u16).unwrap();
    bw.write(16, height as u16).unwrap();
    bw.write(32, num as u32).unwrap();
    bw.write(32, den as u32).unwrap();
    bw.write(32, 0).unwrap();
    bw.write(32, 0).unwrap();
}

pub fn write_ivf_frame(output_file: &mut Write, pts: u64, data: &[u8]) {
    let mut bw = BitWriter::<LE>::new(output_file);
    bw.write(32, data.len() as u32).unwrap();
    bw.write(64, pts).unwrap();
    bw.write_bytes(data).unwrap();
}

trait UncompressedHeader {
    // Start of OBU Headers
    fn write_obu_header(&mut self, obu_type: OBU_Type, obu_extension: u32)
            -> Result<(), std::io::Error>;
    fn write_sequence_header_obu(&mut self, seq: &mut Sequence, fi: &FrameInvariants)
            -> Result<(), std::io::Error>;
    fn write_frame_header_obu(&mut self, seq: &Sequence, fi: &mut FrameInvariants)
            -> Result<(), std::io::Error>;
    fn write_sequence_header2(&mut self, seq: &mut Sequence, fi: &FrameInvariants)
                                    -> Result<(), std::io::Error>;
    fn write_color_config(&mut self, seq: &mut Sequence) -> Result<(), std::io::Error>;
    // End of OBU Headers

    fn write_frame_size(&mut self, fi: &FrameInvariants) -> Result<(), std::io::Error>;
    fn write_sequence_header(&mut self, fi: &FrameInvariants)
                                    -> Result<(), std::io::Error>;
    fn write_bitdepth_colorspace_sampling(&mut self) -> Result<(), std::io::Error>;
    fn write_frame_setup(&mut self) -> Result<(), std::io::Error>;
    fn write_loop_filter(&mut self) -> Result<(), std::io::Error>;
    fn write_cdef(&mut self, fi: &FrameInvariants) -> Result<(), std::io::Error>;
}
#[allow(unused)]
const OP_POINTS_IDC_BITS:usize = 12;
#[allow(unused)]
const LEVEL_MAJOR_MIN:usize = 2;
#[allow(unused)]
const LEVEL_MAJOR_BITS:usize = 3;
#[allow(unused)]
const LEVEL_MINOR_BITS:usize = 2;
#[allow(unused)]
const LEVEL_BITS:usize = LEVEL_MAJOR_BITS + LEVEL_MINOR_BITS;
const FRAME_ID_LENGTH: usize = 15;
const DELTA_FRAME_ID_LENGTH: usize = 14;

impl<'a> UncompressedHeader for BitWriter<'a, BE> {
    // Start of OBU Headers
    // Write OBU Header syntax
    fn write_obu_header(&mut self, obu_type: OBU_Type, obu_extension: u32)
            -> Result<(), std::io::Error>{
        self.write(1, 0)?; // forbidden bit.
        self.write(4, obu_type as u32)?;
        self.write_bit(obu_extension != 0)?;
        self.write(1, 0)?; // obu_has_payload_length_field
        self.write(1, 0)?; // reserved

        if obu_extension != 0 {
            assert!(false);
            //self.write(8, obu_extension & 0xFF)?; size += 8;
        }

        Ok(())
    }

#[allow(unused)]
    fn write_sequence_header_obu(&mut self, seq: &mut Sequence, fi: &FrameInvariants)
        -> Result<(), std::io::Error> {
        self.write(2, seq.profile)?; // profile 0, 3 bits
        //self.write(1, 0)?; // still_picture
        //self.write(1, 0)?; // reduced_still_picture
        self.write(4, 0)?; // level

        self.write(2, 0)?; // # of enhancement_layers = 0

        if seq.reduced_still_picture_hdr {
            assert!(false);
        } else {
            //self.write(1, 0)?; // timing_info_present_flag
            if false { // if timing_info_present_flag == true
                assert!(false);
            }

            //self.write(1, 0)?; // display_model_info_present_flag
            //self.write(5, 0)?; // operating_points_cnt_minus_1, 5 bits
            /*
            for i in 0..seq.operating_points_cnt_minus_1 + 1 {
                self.write(OP_POINTS_IDC_BITS as u32, seq.operating_point_idc[i])?;
                //let seq_level_idx = 1 as u16;	// NOTE: This comes from minor and major
                let seq_level_idx =
                    ((seq.level[i][1] - LEVEL_MAJOR_MIN) << LEVEL_MINOR_BITS) + seq.level[i][0];
                self.write(LEVEL_BITS as u32, seq_level_idx as u16)?;

                if seq.level[i][1] > 3 {
                    assert!(false); // NOTE: Not supported yet.
                    //self.write(1, seq.tier[i])?;
                }
                if seq.decoder_model_info_present_flag {
                    assert!(false); // NOTE: Not supported yet.
                }
                if seq.display_model_info_present_flag {
                    assert!(false); // NOTE: Not supported yet.
                }
            }
            */
        }

        self.write_sequence_header(fi);

        self.write_bitdepth_colorspace_sampling();

        self.write(1,0)?; // separate uv delta q

        //self.write_color_config(seq)?;

        //self.write_sequence_header2(seq, fi);

        //self.write_bit(seq.film_grain_params_present)?;

        //self.write(1,1)?; // add_trailing_bits

        Ok(())
    }

#[allow(unused)]
    fn write_sequence_header2(&mut self, seq: &mut Sequence, fi: &FrameInvariants)
        -> Result<(), std::io::Error> {
        self.write(4, seq.num_bits_width - 1)?;
        self.write(4, seq.num_bits_height - 1)?;
        self.write(seq.num_bits_width, (seq.max_frame_width - 1) as u16)?;
        self.write(seq.num_bits_height, (seq.max_frame_height - 1) as u16)?;

        if !seq.reduced_still_picture_hdr {
            seq.frame_id_numbers_present_flag =
                if fi.large_scale_tile { false } else { fi.error_resilient };
            seq.frame_id_length = FRAME_ID_LENGTH as u32;
            seq.delta_frame_id_length = DELTA_FRAME_ID_LENGTH as u32;

            self.write_bit(seq.frame_id_numbers_present_flag)?;

            if seq.frame_id_numbers_present_flag {
              // We must always have delta_frame_id_length < frame_id_length,
              // in order for a frame to be referenced with a unique delta.
              // Avoid wasting bits by using a coding that enforces this restriction.
              self.write(4, seq.delta_frame_id_length - 2)?;
              self.write(3, seq.frame_id_length - seq.delta_frame_id_length - 1)?;
            }
        }

        self.write_bit(seq.use_128x128_superblock)?;
        self.write_bit(seq.enable_filter_intra)?;
        self.write_bit(seq.enable_intra_edge_filter)?;

        if !seq.reduced_still_picture_hdr {
            self.write_bit(seq.enable_interintra_compound)?;
            self.write_bit(seq.enable_masked_compound)?;
            self.write_bit(seq.enable_warped_motion)?;
            self.write_bit(seq.enable_dual_filter)?;
            self.write_bit(seq.enable_order_hint)?;

            if seq.enable_order_hint {
              self.write_bit(seq.enable_jnt_comp)?;
              self.write_bit(seq.enable_ref_frame_mvs)?;
            }
            if seq.force_screen_content_tools == 2 {
              self.write(1, 1)?;
            } else {
              self.write(1, 0)?;
              self.write_bit(seq.force_screen_content_tools != 0)?;
            }
            if seq.force_screen_content_tools > 0 {
              if seq.force_integer_mv == 2 {
                self.write(1, 1)?;
              } else {
                self.write(1, 0)?;
                self.write_bit(seq.force_integer_mv != 0)?;
              }
            } else {
              assert!(seq.force_integer_mv == 2);
            }
            if seq.enable_order_hint {
              self.write(3, seq.order_hint_bits_minus_1)?;
            }
        }

        self.write_bit(seq.enable_superres)?;
        self.write_bit(seq.enable_cdef)?;
        self.write_bit(seq.enable_restoration)?;

        Ok(())
    }

#[allow(unused)]
    fn write_color_config(&mut self, seq: &mut Sequence) -> Result<(), std::io::Error> {
        self.write(1,0)?; // 8 bit video
        self.write_bit(seq.monochrome)?; 	// monochrome?
        self.write_bit(false)?;  					// No color description present

        if seq.monochrome {
            assert!(false);
        }
        self.write(1,0)?; // color range

        if true { // subsampling_x == 1 && cm->subsampling_y == 1
            self.write(2,0)?; // chroma_sample_position == AOM_CSP_UNKNOWN
        }
        self.write_bit(seq.separate_uv_delta_q)?;

        Ok(())
    }

#[allow(unused)]
    fn write_frame_header_obu(&mut self, seq: &Sequence, fi: &mut FrameInvariants)
        -> Result<(), std::io::Error> {
      if seq.reduced_still_picture_hdr {
        assert!(fi.show_existing_frame);
        assert!(fi.frame_type == FrameType::KEY);
        assert!(fi.show_frame);
      } else {
        if fi.show_existing_frame {
          self.write_bit(true)?; // show_existing_frame=1
          self.write(3,0)?; // show last frame

          //TODO:
          /* temporal_point_info();
            if seq.decoder_model_info_present_flag &&
              timing_info.equal_picture_interval == 0 {
            // write frame_presentation_delay;
          }
          if seq.frame_id_numbers_present_flag {
            // write display_frame_id;
          }*/

          self.byte_align()?;
          return Ok((()));
        }
        self.write_bit(false)?; // show_existing_frame=0
        //let frame_type = fi.frame_type;
        self.write(2, fi.frame_type as u32)?;
        fi.intra_only =
          if fi.frame_type == FrameType::KEY ||
            fi.frame_type == FrameType::INTRA_ONLY { true }
          else { false };
        self.write_bit(fi.show_frame)?; // show frame

        if fi.show_frame {
          //TODO:
          /* temporal_point_info();
              if seq.decoder_model_info_present_flag &&
              timing_info.equal_picture_interval == 0 {
            // write frame_presentation_delay;*/
        } else {
          self.write_bit(fi.showable_frame)?;
        }

        if fi.frame_type == FrameType::SWITCH {
          assert!(fi.error_resilient);
        } else {
          if !(fi.frame_type == FrameType::KEY && fi.show_frame) {
            self.write_bit(fi.error_resilient)?; // error resilient
          }
        }
      }

      self.write_bit(fi.disable_cdf_update)?;

      if seq.force_screen_content_tools == 2 {
        self.write_bit(fi.allow_screen_content_tools != 0)?;
      } else {
        assert!(fi.allow_screen_content_tools ==
                seq.force_screen_content_tools);
      }

      if fi.allow_screen_content_tools == 2 {
        if seq.force_integer_mv == 2 {
          self.write_bit(fi.force_integer_mv != 0)?;
        } else {
          assert!(fi.force_integer_mv == seq.force_integer_mv);
        }
      } else {
        assert!(fi.allow_screen_content_tools ==
                seq.force_screen_content_tools);
      }

      if seq.frame_id_numbers_present_flag {
        assert!(false); // Not supported by rav1e yet!
        //TODO:
        //let frame_id_len = seq.frame_id_length;
        //self.write(frame_id_len, fi.current_frame_id);
      }

      let mut frame_size_override_flag = false;
      if fi.frame_type == FrameType::SWITCH {
        frame_size_override_flag = true;
      } else if seq.reduced_still_picture_hdr {
        frame_size_override_flag = false;
      } else {
        self.write_bit(frame_size_override_flag)?; // frame size overhead flag
      }

      if seq.enable_order_hint {
        assert!(false); // Not supported by rav1e yet!
      }
      if fi.error_resilient || fi.intra_only {

        // NOTE: DO this before encoding started atm.
        //fi.primary_ref_frame = PRIMARY_REF_NONE;
      } else {
        self.write(PRIMARY_REF_BITS, fi.primary_ref_frame)?;
      }

      if seq.decoder_model_info_present_flag {
        assert!(false); // Not supported by rav1e yet!
      }

      if fi.frame_type == FrameType::KEY {
        if !fi.show_frame {  // unshown keyframe (forward keyframe)
          assert!(false); // Not supported by rav1e yet!
          //self.write_bit(REF_FRAMES, fi.refresh_frame_flags)?;
        } else {
          //assert!(refresh_frame_mask == ALL_REF_FRAMES_MASK);
        }
      } else { // Inter frame info goes here
        if fi.intra_only {
          assert!(fi.refresh_frame_flags != ALL_REF_FRAMES_MASK);
          self.write(REF_FRAMES, fi.refresh_frame_flags)?;
        } else {
          // TODO: This should be set once inter mode is used
          self.write(REF_FRAMES, fi.refresh_frame_flags)?;
        }
      };

      if (!fi.intra_only || fi.refresh_frame_flags != ALL_REF_FRAMES_MASK) {
        // Write all ref frame order hints if error_resilient_mode == 1
        if (fi.error_resilient && seq.enable_order_hint) {
          assert!(false); // Not supported by rav1e yet!
          //for _ in 0..REF_FRAMES {
          //  self.write(order_hint_bits_minus_1,ref_order_hint[i])?; // order_hint
          //}
        }
      }

      // if KEY or INTRA_ONLY frame
      // FIXME: Not sure whether putting frame/render size here is good idea
      if fi.intra_only {
        if frame_size_override_flag {
          assert!(false); // Not supported by rav1e yet!
        }
        if seq.enable_superres {
          assert!(false); // Not supported by rav1e yet!
        }
        self.write_bit(false)?; // render_and_frame_size_different
        //if render_and_frame_size_different { }
        if fi.allow_screen_content_tools != 0 && true /* UpscaledWidth == FrameWidth */ {
          self.write_bit(fi.allow_intrabc)?;
        }
      }

      let mut frame_refs_short_signaling = false;
      if fi.frame_type == FrameType::KEY {
        // Done by above
      } else {
        if fi.intra_only {
          // Done by above
        } else {
          if seq.enable_order_hint {
            assert!(false); // Not supported by rav1e yet!
            self.write_bit(frame_refs_short_signaling)?;
            if frame_refs_short_signaling {
              assert!(false); // Not supported by rav1e yet!
            }
          } else { frame_refs_short_signaling = true; }

          for i in LAST_FRAME..ALTREF_FRAME+1 {
            if !frame_refs_short_signaling {
              self.write(REF_FRAMES_LOG2, 0)?;
            }
            if seq.frame_id_numbers_present_flag {
              assert!(false); // Not supported by rav1e yet!
            }
          }
          if fi.error_resilient && frame_size_override_flag {
            assert!(false); // Not supported by rav1e yet!
          } else {
            if frame_size_override_flag {
               assert!(false); // Not supported by rav1e yet!
            }
            if seq.enable_superres {
              assert!(false); // Not supported by rav1e yet!
            }
            self.write_bit(false)?; // render_and_frame_size_different
            //if render_and_frame_size_different { }
          }
           if fi.force_integer_mv != 0 {
            fi.allow_high_precision_mv = false;
          } else {
            self.write_bit(fi.allow_high_precision_mv);
          }
          self.write_bit(fi.is_filter_switchable)?;
          self.write_bit(fi.is_motion_mode_switchable)?;
          if fi.error_resilient || !seq.enable_ref_frame_mvs {
            fi.use_ref_frame_mvs = false;
          } else {
            self.write_bit(fi.use_ref_frame_mvs)?;
          }
        }
      }

      if seq.reduced_still_picture_hdr || fi.disable_cdf_update {
        fi.disable_frame_end_update_cdf = true;
      } else {
        self.write_bit(fi.disable_frame_end_update_cdf)?;
      }

      // tile
      self.write_bit(true)?; // uniform_tile_spacing_flag
      if fi.width > 64 {
        // TODO: if tile_cols > 1, write more increment_tile_cols_log2 bits
        self.write(1,0)?; // tile cols
      }
      if fi.height > 64 {
        // TODO: if tile_rows > 1, write increment_tile_rows_log2 bits
        self.write(1,0)?; // tile rows
      }
      // TODO: if tile_cols * tile_rows > 1 {
      // write context_update_tile_id and tile_size_bytes_minus_1 }

      // quantization
      assert!(fi.config.quantizer > 0);
      self.write(8,fi.config.quantizer as u8)?; // base_q_idx
      self.write_bit(false)?; // y dc delta q
      self.write_bit(false)?; // uv dc delta q
      self.write_bit(false)?; // uv ac delta q
      self.write_bit(false)?; // no qm

      // segmentation
      self.write_bit(false)?; // segmentation is disabled

      // delta_q
      self.write_bit(false)?; // delta_q_present_flag: no delta q

      // loop filter
      self.write_loop_filter()?;
      // cdef
      self.write_cdef(fi)?;
      // loop restoration
      // If seq.enable_restoration is false, don't signal about loop restoration
      if seq.enable_restoration {
        //self.write(6,0)?; // no y, u or v loop restoration
      }
      self.write_bit(false)?; // tx mode == TX_MODE_SELECT ?

      // frame_reference_mode : reference_select?
      let mut reference_select = false;
      if !fi.intra_only {
        reference_select = fi.reference_mode != ReferenceMode::SINGLE;
        self.write_bit(reference_select)?;
      }

      let skip_mode_allowed =
        !(fi.intra_only  || !reference_select || !seq.enable_order_hint);
      if skip_mode_allowed {
        assert!(false, "skip_mode_params() is not fully implemented");
        self.write_bit(false)?; // skip_mode_present
      }

      if fi.intra_only || fi.error_resilient || !seq.enable_warped_motion {
        fi.allow_warped_motion = false;
      } else {
        self.write_bit(fi.allow_warped_motion)?; // allow_warped_motion
      }

      self.write_bit(fi.use_reduced_tx_set)?; // reduced tx

      // global motion
      if fi.intra_only == false {
        for i in LAST_FRAME..ALTREF_FRAME+1 {
          let mode = fi.globalmv_transformation_type[i];
          self.write_bit(mode != GlobalMVMode::IDENTITY)?;
          if mode != GlobalMVMode::IDENTITY {
            self.write_bit(mode == GlobalMVMode::ROTZOOM)?;
            if mode != GlobalMVMode::ROTZOOM {
                self.write_bit(mode == GlobalMVMode::TRANSLATION)?;
            }
          }

          if mode >= GlobalMVMode::ROTZOOM {
            unimplemented!();
          }
          if mode >= GlobalMVMode::AFFINE {
            unimplemented!();
          }
          if mode >= GlobalMVMode::TRANSLATION {
              let mv_x = 0;
              let mv_x_ref = 0;
              let mv_y = 0;
              let mv_y_ref = 0;
              let bits = 12 - 6 + 3 - !fi.allow_high_precision_mv as u8;
              let bits_diff = 12 - 3 + fi.allow_high_precision_mv as u8;
              BCodeWriter::write_s_refsubexpfin(self, (1 << bits) + 1,
                                                3, mv_x_ref >> bits_diff,
                                                mv_x >> bits_diff)?;
              BCodeWriter::write_s_refsubexpfin(self, (1 << bits) + 1,
                                                3, mv_y_ref >> bits_diff,
                                                mv_y >> bits_diff)?;
          };
        }
      }

      if seq.film_grain_params_present && fi.show_frame {
        assert!(false); // Not supported by rav1e yet!
      }

      if fi.large_scale_tile {
        assert!(false); // Not supported by rav1e yet!
        // write ext_file info
      }
      self.byte_align()?;

      // TODO: update size
      // size +=

      Ok(())
    }
    // End of OBU Headers

    fn write_frame_size(&mut self, fi: &FrameInvariants) -> Result<(), std::io::Error> {
        // width_bits and height_bits will have to be moved to the sequence header OBU
        // when we add support for it.
        let width_bits = 32 - (fi.width as u32).leading_zeros();
        let height_bits = 32 - (fi.height as u32).leading_zeros();
        assert!(width_bits <= 16);
        assert!(height_bits <= 16);
        self.write(4, width_bits - 1)?;
        self.write(4, height_bits - 1)?;
        self.write(width_bits, (fi.width - 1) as u16)?;
        self.write(height_bits, (fi.height - 1) as u16)?;
        Ok(())
    }
    fn write_sequence_header(&mut self, fi: &FrameInvariants)
        -> Result<(), std::io::Error> {
        self.write_frame_size(fi)?;
        self.write(1,0)?; // don't use frame ids
        self.write(1,0)?; // use_128x128_superblock = 0
        self.write(1,0)?; // screen content tools forced
        self.write(1,0)?; // screen content tools forced off
        Ok(())
    }
    fn write_bitdepth_colorspace_sampling(&mut self) -> Result<(), std::io::Error> {
        self.write(1,0)?; // 8 bit video
        self.write(1,0)?; // not monochrome
        self.write(4,0)?; // colorspace
        self.write(1,0)?; // color range
        Ok(())
    }
    fn write_frame_setup(&mut self) -> Result<(), std::io::Error> {
        self.write_bit(false)?; // no superres
        self.write_bit(false)?; // scaling active
        Ok(())
    }
    fn write_loop_filter(&mut self) -> Result<(), std::io::Error> {
        self.write(6,0)?; // loop filter level 0
        self.write(6,0)?; // loop filter level 1
        self.write(3,0)?; // loop filter sharpness
        self.write_bit(false) // loop filter deltas enabled
    }
    fn write_cdef(&mut self, fi: &FrameInvariants) -> Result<(), std::io::Error> {
        assert!(fi.cdef_damping >= 3);
        assert!(fi.cdef_damping <= 6);
        self.write(2, fi.cdef_damping - 3)?;
        assert!(fi.cdef_bits == 0); // temporary limitation
        self.write(2,fi.cdef_bits)?; // cdef bits
        for _ in 0..1 {
            assert!(fi.cdef_y_strength<64);
            assert!(fi.cdef_uv_strength<64);
            self.write(6,fi.cdef_y_strength)?; // cdef y strength
            self.write(6,fi.cdef_uv_strength)?; // cdef uv strength
        }
        Ok(())
    }
}

#[allow(non_camel_case_types)]
pub enum OBU_Type {
  OBU_SEQUENCE_HEADER = 1,
  OBU_TEMPORAL_DELIMITER = 2,
  OBU_FRAME_HEADER = 3,
  OBU_TILE_GROUP = 4,
  OBU_METADATA = 5,
  OBU_FRAME = 6,
  OBU_REDUNDANT_FRAME_HEADER = 7,
  OBU_TILE_LIST = 8,
  OBU_PADDING = 15,
}

// NOTE from libaom:
// Disallow values larger than 32-bits to ensure consistent behavior on 32 and
// 64 bit targets: value is typically used to determine buffer allocation size
// when decoded.
#[allow(unused)]
fn aom_uleb_size_in_bytes(mut value: u64) -> usize {
  let mut size = 0;
  loop {
    size += 1;
    value = value >> 7;
    if value == 0 { break; }
  }
  return size;
}

#[allow(unused)]
fn aom_uleb_encode(mut value: u64, coded_value: &mut [u8]) -> usize {
  let leb_size = aom_uleb_size_in_bytes(value);

  for i in 0..leb_size {
    let mut byte = (value & 0x7f) as u8;
    value >>= 7;
    if value != 0 { byte |= 0x80 };  // Signal that more bytes follow.
    coded_value[i] = byte;
  }

  leb_size
}

#[allow(unused)]
fn write_frame_header_obu_helper(packet: &mut Write, sequence: &mut Sequence,
    fi: &mut FrameInvariants, obu_type: OBU_Type, obu_extension: u32) ->
    Result<(), std::io::Error> {

    let mut buf1 = Vec::new();
    {
        let mut bw1 = BitWriter::<BE>::new(&mut buf1);
        bw1.write_obu_header(obu_type, obu_extension);
    }
    packet.write(&buf1).unwrap();
    buf1.clear();

    let mut buf2 = Vec::new();
    {
        let mut bw2 = BitWriter::<BE>::new(&mut buf2);
        bw2.write_frame_header_obu(sequence, fi);
        bw2.byte_align()?;
    }
    let obu_payload_size = buf2.len() as u64;
    {
        let mut bw1 = BitWriter::<BE>::new(&mut buf1);
        // uleb128()
        let mut coded_payload_length = [0 as u8; 8];
        let leb_size = aom_uleb_encode(obu_payload_size, &mut coded_payload_length);
        for i in 0..leb_size {
            bw1.write(8, coded_payload_length[i])?;
        }
    }
    packet.write(&buf1).unwrap();
    buf1.clear();

    packet.write(&buf2).unwrap();
    buf2.clear();

    Ok(())
}

#[allow(unused)]
fn write_obus(packet: &mut Write, sequence: &mut Sequence,
                            fi: &mut FrameInvariants) -> Result<(), std::io::Error> {
    //let mut uch = BitWriter::<BE>::new(packet);
    let obu_extension = 0 as u32;

    let mut buf1 = Vec::new();
    {
        let mut bw1 = BitWriter::<BE>::new(&mut buf1);
        bw1.write(8,1)?;	// size of payload == 0, one byte
      bw1.write_obu_header(OBU_Type::OBU_TEMPORAL_DELIMITER, obu_extension);
    }
    packet.write(&buf1).unwrap();
    buf1.clear();

    // write sequence header obu if KEY_FRAME, preceded by 4-byte size
    if fi.frame_type == FrameType::KEY {
        let mut buf2 = Vec::new();
        {
            let mut bw2 = BitWriter::<BE>::new(&mut buf2);
            bw2.write_sequence_header_obu(sequence, fi);
            bw2.byte_align()?;
        }
        let obu_payload_size = buf2.len() as u64;
        {
            let mut bw1 = BitWriter::<BE>::new(&mut buf1);
            // uleb128()
            let mut coded_payload_length = [0 as u8; 8];
            let leb_size = aom_uleb_encode(obu_payload_size + 1, &mut coded_payload_length);
            for i in 0..leb_size {
                bw1.write(8, coded_payload_length[i])?;
            }
        }
        packet.write(&buf1).unwrap();
        buf1.clear();

        {
            let mut bw1 = BitWriter::<BE>::new(&mut buf1);
            bw1.write_obu_header(OBU_Type::OBU_SEQUENCE_HEADER, obu_extension);
        }
        packet.write(&buf1).unwrap();
        buf1.clear();

        packet.write(&buf2).unwrap();
        buf2.clear();
    }

    let write_frame_header = fi.num_tg > 1 || fi.show_existing_frame;
    let mut buf2 = Vec::new();
    {
        write_uncompressed_header(&mut buf2, fi)?;
    }
    let obu_payload_size = buf2.len() as u64;
    {
        let mut bw1 = BitWriter::<BE>::new(&mut buf1);
        // uleb128()
        let mut coded_payload_length = [0 as u8; 8];
        let leb_size = aom_uleb_encode(obu_payload_size + 1, &mut coded_payload_length);
        for i in 0..leb_size {
            bw1.write(8, coded_payload_length[i]);
        }
    }
    packet.write(&buf1).unwrap();
    buf1.clear();

    {
        let mut bw1 = BitWriter::<BE>::new(&mut buf1);
        bw1.write_obu_header(OBU_Type::OBU_FRAME_HEADER, obu_extension);
    }
    packet.write(&buf1).unwrap();
    buf1.clear();

    packet.write(&buf2).unwrap();
    buf2.clear();

    Ok(())
}

fn write_uncompressed_header(packet: &mut Write,
                            fi: &FrameInvariants) -> Result<(), std::io::Error> {
    let mut bw = BitWriter::<BE>::new(packet);
    if fi.show_existing_frame {
        bw.write_bit(true)?; // show_existing_frame=1
        bw.write(3,0)?; // show last frame
        bw.byte_align()?;
        return Ok(());
    }
    bw.write_bit(false)?; // show_existing_frame=0
    bw.write(2, fi.frame_type as u32)?;
    bw.write_bit(fi.show_frame)?; // show frame
    if fi.frame_type == FrameType::KEY || fi.frame_type == FrameType::INTRA_ONLY {
        assert!(fi.intra_only);
    }
    bw.write_bit(fi.error_resilient)?; // error resilient

    if fi.intra_only {
        bw.write_bit(true)?; // disable_intra_edge_filter = true
    }
    //bw.write(8+7,0)?; // frame id

    bw.write_bit(false)?; // no override frame size

    if fi.frame_type == FrameType::KEY {
        bw.write_frame_setup()?;
    } else { // Inter frame info goes here
        if fi.intra_only {
            bw.write(8, fi.refresh_frame_flags)?;
            bw.write_frame_setup()?;
        } else {
            bw.write(8, fi.refresh_frame_flags)?;
            // TODO: More Inter frame info goes here
            for _ in 0..7 {
                bw.write(3,0)?; // dummy ref_frame = 0 until real MC happens
            }
            bw.write_frame_setup()?;
            bw.write_bit(fi.allow_high_precision_mv)?;
            bw.write_bit(false)?; // frame_interp_filter is NOT switchable
            bw.write(2,0)?;	// EIGHTTAP_REGULAR
            if !fi.intra_only && !fi.error_resilient {
                bw.write_bit(false)?; // do not use_ref_frame_mvs
            }
        }
    };


    bw.write(3,0x0)?; // frame context
    bw.write_loop_filter()?;
    bw.write(8,fi.config.quantizer as u8)?; // qindex
    bw.write_bit(false)?; // y dc delta q
    bw.write_bit(false)?; // uv dc delta q
    bw.write_bit(false)?; // uv ac delta q
    bw.write_bit(false)?; // no qm
    bw.write_bit(false)?; // segmentation off
    bw.write_bit(false)?; // no delta q
    bw.write_cdef(fi)?;
    bw.write(6,0)?; // no y, u or v loop restoration
    bw.write_bit(false)?; // tx mode select

    //fi.reference_mode = ReferenceMode::SINGLE;

    if fi.reference_mode != ReferenceMode::SINGLE {
        // setup_compound_reference_mode();
    }

    if !fi.intra_only {
        bw.write_bit(false)?; } // do not use inter_intra
    if !fi.intra_only && fi.reference_mode != ReferenceMode::SINGLE {
        bw.write_bit(false)?; } // do not allow_masked_compound

    bw.write_bit(fi.use_reduced_tx_set)?; // reduced tx

    if !fi.intra_only {
        for i in LAST_FRAME..ALTREF_FRAME+1 {
            let mode = fi.globalmv_transformation_type[i];
            bw.write_bit(mode != GlobalMVMode::IDENTITY)?;
            if mode != GlobalMVMode::IDENTITY {
                bw.write_bit(mode == GlobalMVMode::ROTZOOM)?;
                if mode != GlobalMVMode::ROTZOOM {
                    bw.write_bit(mode == GlobalMVMode::TRANSLATION)?;
                }
            }
            match mode {
                GlobalMVMode::IDENTITY => { /* Nothing to do */ }
                GlobalMVMode::TRANSLATION => {
                    let mv_x = 0;
                    let mv_x_ref = 0;
                    let mv_y = 0;
                    let mv_y_ref = 0;
                    let bits = 12 - 6 + 3 - !fi.allow_high_precision_mv as u8;
                    let bits_diff = 12 - 3 + fi.allow_high_precision_mv as u8;
                    BCodeWriter::write_s_refsubexpfin(&mut bw, (1 << bits) + 1,
                                                      3, mv_x_ref >> bits_diff,
                                                      mv_x >> bits_diff)?;
                    BCodeWriter::write_s_refsubexpfin(&mut bw, (1 << bits) + 1,
                                                      3, mv_y_ref >> bits_diff,
                                                      mv_y >> bits_diff)?;
                }
                GlobalMVMode::ROTZOOM => unimplemented!(),
                GlobalMVMode::AFFINE => unimplemented!(),
            };
        }
    }

    bw.write_bit(true)?; // uniform tile spacing
    if fi.width > 64 {
        bw.write(1,0)?; // tile cols
    }
    if fi.height > 64 {
        bw.write(1,0)?; // tile rows
    }
    // if tile_cols * tile_rows > 1
    //.write_bit(true)?; // loop filter across tiles
    bw.write(2,3)?; // tile_size_bytes
    bw.byte_align()?;
    Ok(())
}

/// Write into `dst` the difference between the blocks at `src1` and `src2`
fn diff(dst: &mut [i16], src1: &PlaneSlice, src2: &PlaneSlice, width: usize, height: usize) {
    for j in 0..height {
        for i in 0..width {
            dst[j*width + i] = (src1.p(i, j) as i16) - (src2.p(i, j) as i16);
        }
    }
}

// For a transform block,
// predict, transform, quantize, write coefficients to a bitstream,
// dequantize, inverse-transform.
pub fn encode_tx_block(fi: &FrameInvariants, fs: &mut FrameState, cw: &mut ContextWriter,
                  p: usize, bo: &BlockOffset, mode: PredictionMode, tx_size: TxSize, tx_type: TxType,
                  plane_bsize: BlockSize, po: &PlaneOffset, skip: bool) {
    let rec = &mut fs.rec.planes[p];
    let PlaneConfig { stride, xdec, ydec, .. } = fs.input.planes[p].cfg;

    mode.predict(&mut rec.mut_slice(po), tx_size);

    if skip { return; }

    let mut residual: AlignedArray<[i16; 64 * 64]> = UninitializedAlignedArray();
    let mut coeffs_storage: AlignedArray<[i32; 64 * 64]> = UninitializedAlignedArray();
    let mut rcoeffs: AlignedArray<[i32; 64 * 64]> = UninitializedAlignedArray();
    let coeffs = &mut coeffs_storage.array[..tx_size.area()];

    diff(&mut residual.array,
         &fs.input.planes[p].slice(po),
         &rec.slice(po),
         tx_size.width(),
         tx_size.height());

    forward_transform(&residual.array, coeffs, tx_size.width(), tx_size, tx_type);
    fs.qc.quantize(coeffs);

    cw.write_coeffs_lv_map(p, bo, &coeffs, tx_size, tx_type, plane_bsize, xdec, ydec,
                            fi.use_reduced_tx_set);

    // Reconstruct
    dequantize(fi.config.quantizer, &coeffs, &mut rcoeffs.array, tx_size);

    inverse_transform_add(&rcoeffs.array, &mut rec.mut_slice(po).as_mut_slice(), stride, tx_size, tx_type);
}

fn encode_block(fi: &FrameInvariants, fs: &mut FrameState, cw: &mut ContextWriter,
            luma_mode: PredictionMode, chroma_mode: PredictionMode,
            bsize: BlockSize, bo: &BlockOffset, skip: bool) {
    let is_inter = luma_mode >= PredictionMode::NEARESTMV;

    cw.bc.set_skip(bo, bsize, skip);
    cw.write_skip(bo, skip);

    if fi.frame_type == FrameType::INTER {
        cw.write_is_inter(bo, is_inter);
        if !is_inter {
            cw.write_intra_mode(bsize, luma_mode);
        }
    } else {
        cw.write_intra_mode_kf(bo, luma_mode);
    }

    cw.bc.set_mode(bo, bsize, luma_mode);

    let PlaneConfig { xdec, ydec, .. } = fs.input.planes[1].cfg;

    if luma_mode.is_directional() && bsize >= BlockSize::BLOCK_8X8 {
        cw.write_angle_delta(0, luma_mode);
    }

    if has_chroma(bo, bsize, xdec, ydec) {
        cw.write_intra_uv_mode(chroma_mode, luma_mode, bsize);
        if chroma_mode.is_directional() && bsize >= BlockSize::BLOCK_8X8 {
            cw.write_angle_delta(0, chroma_mode);
        }
    }

    if skip {
        cw.bc.reset_skip_context(bo, bsize, xdec, ydec);
    }

    // these rules follow TX_MODE_LARGEST
    let tx_size = match bsize {
        BlockSize::BLOCK_4X4 => TxSize::TX_4X4,
        BlockSize::BLOCK_8X8 => TxSize::TX_8X8,
        BlockSize::BLOCK_16X16 => TxSize::TX_16X16,
        _ => TxSize::TX_32X32
    };

    // TODO: Extra condition related to palette mode, see `read_filter_intra_mode_info` in decodemv.c
    if luma_mode == PredictionMode::DC_PRED && tx_size.width() <= 32 && tx_size.height() <= 32 {
        cw.write_use_filter_intra(false, tx_size); // Always turn off FILTER_INTRA
    }

    // Luma plane transform type decision
    let tx_set = get_tx_set(tx_size, is_inter, fi.use_reduced_tx_set);

    let tx_type = if tx_set > TxSet::TX_SET_DCTONLY && fi.config.speed <= 3 {
        // FIXME: there is one redundant transform type decision per encoded block
        rdo_tx_type_decision(fi, fs, cw, luma_mode, bsize, bo, tx_size, tx_set)
    } else {
        TxType::DCT_DCT
    };

    write_tx_blocks(fi, fs, cw, luma_mode, chroma_mode, bo, bsize, tx_size, tx_type, skip);
}

pub fn write_tx_blocks(fi: &FrameInvariants, fs: &mut FrameState, cw: &mut ContextWriter,
                       luma_mode: PredictionMode, chroma_mode: PredictionMode, bo: &BlockOffset,
                       bsize: BlockSize, tx_size: TxSize, tx_type: TxType, skip: bool) {
    let bw = bsize.width_mi() / tx_size.width_mi();
    let bh = bsize.height_mi() / tx_size.height_mi();

    let PlaneConfig { xdec, ydec, .. } = fs.input.planes[1].cfg;

    fs.qc.update(fi.config.quantizer, tx_size);

    for by in 0..bh {
        for bx in 0..bw {
            let tx_bo = BlockOffset {
                x: bo.x + bx * tx_size.width_mi(),
                y: bo.y + by * tx_size.height_mi()
            };

            let po = tx_bo.plane_offset(&fs.input.planes[0].cfg);
            encode_tx_block(fi, fs, cw, 0, &tx_bo, luma_mode, tx_size, tx_type, bsize, &po, skip);
        }
    }

    // these are only valid for 4:2:0
    let uv_tx_size = match bsize {
        BlockSize::BLOCK_4X4 | BlockSize::BLOCK_8X8 => TxSize::TX_4X4,
        BlockSize::BLOCK_16X16 => TxSize::TX_8X8,
        BlockSize::BLOCK_32X32 => TxSize::TX_16X16,
        _ => TxSize::TX_32X32
    };

    let mut bw_uv = (bw * tx_size.width_mi()) >> xdec;
    let mut bh_uv = (bh * tx_size.height_mi()) >> ydec;

    if (bw_uv == 0 || bh_uv == 0) && has_chroma(bo, bsize, xdec, ydec) {
        bw_uv = 1;
        bh_uv = 1;
    }

    bw_uv /= uv_tx_size.width_mi();
    bh_uv /= uv_tx_size.height_mi();

    let plane_bsize = get_plane_block_size(bsize, xdec, ydec);

    if bw_uv > 0 && bh_uv > 0 {
        let uv_tx_type = uv_intra_mode_to_tx_type_context(chroma_mode);
        let partition_x = (bo.x & LOCAL_BLOCK_MASK) >> xdec << MI_SIZE_LOG2;
        let partition_y = (bo.y & LOCAL_BLOCK_MASK) >> ydec << MI_SIZE_LOG2;

        fs.qc.update(fi.config.quantizer, uv_tx_size);

        for p in 1..3 {
            let sb_offset = bo.sb_offset().plane_offset(&fs.input.planes[p].cfg);

            for by in 0..bh_uv {
                for bx in 0..bw_uv {
                    let tx_bo =
                        BlockOffset {
                            x: bo.x + ((bx * uv_tx_size.width_mi()) << xdec) -
                                ((bw * tx_size.width_mi() == 1) as usize),
                            y: bo.y + ((by * uv_tx_size.height_mi()) << ydec) -
                                ((bh * tx_size.height_mi() == 1) as usize)
                        };

                    let po = PlaneOffset {
                        x: sb_offset.x + partition_x + bx * uv_tx_size.width(),
                        y: sb_offset.y + partition_y + by * uv_tx_size.height()
                    };

                    encode_tx_block(fi, fs, cw, p, &tx_bo, chroma_mode, uv_tx_size, uv_tx_type,
                                    plane_bsize, &po, skip);
                }
            }
        }
    }
}

fn encode_partition_bottomup(fi: &FrameInvariants, fs: &mut FrameState, cw: &mut ContextWriter,
bsize: BlockSize, bo: &BlockOffset) -> f64 {
    let mut rd_cost = std::f64::MAX;

    if bo.x >= cw.bc.cols || bo.y >= cw.bc.rows {
        return rd_cost;
    }

    let bs = bsize.width_mi();

    // Always split if the current partition is too large
    let must_split = bo.x + bs as usize > fi.w_in_b ||
        bo.y + bs as usize > fi.h_in_b ||
        bsize >= BlockSize::BLOCK_64X64;

    // must_split overrides the minimum partition size when applicable
    let can_split = bsize > fi.min_partition_size || must_split;

    let mut partition = PartitionType::PARTITION_NONE;
    let mut best_decision = RDOPartitionOutput {
        rd_cost,
        bo: bo.clone(),
        pred_mode_luma: PredictionMode::DC_PRED,
        pred_mode_chroma: PredictionMode::DC_PRED,
        skip: false
    }; // Best decision that is not PARTITION_SPLIT

    let hbs = bs >> 1; // Half the block size in blocks
    let mut subsize: BlockSize;

    let checkpoint = cw.checkpoint();

    // Code the whole block
    if !must_split {
        partition = PartitionType::PARTITION_NONE;

        if bsize >= BlockSize::BLOCK_8X8 {
            cw.write_partition(bo, partition, bsize);
        }

        let mode_decision = rdo_mode_decision(fi, fs, cw, bsize, bo).part_modes[0].clone();
        let (mode_luma, mode_chroma) = (mode_decision.pred_mode_luma, mode_decision.pred_mode_chroma);
        let skip = mode_decision.skip;
        rd_cost = mode_decision.rd_cost;

        encode_block(fi, fs, cw, mode_luma, mode_chroma, bsize, bo, skip);

        best_decision = mode_decision;
    }

    // Code a split partition and compare RD costs
    if can_split {
        cw.rollback(&checkpoint);

        partition = PartitionType::PARTITION_SPLIT;
        subsize = get_subsize(bsize, partition);

        let nosplit_rd_cost = rd_cost;

        if bsize >= BlockSize::BLOCK_8X8 {
            cw.write_partition(bo, partition, bsize);
        }

        rd_cost = encode_partition_bottomup(fi, fs, cw, subsize, bo);
        rd_cost += encode_partition_bottomup(fi, fs, cw, subsize, &BlockOffset { x: bo.x + hbs as usize, y: bo.y });
        rd_cost += encode_partition_bottomup(fi, fs, cw, subsize, &BlockOffset { x: bo.x, y: bo.y + hbs as usize });
        rd_cost += encode_partition_bottomup(fi, fs, cw, subsize, &BlockOffset { x: bo.x + hbs as usize, y: bo.y + hbs as usize });

        // Recode the full block if it is more efficient
        if !must_split && nosplit_rd_cost < rd_cost {
            cw.rollback(&checkpoint);

            partition = PartitionType::PARTITION_NONE;

            if bsize >= BlockSize::BLOCK_8X8 {
                cw.write_partition(bo, partition, bsize);
            }

            // FIXME: redundant block re-encode
            let (mode_luma, mode_chroma) = (best_decision.pred_mode_luma, best_decision.pred_mode_chroma);
            let skip = best_decision.skip;
            encode_block(fi, fs, cw, mode_luma, mode_chroma, bsize, bo, skip);
        }
    }

    subsize = get_subsize(bsize, partition);

    if bsize >= BlockSize::BLOCK_8X8 &&
        (bsize == BlockSize::BLOCK_8X8 || partition != PartitionType::PARTITION_SPLIT) {
        cw.bc.update_partition_context(bo, subsize, bsize);
    }

    rd_cost
}

fn encode_partition_topdown(fi: &FrameInvariants, fs: &mut FrameState, cw: &mut ContextWriter,
            bsize: BlockSize, bo: &BlockOffset, block_output: &Option<RDOOutput>) {

    if bo.x >= cw.bc.cols || bo.y >= cw.bc.rows {
        return;
    }

    let bs = bsize.width_mi();

    // Always split if the current partition is too large
    let must_split = bo.x + bs as usize > fi.w_in_b ||
        bo.y + bs as usize > fi.h_in_b ||
        bsize >= BlockSize::BLOCK_64X64;

    let mut rdo_output = block_output.clone().unwrap_or(RDOOutput {
        part_type: PartitionType::PARTITION_INVALID,
        rd_cost: std::f64::MAX,
        part_modes: std::vec::Vec::new()
    });
    let partition: PartitionType;

    if must_split {
        // Oversized blocks are split automatically
        partition = PartitionType::PARTITION_SPLIT;
    } else if bsize > fi.min_partition_size {
        // Blocks of sizes within the supported range are subjected to a partitioning decision
        rdo_output = rdo_partition_decision(fi, fs, cw, bsize, bo, &rdo_output);
        partition = rdo_output.part_type;
    } else {
        // Blocks of sizes below the supported range are encoded directly
        partition = PartitionType::PARTITION_NONE;
    }

    assert!(bsize.width_mi() == bsize.height_mi());
    assert!(PartitionType::PARTITION_NONE <= partition &&
            partition < PartitionType::PARTITION_INVALID);

    let hbs = bs >> 1; // Half the block size in blocks
    let subsize = get_subsize(bsize, partition);

    if bsize >= BlockSize::BLOCK_8X8 {
        cw.write_partition(bo, partition, bsize);
    }

    match partition {
        PartitionType::PARTITION_NONE => {
            let part_decision = if !rdo_output.part_modes.is_empty() {
                    // The optimal prediction mode is known from a previous iteration
                    rdo_output.part_modes[0].clone()
                } else {
                    // Make a prediction mode decision for blocks encoded with no rdo_partition_decision call (e.g. edges)
                    rdo_mode_decision(fi, fs, cw, bsize, bo).part_modes[0].clone()
                };

            let (mode_luma, mode_chroma) = (part_decision.pred_mode_luma, part_decision.pred_mode_chroma);
            let skip = part_decision.skip;

            // FIXME: every final block that has gone through the RDO decision process is encoded twice
            encode_block(fi, fs, cw, mode_luma, mode_chroma, bsize, bo, skip);
        },
        PartitionType::PARTITION_SPLIT => {
            if rdo_output.part_modes.len() >= 4 {
                // The optimal prediction modes for each split block is known from an rdo_partition_decision() call
                assert!(subsize != BlockSize::BLOCK_INVALID);

                for mode in rdo_output.part_modes {
                    let offset = mode.bo.clone();

                    // Each block is subjected to a new splitting decision
                    encode_partition_topdown(fi, fs, cw, subsize, &offset,
                        &Some(RDOOutput {
                            rd_cost: mode.rd_cost,
                            part_type: PartitionType::PARTITION_NONE,
                            part_modes: vec![mode] }));
                }
            }
            else {
                encode_partition_topdown(fi, fs, cw, subsize, bo, &None);
                encode_partition_topdown(fi, fs, cw, subsize, &BlockOffset{x: bo.x + hbs as usize, y: bo.y}, &None);
                encode_partition_topdown(fi, fs, cw, subsize, &BlockOffset{x: bo.x, y: bo.y + hbs as usize}, &None);
                encode_partition_topdown(fi, fs, cw, subsize, &BlockOffset{x: bo.x + hbs as usize, y: bo.y + hbs as usize}, &None);
            }
        },
        _ => { assert!(false); },
    }

    if bsize >= BlockSize::BLOCK_8X8 &&
        (bsize == BlockSize::BLOCK_8X8 || partition != PartitionType::PARTITION_SPLIT) {
            cw.bc.update_partition_context(bo, subsize, bsize);
    }
}

fn encode_tile(fi: &FrameInvariants, fs: &mut FrameState) -> Vec<u8> {
    let w = ec::Writer::new();
    let fc = CDFContext::new(fi.config.quantizer as u8);
    let bc = BlockContext::new(fi.w_in_b, fi.h_in_b);
    let mut cw = ContextWriter::new(w, fc,  bc);

    for sby in 0..fi.sb_height {
        cw.bc.reset_left_contexts();

        for sbx in 0..fi.sb_width {
            let sbo = SuperBlockOffset { x: sbx, y: sby };
            let bo = sbo.block_offset(0, 0);

            // Encode SuperBlock
            if fi.config.speed == 0 {
                encode_partition_bottomup(fi, fs, &mut cw, BlockSize::BLOCK_64X64, &bo);
            }
            else {
                encode_partition_topdown(fi, fs, &mut cw, BlockSize::BLOCK_64X64, &bo, &None);
            }
        }
    }
    /* TODO: Don't apply if lossless */
    cdef_frame(fi, &mut fs.rec, &mut cw.bc);
    let mut h = cw.w.done();
    h.push(0); // superframe anti emulation
    h
}

#[allow(unused)]
fn write_tile_group_header(tile_start_and_end_present_flag: bool) ->
    Vec<u8> {
    let mut buf = Vec::new();
    {
        let mut bw = BitWriter::<BE>::new(&mut buf);
        bw.write_bit(tile_start_and_end_present_flag).unwrap();
        bw.byte_align().unwrap();
    }
    buf.clone()
}

fn encode_frame(sequence: &mut Sequence, fi: &mut FrameInvariants, fs: &mut FrameState) -> Vec<u8> {
    let mut packet = Vec::new();
    //write_uncompressed_header(&mut packet, sequence, fi).unwrap();
    write_obus(&mut packet, sequence, fi).unwrap();
    if fi.show_existing_frame {
        match fi.rec_buffer.frames[0] {
            Some(ref rec) => for p in 0..3 {
                fs.rec.planes[p].data.copy_from_slice(rec.planes[p].data.as_slice());
            },
            None => (),
        }
    } else {
        let tile = encode_tile(fi, fs); // actually tile group
        let obu_payload_size = tile.len() as u64;
        let mut buf1 = Vec::new();
        {
            let mut bw1 = BitWriter::<BE>::new(&mut buf1);
            // uleb128()
            let mut coded_payload_length = [0 as u8; 8];
            let leb_size = aom_uleb_encode(obu_payload_size + 1, &mut coded_payload_length);
            for i in 0..leb_size {
                bw1.write(8, coded_payload_length[i]).unwrap();
            }
        }
        packet.write(&buf1).unwrap();
        buf1.clear();

        {
            let mut bw1 = BitWriter::<BE>::new(&mut buf1);
            bw1.write_obu_header(OBU_Type::OBU_TILE_GROUP, 0).unwrap();
        }
        packet.write(&buf1).unwrap();
        buf1.clear();

        packet.write(&tile).unwrap();
    }
    packet
}

pub fn update_rec_buffer(fi: &mut FrameInvariants, fs: FrameState) {
  let rfs = Rc::new(fs.rec);
  for i in 0..(REF_FRAMES as usize) {
    if (fi.refresh_frame_flags & (1 << i)) != 0 {
      fi.rec_buffer.frames[i] = Some(Rc::clone(&rfs));
    }
  }
}

/// Encode and write a frame.
pub fn process_frame(sequence: &mut Sequence, fi: &mut FrameInvariants,
                     output_file: &mut Write,
                     y4m_dec: &mut y4m::Decoder<Box<Read>>,
                     y4m_enc: Option<&mut y4m::Encoder<Box<Write>>>) -> bool {
    unsafe {
        av1_rtcd();
        aom_dsp_rtcd();
    }
    let width = fi.width;
    let height = fi.height;
    let y4m_bits = y4m_dec.get_bit_depth();
    let y4m_bytes = y4m_dec.get_bytes_per_sample();
    let csp = y4m_dec.get_colorspace();
    match csp {
        y4m::Colorspace::C420 |
        y4m::Colorspace::C420jpeg |
        y4m::Colorspace::C420paldv |
        y4m::Colorspace::C420mpeg2 => {},
        _ => {
            panic!("Colorspace {:?} is not supported yet.", csp);
        },
    }
    match y4m_dec.read_frame() {
        Ok(y4m_frame) => {
            let y4m_y = y4m_frame.get_y_plane();
            let y4m_u = y4m_frame.get_u_plane();
            let y4m_v = y4m_frame.get_v_plane();
            eprintln!("{}", fi);
            let mut fs = FrameState::new(&fi);
            fs.input.planes[0].copy_from_raw_u8(&y4m_y, width*y4m_bytes, y4m_bytes);
            fs.input.planes[1].copy_from_raw_u8(&y4m_u, width*y4m_bytes/2, y4m_bytes);
            fs.input.planes[2].copy_from_raw_u8(&y4m_v, width*y4m_bytes/2, y4m_bytes);

            // We cannot currently encode > 8 bit input!
            match y4m_bits {
                8 => {},
                10 | 12 => {
                    for plane in 0..3 {
                        for row in fs.input.planes[plane].data.chunks_mut(fs.rec.planes[plane].cfg.stride) {
                            for col in row.iter_mut() { *col >>= y4m_bits-8 }
                        }
                    }
                },
                _ => panic! ("unknown input bit depth!"),
            }

            let packet = encode_frame(sequence, fi, &mut fs);
            write_ivf_frame(output_file, fi.number, packet.as_ref());
            if let Some(mut y4m_enc) = y4m_enc {
                let mut rec_y = vec![128 as u8; width*height];
                let mut rec_u = vec![128 as u8; width*height/4];
                let mut rec_v = vec![128 as u8; width*height/4];
                for (y, line) in rec_y.chunks_mut(width).enumerate() {
                    for (x, pixel) in line.iter_mut().enumerate() {
                        let stride = fs.rec.planes[0].cfg.stride;
                        *pixel = fs.rec.planes[0].data[y*stride+x] as u8;
                    }
                }
                for (y, line) in rec_u.chunks_mut(width/2).enumerate() {
                    for (x, pixel) in line.iter_mut().enumerate() {
                        let stride = fs.rec.planes[1].cfg.stride;
                        *pixel = fs.rec.planes[1].data[y*stride+x] as u8;
                    }
                }
                for (y, line) in rec_v.chunks_mut(width/2).enumerate() {
                    for (x, pixel) in line.iter_mut().enumerate() {
                        let stride = fs.rec.planes[2].cfg.stride;
                        *pixel = fs.rec.planes[2].data[y*stride+x] as u8;
                    }
                }
                let rec_frame = y4m::Frame::new([&rec_y, &rec_u, &rec_v], None);
                y4m_enc.write_frame(&rec_frame).unwrap();
            }

            update_rec_buffer(fi, fs);
            true
        },
        _ => false
    }
}


// #[cfg(test)]
#[cfg(feature="decode_test")]
mod aom;

#[cfg(all(test, feature="decode_test"))]
mod test_encode_decode {
    use super::*;
    use rand::{ChaChaRng, Rng, SeedableRng};
    use aom::*;
    use std::mem;
    use std::collections::VecDeque;

    fn fill_frame(ra: &mut ChaChaRng, frame: &mut Frame) {
        for plane in frame.planes.iter_mut() {
            let stride = plane.cfg.stride;
            for row in plane.data.chunks_mut(stride) {
                for mut pixel in row {
                    let v: u8 = ra.gen();
                    *pixel = v as u16;
                }
            }
        }
    }

    struct AomDecoder {
        dec: aom_codec_ctx,
    }

    fn setup_decoder(w: usize, h: usize) -> AomDecoder {
        unsafe {
            let interface = aom::aom_codec_av1_dx();
            let mut dec: AomDecoder = mem::uninitialized();
            let cfg = aom_codec_dec_cfg_t  {
                threads: 1,
                w: w as u32,
                h: h as u32,
                allow_lowbitdepth: 1,
                cfg: cfg_options { ext_partition: 1 }
            };

            let ret = aom_codec_dec_init_ver(&mut dec.dec, interface, &cfg, 0, AOM_DECODER_ABI_VERSION as i32);
            if ret != 0 {
                panic!("Cannot instantiate the decoder {}", ret);
            }

            dec
        }
    }

    impl Drop for AomDecoder {
        fn drop(&mut self) {
            unsafe { aom_codec_destroy(&mut self.dec) };
        }

    }

    fn setup_encoder(w: usize, h: usize, speed: usize, quantizer: usize) -> (FrameInvariants, Sequence) {
        unsafe {
            av1_rtcd();
            aom_dsp_rtcd();
        }

        let config = EncoderConfig {
            quantizer: quantizer,
            speed: speed,
            ..Default::default()
        };
        let mut fi = FrameInvariants::new(w, h, config);

        fi.use_reduced_tx_set = true;
        // fi.min_partition_size =
        let seq = Sequence::new(w, h);

        (fi, seq)
    }

    // TODO: support non-multiple-of-16 dimensions
    static DIMENSION_OFFSETS: &[(usize, usize)] = &[(0, 0), (16, 16)];

    #[test]
    #[ignore]
    fn speed() {
        let quantizer = 100;
        let limit = 5;
        let w = 64;
        let h = 80;

        for b in DIMENSION_OFFSETS.iter() {
            for s in 0 .. 10 {
                encode_decode(w + b.0, h + b.1, s, quantizer, limit);
            }
        }
    }

    #[test]
    #[ignore]
    fn quantizer() {
        let limit = 5;
        let w = 64;
        let h = 80;
        let speed = 4;

        for b in DIMENSION_OFFSETS.iter() {
            for &q in [80, 100, 120].iter() {
                encode_decode(w + b.0, h + b.1, speed, q, limit);
            }
        }
    }

    fn compare_plane(rec: &[u8], rec_stride: usize,
                     dec: &[u8], dec_stride: usize,
                     width: usize, height: usize) {
        for line in rec.chunks(rec_stride)
            .zip(dec.chunks(dec_stride)).take(height) {
            assert_eq!(&line.0[..width], &line.1[..width]);
        }
    }

    fn compare_img(img: *const aom_image_t, frame: &Frame) {
        use std::slice;
        let img = unsafe { *img };
        let img_iter = img.planes.iter().zip(img.stride.iter());

        for (img_plane, frame_plane) in img_iter.zip(frame.planes.iter()) {
            let w = frame_plane.cfg.width;
            let h = frame_plane.cfg.height;
            let rec_stride = frame_plane.cfg.stride;
            let dec_stride = *img_plane.1 as usize;

            let dec = unsafe {
                let data = *img_plane.0 as *const u8;
                let size = dec_stride * h;
                slice::from_raw_parts(data, size)
            };

            let rec: Vec<u8> = frame_plane.data.iter().map(|&v| v as u8).collect();

            compare_plane(&rec[..], rec_stride, dec, dec_stride, w, h);
        }
    }

    fn encode_decode(w:usize, h:usize, speed: usize, quantizer: usize, limit: usize) {
        use std::ptr;
        let mut ra = ChaChaRng::from_seed([0; 32]);

        let mut dec = setup_decoder(w, h);
        let (mut fi, mut seq) = setup_encoder(w, h, speed, quantizer);

        println!("Encoding {}x{} speed {} quantizer {}", w, h, speed, quantizer);

        let mut iter: aom_codec_iter_t = ptr::null_mut();

        let mut rec_fifo = VecDeque::new();

        for _ in 0 .. limit {
            let mut fs = fi.new_frame_state();
            fill_frame(&mut ra, &mut fs.input);

            fi.frame_type = if fi.number % 30 == 0 { FrameType::KEY } else { FrameType::INTER };
            fi.refresh_frame_flags = if fi.frame_type == FrameType::KEY { ALL_REF_FRAMES_MASK } else { 1 };

            fi.intra_only = fi.frame_type == FrameType::KEY || fi.frame_type == FrameType::INTRA_ONLY;
            fi.use_prev_frame_mvs = !(fi.intra_only || fi.error_resilient);
            println!("Encoding frame {}", fi.number);
            let packet = encode_frame(&mut seq, &mut fi, &mut fs);
            println!("Encoded.");
<<<<<<< HEAD
            update_rec_buffer(&mut fi, fs);
=======

            rec_fifo.push_back(fs.rec.clone());

            update_rec_buffer(&fi, &mut rec_buffer, fs);
>>>>>>> f7d8bdb7

            let mut corrupted_count = 0;
            unsafe {
                println!("Decoding frame {}", fi.number);
                let ret = aom_codec_decode(&mut dec.dec, packet.as_ptr(), packet.len() as u32, ptr::null_mut());
                println!("Decoded. -> {}", ret);
                if ret != 0 {
                    use std::ffi::CStr;
                    let error_msg = aom_codec_error(&mut dec.dec);
                    println!("  Decode codec_decode failed: {}", CStr::from_ptr(error_msg).to_string_lossy());
                    let detail = aom_codec_error_detail(&mut dec.dec);
                    if !detail.is_null() {
                        println!("  Decode codec_decode failed {}", CStr::from_ptr(detail).to_string_lossy());
                    }

                    corrupted_count += 1;
                }

                if ret == 0 {
                    loop {
                        println!("Retrieving frame");
                        let img = aom_codec_get_frame(&mut dec.dec, &mut iter);
                        println!("Retrieved.");
                        if img.is_null() {
                            break;
                        }
                        let mut corrupted = 0;
                        let ret = aom_codec_control_(&mut dec.dec, aom_dec_control_id_AOMD_GET_FRAME_CORRUPTED as i32, &mut corrupted);
                        if ret != 0 {
                            use std::ffi::CStr;
                            let detail = aom_codec_error_detail(&mut dec.dec);
                            panic!("Decode codec_control failed {}", CStr::from_ptr(detail).to_string_lossy());
                        }
                        corrupted_count += corrupted;

                        let rec = rec_fifo.pop_front().unwrap();
                        compare_img(img, &rec);
                    }
                }
            }

            assert_eq!(corrupted_count, 0);

            fi.number += 1;
        }
    }
}<|MERGE_RESOLUTION|>--- conflicted
+++ resolved
@@ -2108,14 +2108,10 @@
             println!("Encoding frame {}", fi.number);
             let packet = encode_frame(&mut seq, &mut fi, &mut fs);
             println!("Encoded.");
-<<<<<<< HEAD
+
+            rec_fifo.push_back(fs.rec.clone());
+
             update_rec_buffer(&mut fi, fs);
-=======
-
-            rec_fifo.push_back(fs.rec.clone());
-
-            update_rec_buffer(&fi, &mut rec_buffer, fs);
->>>>>>> f7d8bdb7
 
             let mut corrupted_count = 0;
             unsafe {

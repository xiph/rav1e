// Copyright (c) 2017-2018, The rav1e contributors. All rights reserved
//
// This source code is subject to the terms of the BSD 2 Clause License and
// the Alliance for Open Media Patent License 1.0. If the BSD 2 Clause License
// was not distributed with this source code in the LICENSE file, you can
// obtain it at www.aomedia.org/license/software. If the Alliance for Open
// Media Patent License 1.0 was not distributed with this source code in the
// PATENTS file, you can obtain it at www.aomedia.org/license/patent.

#![allow(safe_extern_statics)]
#![cfg_attr(feature = "cargo-clippy", allow(collapsible_if))]

extern crate bitstream_io;
extern crate backtrace;
#[macro_use]
extern crate clap;
extern crate libc;
extern crate rand;
extern crate y4m;

#[macro_use]
extern crate enum_iterator_derive;

use std::fs::File;
use std::io::prelude::*;
use bitstream_io::{BE, LE, BitWriter};
use clap::{App, Arg};
use std::rc::Rc;
use std::*;

pub mod ec;
pub mod partition;
pub mod plane;
pub mod context;
pub mod transform;
pub mod quantize;
pub mod predict;
pub mod rdo;
pub mod util;
pub mod cdef;

use context::*;
use partition::*;
use transform::*;
use quantize::*;
use plane::*;
use rdo::*;
use ec::*;
use std::fmt;
use util::*;
use cdef::*;

extern {
    pub fn av1_rtcd();
    pub fn aom_dsp_rtcd();
}

#[derive(Debug, Clone)]
pub struct Frame {
    pub planes: [Plane; 3]
}

impl Frame {
    pub fn new(width: usize, height:usize) -> Frame {
        Frame {
            planes: [
                Plane::new(width, height, 0, 0),
                Plane::new(width/2, height/2, 1, 1),
                Plane::new(width/2, height/2, 1, 1)
            ]
        }
    }
}

#[derive(Debug)]
pub struct ReferenceFramesSet {
    pub frames: [Option<Rc<Frame>>; (REF_FRAMES as usize)]
}

impl ReferenceFramesSet {
    pub fn new() -> ReferenceFramesSet {
        ReferenceFramesSet {
            frames: Default::default()
        }
    }
}

const MAX_NUM_TEMPORAL_LAYERS: usize = 8;
const MAX_NUM_SPATIAL_LAYERS: usize = 4;
const MAX_NUM_OPERATING_POINTS: usize = MAX_NUM_TEMPORAL_LAYERS * MAX_NUM_SPATIAL_LAYERS;

const PRIMARY_REF_NONE: u32 = 7;
const PRIMARY_REF_BITS: u32 = 3;

arg_enum!{
    #[derive(Copy, Clone, Debug, PartialEq)]
    pub enum Tune {
        Psnr,
        Psychovisual
    }
}

impl Default for Tune {
    fn default() -> Self {
        Tune::Psnr
    }
}

#[derive(Copy, Clone, Debug, PartialEq)]
pub enum ChromaSampling {
    Cs420,
    Cs422,
    Cs444
}

impl Default for ChromaSampling {
    fn default() -> Self {
        ChromaSampling::Cs420
    }
}

#[derive(Copy, Clone)]
pub struct Sequence {
  // OBU Sequence header of AV1
    pub profile: u8,
    pub num_bits_width: u32,
    pub num_bits_height: u32,
    pub bit_depth: usize,
    pub chroma_sampling: ChromaSampling,
    pub max_frame_width: u32,
    pub max_frame_height: u32,
    pub frame_id_numbers_present_flag: bool,
    pub frame_id_length: u32,
    pub delta_frame_id_length: u32,
    pub use_128x128_superblock: bool,
    pub order_hint_bits_minus_1: u32,
    pub force_screen_content_tools: u32,  // 0 - force off
                                           // 1 - force on
                                           // 2 - adaptive
    pub force_integer_mv: u32,      // 0 - Not to force. MV can be in 1/4 or 1/8
                                     // 1 - force to integer
                                     // 2 - adaptive
    pub still_picture: bool,               // Video is a single frame still picture
    pub reduced_still_picture_hdr: bool,   // Use reduced header for still picture
    pub monochrome: bool,                  // Monochrome video
    pub enable_filter_intra: bool,         // enables/disables filterintra
    pub enable_intra_edge_filter: bool,    // enables/disables corner/edge/upsampling
    pub enable_interintra_compound: bool,  // enables/disables interintra_compound
    pub enable_masked_compound: bool,      // enables/disables masked compound
    pub enable_dual_filter: bool,         // 0 - disable dual interpolation filter
                                          // 1 - enable vert/horiz filter selection
    pub enable_order_hint: bool,     // 0 - disable order hint, and related tools
                                     // jnt_comp, ref_frame_mvs, frame_sign_bias
                                     // if 0, enable_jnt_comp and
                                     // enable_ref_frame_mvs must be set zs 0.
    pub enable_jnt_comp: bool,        // 0 - disable joint compound modes
                                     // 1 - enable it
    pub enable_ref_frame_mvs: bool,  // 0 - disable ref frame mvs
                                     // 1 - enable it
    pub enable_warped_motion: bool,   // 0 - disable warped motion for sequence
                                     // 1 - enable it for the sequence
    pub enable_superres: bool,// 0 - Disable superres for the sequence, and disable
                              //     transmitting per-frame superres enabled flag.
                              // 1 - Enable superres for the sequence, and also
                              //     enable per-frame flag to denote if superres is
                              //     enabled for that frame.
    pub enable_cdef: bool,         // To turn on/off CDEF
    pub enable_restoration: bool,  // To turn on/off loop restoration
    pub operating_points_cnt_minus_1: usize,
    pub operating_point_idc: [u16; MAX_NUM_OPERATING_POINTS],
    pub display_model_info_present_flag: bool,
    pub decoder_model_info_present_flag: bool,
    pub level: [[usize; 2]; MAX_NUM_OPERATING_POINTS],	// minor, major
    pub tier: [usize; MAX_NUM_OPERATING_POINTS],  // seq_tier in the spec. One bit: 0
                                                  // or 1.
    pub film_grain_params_present: bool,
    pub separate_uv_delta_q: bool,
}

impl Sequence {
    pub fn new(width: usize, height: usize, color_space: y4m::Colorspace) -> Sequence {
        let bit_depth = color_space.get_bit_depth();
        let width_bits = 32 - (width as u32).leading_zeros();
        let height_bits = 32 - (height as u32).leading_zeros();
        assert!(width_bits <= 16);
        assert!(height_bits <= 16);

        let chroma_sampling = match color_space {
            y4m::Colorspace::C420 |
            y4m::Colorspace::C420jpeg |
            y4m::Colorspace::C420paldv |
            y4m::Colorspace::C420mpeg2 |
            y4m::Colorspace::C420p10 |
            y4m::Colorspace::C420p12 => ChromaSampling::Cs420,
            y4m::Colorspace::C422 |
            y4m::Colorspace::C422p10 |
            y4m::Colorspace::C422p12 => ChromaSampling::Cs422,
            y4m::Colorspace::C444 |
            y4m::Colorspace::C444p10 |
            y4m::Colorspace::C444p12 => ChromaSampling::Cs444,
            _ => {
                panic!("Chroma sampling unknown for the specified color space.")
            }
        };

        let profile = if bit_depth == 12 { 
            2
        } else if chroma_sampling == ChromaSampling::Cs444 {
            1
        } else {
            0 
        };

        let mut operating_point_idc = [0 as u16; MAX_NUM_OPERATING_POINTS];
        let mut level = [[1, 2 as usize]; MAX_NUM_OPERATING_POINTS];
        let mut tier = [0 as usize; MAX_NUM_OPERATING_POINTS];

        for i in 0..MAX_NUM_OPERATING_POINTS {
            operating_point_idc[i] = 0;
            level[i][0] = 1;	// minor
            level[i][1] = 2;	// major
            tier[i] = 0;
        }

        Sequence {
            profile: profile,
            num_bits_width: width_bits,
            num_bits_height: height_bits,
            bit_depth: bit_depth,
            chroma_sampling: chroma_sampling,
            max_frame_width: width as u32,
            max_frame_height: height as u32,
            frame_id_numbers_present_flag: false,
            frame_id_length: 0,
            delta_frame_id_length: 0,
            use_128x128_superblock: false,
            order_hint_bits_minus_1: 0,
            force_screen_content_tools: 0,
            force_integer_mv: 2,
            still_picture: false,
            reduced_still_picture_hdr: false,
            monochrome: false,
            enable_filter_intra: true,
            enable_intra_edge_filter: true,
            enable_interintra_compound: false,
            enable_masked_compound: false,
            enable_dual_filter: false,
            enable_order_hint: false,
            enable_jnt_comp: false,
            enable_ref_frame_mvs: false,
            enable_warped_motion: false,
            enable_superres: false,
            enable_cdef: false,
            enable_restoration: true,
            operating_points_cnt_minus_1: 0,
            operating_point_idc: operating_point_idc,
            display_model_info_present_flag: false,
            decoder_model_info_present_flag: false,
            level: level,
            tier: tier,
            film_grain_params_present: false,
            separate_uv_delta_q: false,
        }
    }
}

#[derive(Debug)]
pub struct FrameState {
    pub input: Frame,
    pub rec: Frame,
    pub qc: QuantizationContext,
}

impl FrameState {
    pub fn new(fi: &FrameInvariants) -> FrameState {
        FrameState {
            input: Frame::new(fi.padded_w, fi.padded_h),
            rec: Frame::new(fi.padded_w, fi.padded_h),
            qc: Default::default(),
        }
    }
}

// Frame Invariants are invariant inside a frame
#[allow(dead_code)]
#[derive(Debug)]
pub struct FrameInvariants {
    pub width: usize,
    pub height: usize,
    pub padded_w: usize,
    pub padded_h: usize,
    pub sb_width: usize,
    pub sb_height: usize,
    pub w_in_b: usize,
    pub h_in_b: usize,
    pub number: u64,
    pub show_frame: bool,
    pub showable_frame: bool,
    pub error_resilient: bool,
    pub intra_only: bool,
    pub allow_high_precision_mv: bool,
    pub frame_type: FrameType,
    pub show_existing_frame: bool,
    pub use_reduced_tx_set: bool,
    pub reference_mode: ReferenceMode,
    pub use_prev_frame_mvs: bool,
    pub min_partition_size: BlockSize,
    pub globalmv_transformation_type: [GlobalMVMode; ALTREF_FRAME + 1],
    pub num_tg: usize,
    pub large_scale_tile: bool,
    pub disable_cdf_update: bool,
    pub allow_screen_content_tools: u32,
    pub force_integer_mv: u32,
    pub primary_ref_frame: u32,
    pub refresh_frame_flags: u32,  // a bitmask that specifies which
    // reference frame slots will be updated with the current frame
    // after it is decoded.
    pub allow_intrabc: bool,
    pub use_ref_frame_mvs: bool,
    pub is_filter_switchable: bool,
    pub is_motion_mode_switchable: bool,
    pub disable_frame_end_update_cdf: bool,
    pub allow_warped_motion: bool,
    pub cdef_damping: u8,
    pub cdef_bits: u8,
    pub cdef_y_strengths: [u8; 8],
    pub cdef_uv_strengths: [u8; 8],
    pub config: EncoderConfig,
    pub ref_frames: [usize; INTER_REFS_PER_FRAME],
    pub rec_buffer: ReferenceFramesSet,
}

impl FrameInvariants {
    pub fn new(width: usize, height: usize, config: EncoderConfig) -> FrameInvariants {
        // Speed level decides the minimum partition size, i.e. higher speed --> larger min partition size,
        // with exception that SBs on right or bottom frame borders split down to BLOCK_4X4.
        // At speed = 0, RDO search is exhaustive.
        let mut min_partition_size = if config.speed <= 1 { BlockSize::BLOCK_4X4 }
                                 else if config.speed <= 2 { BlockSize::BLOCK_8X8 }
                                 else if config.speed <= 3 { BlockSize::BLOCK_16X16 }
                                 else { BlockSize::BLOCK_32X32 };

        if config.tune == Tune::Psychovisual {
            if min_partition_size < BlockSize::BLOCK_8X8 {
                // TODO: Display message that min partition size is enforced to 8x8
                min_partition_size = BlockSize::BLOCK_8X8;
                println!("If tune=Psychovisual is used, min partition size is enforced to 8x8");
            }
        }
        let use_reduced_tx_set = config.speed > 1;

        FrameInvariants {
            width,
            height,
            padded_w: width.align_power_of_two(3),
            padded_h: height.align_power_of_two(3),
            sb_width: width.align_power_of_two_and_shift(6),
            sb_height: height.align_power_of_two_and_shift(6),
            w_in_b: 2 * width.align_power_of_two_and_shift(3), // MiCols, ((width+7)/8)<<3 >> MI_SIZE_LOG2
            h_in_b: 2 * height.align_power_of_two_and_shift(3), // MiRows, ((height+7)/8)<<3 >> MI_SIZE_LOG2
            number: 0,
            show_frame: true,
            showable_frame: true,
            error_resilient: true,
            intra_only: false,
            allow_high_precision_mv: true,
            frame_type: FrameType::KEY,
            show_existing_frame: false,
            use_reduced_tx_set,
            reference_mode: ReferenceMode::SINGLE,
            use_prev_frame_mvs: false,
            min_partition_size,
            globalmv_transformation_type: [GlobalMVMode::IDENTITY; ALTREF_FRAME + 1],
            num_tg: 1,
            large_scale_tile: false,
            disable_cdf_update: false,
            allow_screen_content_tools: 0,
            force_integer_mv: 0,
            primary_ref_frame: PRIMARY_REF_NONE,
            refresh_frame_flags: 0,
            allow_intrabc: false,
            use_ref_frame_mvs: false,
            is_filter_switchable: false,
            is_motion_mode_switchable: false, // 0: only the SIMPLE motion mode will be used.
            disable_frame_end_update_cdf: false,
            allow_warped_motion: false,
            cdef_damping: 3,
            cdef_bits: 3,
            cdef_y_strengths: [0*4+0, 1*4+0, 2*4+1, 3*4+1, 5*4+2, 7*4+3, 10*4+3, 13*4+3],
            cdef_uv_strengths: [0*4+0, 1*4+0, 2*4+1, 3*4+1, 5*4+2, 7*4+3, 10*4+3, 13*4+3],
            config,
            ref_frames: [0; INTER_REFS_PER_FRAME],
            rec_buffer: ReferenceFramesSet::new()
        }
    }

    pub fn new_frame_state(&self) -> FrameState {
        FrameState {
            input: Frame::new(self.padded_w, self.padded_h),
            rec: Frame::new(self.padded_w, self.padded_h),
            qc: Default::default(),
        }
    }
}

impl fmt::Display for FrameInvariants{
    fn fmt(&self, f: &mut fmt::Formatter) -> fmt::Result {
        write!(f, "Frame {} - {}", self.number, self.frame_type)
    }
}

#[allow(dead_code,non_camel_case_types)]
#[derive(Debug,PartialEq,EnumIterator,Clone,Copy)]
pub enum FrameType {
    KEY,
    INTER,
    INTRA_ONLY,
    SWITCH,
}

//const REFERENCE_MODES: usize = 3;

#[allow(dead_code,non_camel_case_types)]
#[derive(Debug,PartialEq,EnumIterator)]
pub enum ReferenceMode {
  SINGLE = 0,
  COMPOUND = 1,
  SELECT = 2,
}

const REF_CONTEXTS: usize = 3;

const REF_FRAMES: u32 = 8;
const REF_FRAMES_LOG2: u32 = 3;
pub const ALL_REF_FRAMES_MASK: u32 = (1 << REF_FRAMES) - 1;

//const NONE_FRAME: isize = -1;
//const INTRA_FRAME: usize = 0;
//const LAST_FRAME: usize = 1;
//const LAST2_FRAME: usize = 2;
//const LAST3_FRAME: usize = 3;
const GOLDEN_FRAME: usize = 4;
const BWDREF_FRAME: usize = 5;
//const ALTREF2_FRAME: usize = 6;
const ALTREF_FRAME: usize = 7;
//const LAST_REF_FRAMES: usize = LAST3_FRAME - LAST_FRAME + 1;
const INTER_REFS_PER_FRAME: usize = ALTREF_FRAME - LAST_FRAME + 1;
//const TOTAL_REFS_PER_FRAME: usize = ALTREF_FRAME - INTRA_FRAME + 1;
const FWD_REFS: usize = GOLDEN_FRAME - LAST_FRAME + 1;
//const FWD_RF_OFFSET(ref) (ref - LAST_FRAME)
const BWD_REFS: usize = ALTREF_FRAME - BWDREF_FRAME + 1;
//const BWD_RF_OFFSET(ref) (ref - BWDREF_FRAME)

const SINGLE_REFS: usize = FWD_REFS + BWD_REFS;


impl fmt::Display for FrameType{
    fn fmt(&self, f: &mut fmt::Formatter) -> fmt::Result {
        match self {
            FrameType::KEY => write!(f, "Key frame"),
            FrameType::INTER => write!(f, "Inter frame"),
            FrameType::INTRA_ONLY => write!(f, "Intra only frame"),
            FrameType::SWITCH => write!(f, "Switching frame"),
        }
    }
}

pub struct EncoderIO {
    pub input: Box<Read>,
    pub output: Box<Write>,
    pub rec: Option<Box<Write>>,
}

#[derive(Copy, Clone, Debug)]
pub struct EncoderConfig {
    pub limit: u64,
    pub quantizer: usize,
    pub speed: usize,
    pub tune: Tune
}

impl Default for EncoderConfig {
    fn default() -> Self {
        EncoderConfig {
            limit: 0,
            quantizer: 100,
            speed: 0,
            tune: Tune::Psnr,
        }
    }
}

impl EncoderConfig {
    pub fn from_cli() -> (EncoderIO, EncoderConfig) {
        let matches = App::new("rav1e")
            .version("0.1.0")
            .about("AV1 video encoder")
           .arg(Arg::with_name("INPUT")
                .help("Uncompressed YUV4MPEG2 video input")
                .required(true)
                .index(1))
            .arg(Arg::with_name("OUTPUT")
                .help("Compressed AV1 in IVF video output")
                .short("o")
                .long("output")
                .required(true)
                .takes_value(true))
            .arg(Arg::with_name("RECONSTRUCTION")
                .short("r")
                .takes_value(true))
            .arg(Arg::with_name("LIMIT")
                .help("Maximum number of frames to encode")
                .short("l")
                .long("limit")
                .takes_value(true)
                .default_value("0"))
            .arg(Arg::with_name("QP")
                .help("Quantizer (0-255)")
                .long("quantizer")
                .takes_value(true)
                .default_value("100"))
            .arg(Arg::with_name("SPEED")
                .help("Speed level (0(slow)-10(fast))")
                .short("s")
                .long("speed")
                .takes_value(true)
                .default_value("3"))
            .arg(Arg::with_name("TUNE")
                .help("Quality tuning (Will enforce partition sizes >= 8x8)")
                .long("tune")
                .possible_values(&Tune::variants())
                .default_value("psnr")
                .case_insensitive(true))
            .get_matches();


        let io = EncoderIO {
            input: match matches.value_of("INPUT").unwrap() {
                "-" => Box::new(std::io::stdin()) as Box<Read>,
                f => Box::new(File::open(&f).unwrap()) as Box<Read>
            },
            output: match matches.value_of("OUTPUT").unwrap() {
                "-" => Box::new(std::io::stdout()) as Box<Write>,
                f => Box::new(File::create(&f).unwrap()) as Box<Write>
            },
            rec: matches.value_of("RECONSTRUCTION").map(|f| {
                Box::new(File::create(&f).unwrap()) as Box<Write>
            })
        };

        let config = EncoderConfig {
            limit: matches.value_of("LIMIT").unwrap().parse().unwrap(),
            quantizer: matches.value_of("QP").unwrap().parse().unwrap(),
            speed: matches.value_of("SPEED").unwrap().parse().unwrap(),
            tune: matches.value_of("TUNE").unwrap().parse().unwrap()
        };

        // Validate arguments
        if config.quantizer == 0 {
            unimplemented!();
        } else if config.quantizer > 255 || config.speed > 10 {
            panic!("argument out of range");
        }

        (io, config)
    }
}

pub fn write_ivf_header(output_file: &mut Write, width: usize, height: usize, num: usize, den: usize) {
    let mut bw = BitWriter::<LE>::new(output_file);
    bw.write_bytes(b"DKIF").unwrap();
    bw.write(16, 0).unwrap(); // version
    bw.write(16, 32).unwrap(); // version
    bw.write_bytes(b"AV01").unwrap();
    bw.write(16, width as u16).unwrap();
    bw.write(16, height as u16).unwrap();
    bw.write(32, num as u32).unwrap();
    bw.write(32, den as u32).unwrap();
    bw.write(32, 0).unwrap();
    bw.write(32, 0).unwrap();
}

pub fn write_ivf_frame(output_file: &mut Write, pts: u64, data: &[u8]) {
    let mut bw = BitWriter::<LE>::new(output_file);
    bw.write(32, data.len() as u32).unwrap();
    bw.write(64, pts).unwrap();
    bw.write_bytes(data).unwrap();
}

trait UncompressedHeader {
    // Start of OBU Headers
    fn write_obu_header(&mut self, obu_type: OBU_Type, obu_extension: u32)
            -> Result<(), std::io::Error>;
    fn write_sequence_header_obu(&mut self, seq: &mut Sequence, fi: &FrameInvariants)
            -> Result<(), std::io::Error>;
    fn write_frame_header_obu(&mut self, seq: &Sequence, fi: &FrameInvariants)
            -> Result<(), std::io::Error>;
    fn write_sequence_header(&mut self, seq: &mut Sequence, fi: &FrameInvariants)
                                    -> Result<(), std::io::Error>;
    fn write_color_config(&mut self, seq: &mut Sequence) -> Result<(), std::io::Error>;
    // End of OBU Headers

    fn write_frame_size(&mut self, fi: &FrameInvariants) -> Result<(), std::io::Error>;
    fn write_loop_filter(&mut self) -> Result<(), std::io::Error>;
    fn write_frame_cdef(&mut self, seq: &Sequence, fi: &FrameInvariants) -> Result<(), std::io::Error>;
}
#[allow(unused)]
const OP_POINTS_IDC_BITS:usize = 12;
#[allow(unused)]
const LEVEL_MAJOR_MIN:usize = 2;
#[allow(unused)]
const LEVEL_MAJOR_BITS:usize = 3;
#[allow(unused)]
const LEVEL_MINOR_BITS:usize = 2;
#[allow(unused)]
const LEVEL_BITS:usize = LEVEL_MAJOR_BITS + LEVEL_MINOR_BITS;
const FRAME_ID_LENGTH: usize = 15;
const DELTA_FRAME_ID_LENGTH: usize = 14;

impl<'a> UncompressedHeader for BitWriter<'a, BE> {
    // Start of OBU Headers
    // Write OBU Header syntax
    fn write_obu_header(&mut self, obu_type: OBU_Type, obu_extension: u32)
            -> Result<(), std::io::Error>{
        self.write_bit(false)?; // forbidden bit.
        self.write(4, obu_type as u32)?;
        self.write_bit(obu_extension != 0)?;
        self.write_bit(true)?; // obu_has_payload_length_field
        self.write_bit(false)?; // reserved

        if obu_extension != 0 {
            assert!(false);
            //self.write(8, obu_extension & 0xFF)?; size += 8;
        }

        Ok(())
    }

    fn write_sequence_header_obu(&mut self, seq: &mut Sequence, fi: &FrameInvariants)
        -> Result<(), std::io::Error> {
        self.write(3, seq.profile)?; // profile, 3 bits
        self.write(1, 0)?; // still_picture
        self.write(1, 0)?; // reduced_still_picture
        self.write_bit(false)?; // display model present
        self.write_bit(false)?; // no timing info present
        self.write(5, 0)?; // one operating point
        self.write(12,0)?; // idc
        self.write(5, 31)?; // level
        self.write(1, 0)?; // tier
        if seq.reduced_still_picture_hdr {
            assert!(false);
        }

        self.write_sequence_header(seq, fi)?;

        self.write_color_config(seq)?;

        self.write_bit(seq.film_grain_params_present)?;

        self.write_bit(true)?; // add_trailing_bits

        Ok(())
    }

    fn write_sequence_header(&mut self, seq: &mut Sequence, fi: &FrameInvariants)
        -> Result<(), std::io::Error> {
        self.write_frame_size(fi)?;

        if !seq.reduced_still_picture_hdr {
            seq.frame_id_numbers_present_flag = false;
            seq.frame_id_length = FRAME_ID_LENGTH as u32;
            seq.delta_frame_id_length = DELTA_FRAME_ID_LENGTH as u32;

            self.write_bit(seq.frame_id_numbers_present_flag)?;

            if seq.frame_id_numbers_present_flag {
              // We must always have delta_frame_id_length < frame_id_length,
              // in order for a frame to be referenced with a unique delta.
              // Avoid wasting bits by using a coding that enforces this restriction.
              self.write(4, seq.delta_frame_id_length - 2)?;
              self.write(3, seq.frame_id_length - seq.delta_frame_id_length - 1)?;
            }
        }

        self.write_bit(seq.use_128x128_superblock)?;
        self.write_bit(seq.enable_filter_intra)?;
        self.write_bit(seq.enable_intra_edge_filter)?;

        if !seq.reduced_still_picture_hdr {
            self.write_bit(seq.enable_interintra_compound)?;
            self.write_bit(seq.enable_masked_compound)?;
            self.write_bit(seq.enable_warped_motion)?;
            self.write_bit(seq.enable_dual_filter)?;
            self.write_bit(seq.enable_order_hint)?;

            if seq.enable_order_hint {
              self.write_bit(seq.enable_jnt_comp)?;
              self.write_bit(seq.enable_ref_frame_mvs)?;
            }
            if seq.force_screen_content_tools == 2 {
              self.write_bit(true)?;
            } else {
              self.write_bit(false)?;
              self.write_bit(seq.force_screen_content_tools != 0)?;
            }
            if seq.force_screen_content_tools > 0 {
              if seq.force_integer_mv == 2 {
                self.write_bit(true)?;
              } else {
                self.write_bit(false)?;
                self.write_bit(seq.force_integer_mv != 0)?;
              }
            } else {
              assert!(seq.force_integer_mv == 2);
            }
            if seq.enable_order_hint {
              self.write(3, seq.order_hint_bits_minus_1)?;
            }
        }

        self.write_bit(seq.enable_superres)?;
        self.write_bit(seq.enable_cdef)?;
        self.write_bit(seq.enable_restoration)?;

        Ok(())
    }

    fn write_color_config(&mut self, seq: &mut Sequence) -> Result<(), std::io::Error> {
        let high_bd = seq.bit_depth > 8;

        self.write_bit(high_bd)?; // high bit depth

        if seq.bit_depth == 12 {
            self.write_bit(true)?; // 12-bit
        }

        if seq.profile != 1 {
            self.write_bit(seq.monochrome)?; // monochrome?
        } else {
            unimplemented!(); // 4:4:4 sampling at 8 or 10 bits
        }
        
        self.write_bit(false)?; // No color description present

        if seq.monochrome {
            assert!(false);
        }

        self.write_bit(false)?; // color range

        let subsampling_x = seq.chroma_sampling != ChromaSampling::Cs444;
        let subsampling_y = seq.chroma_sampling != ChromaSampling::Cs420;

        if seq.bit_depth == 12 {
            self.write_bit(subsampling_x)?;

            if subsampling_x {
                self.write_bit(subsampling_y)?;
            }
        }

<<<<<<< HEAD
        if subsampling_y {
            unimplemented!(); // 4:2:2 or 4:4:4 sampling
        }

        self.write(2, 0)?; // chroma_sample_position == AOM_CSP_UNKNOWN
=======
        self.write(2, 0)?; // chroma_sample_position == CSP_UNKNOWN
>>>>>>> f63f5e99

        self.write_bit(false)?; // separate uv delta q

        Ok(())
    }

#[allow(unused)]
    fn write_frame_header_obu(&mut self, seq: &Sequence, fi: &FrameInvariants)
        -> Result<(), std::io::Error> {
      if seq.reduced_still_picture_hdr {
        assert!(fi.show_existing_frame);
        assert!(fi.frame_type == FrameType::KEY);
        assert!(fi.show_frame);
      } else {
        if fi.show_existing_frame {
          self.write_bit(true)?; // show_existing_frame=1
          self.write(3, 0)?; // show last frame

          //TODO:
          /* temporal_point_info();
            if seq.decoder_model_info_present_flag &&
              timing_info.equal_picture_interval == 0 {
            // write frame_presentation_delay;
          }
          if seq.frame_id_numbers_present_flag {
            // write display_frame_id;
          }*/

          self.byte_align()?;
          return Ok((()));
        }
        self.write_bit(false)?; // show_existing_frame=0
        self.write(2, fi.frame_type as u32)?;
        self.write_bit(fi.show_frame)?; // show frame

        if fi.show_frame {
          //TODO:
          /* temporal_point_info();
              if seq.decoder_model_info_present_flag &&
              timing_info.equal_picture_interval == 0 {
            // write frame_presentation_delay;*/
        } else {
          self.write_bit(fi.showable_frame)?;
        }

        if fi.frame_type == FrameType::SWITCH {
          assert!(fi.error_resilient);
        } else {
          if !(fi.frame_type == FrameType::KEY && fi.show_frame) {
            self.write_bit(fi.error_resilient)?; // error resilient
          }
        }
      }

      self.write_bit(fi.disable_cdf_update)?;

      if seq.force_screen_content_tools == 2 {
        self.write_bit(fi.allow_screen_content_tools != 0)?;
      } else {
        assert!(fi.allow_screen_content_tools ==
                seq.force_screen_content_tools);
      }

      if fi.allow_screen_content_tools == 2 {
        if seq.force_integer_mv == 2 {
          self.write_bit(fi.force_integer_mv != 0)?;
        } else {
          assert!(fi.force_integer_mv == seq.force_integer_mv);
        }
      } else {
        assert!(fi.allow_screen_content_tools ==
                seq.force_screen_content_tools);
      }

      if seq.frame_id_numbers_present_flag {
        assert!(false); // Not supported by rav1e yet!
        //TODO:
        //let frame_id_len = seq.frame_id_length;
        //self.write(frame_id_len, fi.current_frame_id);
      }

      let mut frame_size_override_flag = false;
      if fi.frame_type == FrameType::SWITCH {
        frame_size_override_flag = true;
      } else if seq.reduced_still_picture_hdr {
        frame_size_override_flag = false;
      } else {
        self.write_bit(frame_size_override_flag)?; // frame size overhead flag
      }

      if seq.enable_order_hint {
        assert!(false); // Not supported by rav1e yet!
      }
      if fi.error_resilient || fi.intra_only {
      } else {
        self.write(PRIMARY_REF_BITS, fi.primary_ref_frame)?;
      }

      if seq.decoder_model_info_present_flag {
        assert!(false); // Not supported by rav1e yet!
      }

      if fi.frame_type == FrameType::KEY {
        if !fi.show_frame {  // unshown keyframe (forward keyframe)
          assert!(false); // Not supported by rav1e yet!
          self.write(REF_FRAMES, fi.refresh_frame_flags)?;
        } else {
          assert!(fi.refresh_frame_flags == ALL_REF_FRAMES_MASK);
        }
      } else { // Inter frame info goes here
        if fi.intra_only {
          assert!(fi.refresh_frame_flags != ALL_REF_FRAMES_MASK);
          self.write(REF_FRAMES, fi.refresh_frame_flags)?;
        } else {
          // TODO: This should be set once inter mode is used
          self.write(REF_FRAMES, fi.refresh_frame_flags)?;
        }

      };

      if (!fi.intra_only || fi.refresh_frame_flags != ALL_REF_FRAMES_MASK) {
        // Write all ref frame order hints if error_resilient_mode == 1
        if (fi.error_resilient && seq.enable_order_hint) {
          assert!(false); // Not supported by rav1e yet!
          //for _ in 0..REF_FRAMES {
          //  self.write(order_hint_bits_minus_1,ref_order_hint[i])?; // order_hint
          //}
        }
      }

      // if KEY or INTRA_ONLY frame
      // FIXME: Not sure whether putting frame/render size here is good idea
      if fi.intra_only {
        if frame_size_override_flag {
          assert!(false); // Not supported by rav1e yet!
        }
        if seq.enable_superres {
          assert!(false); // Not supported by rav1e yet!
        }
        self.write_bit(false)?; // render_and_frame_size_different
        //if render_and_frame_size_different { }
        if fi.allow_screen_content_tools != 0 && true /* UpscaledWidth == FrameWidth */ {
          self.write_bit(fi.allow_intrabc)?;
        }
      }

      let frame_refs_short_signaling = false;
      if fi.frame_type == FrameType::KEY {
        // Done by above
      } else {
        if fi.intra_only {
          // Done by above
        } else {
          if seq.enable_order_hint {
            assert!(false); // Not supported by rav1e yet!
            self.write_bit(frame_refs_short_signaling)?;
            if frame_refs_short_signaling {
              assert!(false); // Not supported by rav1e yet!
            }
          }

          for i in 0..7 {
            if !frame_refs_short_signaling {
              self.write(REF_FRAMES_LOG2, fi.ref_frames[i] as u8)?;
            }
            if seq.frame_id_numbers_present_flag {
              assert!(false); // Not supported by rav1e yet!
            }
          }
          if fi.error_resilient && frame_size_override_flag {
            assert!(false); // Not supported by rav1e yet!
          } else {
            if frame_size_override_flag {
               assert!(false); // Not supported by rav1e yet!
            }
            if seq.enable_superres {
              assert!(false); // Not supported by rav1e yet!
            }
            self.write_bit(false)?; // render_and_frame_size_different
          }
          if fi.force_integer_mv != 0 {
          } else {
            self.write_bit(fi.allow_high_precision_mv);
          }
          self.write_bit(fi.is_filter_switchable)?;
          self.write_bit(fi.is_motion_mode_switchable)?;
          self.write(2,0)?; // EIGHTTAP_REGULAR
          if fi.error_resilient || !seq.enable_ref_frame_mvs {
          } else {
            self.write_bit(fi.use_ref_frame_mvs)?;
          }
        }
      }

      if !seq.reduced_still_picture_hdr && !fi.disable_cdf_update {
        self.write_bit(fi.disable_frame_end_update_cdf)?;
      }

      // tile
      self.write_bit(true)?; // uniform_tile_spacing_flag
      if fi.width > 64 {
        // TODO: if tile_cols > 1, write more increment_tile_cols_log2 bits
        self.write_bit(false)?; // tile cols
      }
      if fi.height > 64 {
        // TODO: if tile_rows > 1, write increment_tile_rows_log2 bits
        self.write_bit(false)?; // tile rows
      }
      // TODO: if tile_cols * tile_rows > 1 {
      // write context_update_tile_id and tile_size_bytes_minus_1 }

      // quantization
      assert!(fi.config.quantizer > 0);
      self.write(8,fi.config.quantizer as u8)?; // base_q_idx
      self.write_bit(false)?; // y dc delta q
      self.write_bit(false)?; // uv dc delta q
      self.write_bit(false)?; // uv ac delta q
      self.write_bit(false)?; // no qm

      // segmentation
      self.write_bit(false)?; // segmentation is disabled

      // delta_q
      self.write_bit(false)?; // delta_q_present_flag: no delta q

      // loop filter
      self.write_loop_filter()?;
      // cdef
      self.write_frame_cdef(seq, fi)?;
      // loop restoration
      if seq.enable_restoration {
          self.write(6,0)?; // no y, u or v loop restoration
      }
      self.write_bit(false)?; // tx mode == TX_MODE_SELECT ?

      let mut reference_select = false;
      if !fi.intra_only {
        reference_select = fi.reference_mode != ReferenceMode::SINGLE;
        self.write_bit(reference_select)?;
      }

      let skip_mode_allowed =
        !(fi.intra_only  || !reference_select || !seq.enable_order_hint);
      if skip_mode_allowed {
        unimplemented!();
        self.write_bit(false)?; // skip_mode_present
      }

      if fi.intra_only || fi.error_resilient || !seq.enable_warped_motion {
      } else {
        self.write_bit(fi.allow_warped_motion)?; // allow_warped_motion
      }

      self.write_bit(fi.use_reduced_tx_set)?; // reduced tx

      // global motion
      if !fi.intra_only {
          for i in LAST_FRAME..ALTREF_FRAME+1 {
              let mode = fi.globalmv_transformation_type[i];
              self.write_bit(mode != GlobalMVMode::IDENTITY)?;
              if mode != GlobalMVMode::IDENTITY {
                  self.write_bit(mode == GlobalMVMode::ROTZOOM)?;
                  if mode != GlobalMVMode::ROTZOOM {
                      self.write_bit(mode == GlobalMVMode::TRANSLATION)?;
                  }
              }
              match mode {
                  GlobalMVMode::IDENTITY => { /* Nothing to do */ }
                  GlobalMVMode::TRANSLATION => {
                      let mv_x = 0;
                      let mv_x_ref = 0;
                      let mv_y = 0;
                      let mv_y_ref = 0;
                      let bits = 12 - 6 + 3 - !fi.allow_high_precision_mv as u8;
                      let bits_diff = 12 - 3 + fi.allow_high_precision_mv as u8;
                      BCodeWriter::write_s_refsubexpfin(self, (1 << bits) + 1,
                                                        3, mv_x_ref >> bits_diff,
                                                        mv_x >> bits_diff)?;
                      BCodeWriter::write_s_refsubexpfin(self, (1 << bits) + 1,
                                                        3, mv_y_ref >> bits_diff,
                                                        mv_y >> bits_diff)?;
                  }
                  GlobalMVMode::ROTZOOM => unimplemented!(),
                  GlobalMVMode::AFFINE => unimplemented!(),
              };
          }
      }

      if seq.film_grain_params_present && fi.show_frame {
          unimplemented!();
      }

      if fi.large_scale_tile {
          unimplemented!();
      }
      self.write_bit(true)?; // trailing bit
      self.byte_align()?;

      Ok(())
    }
    // End of OBU Headers

    fn write_frame_size(&mut self, fi: &FrameInvariants) -> Result<(), std::io::Error> {
        // width_bits and height_bits will have to be moved to the sequence header OBU
        // when we add support for it.
        let width_bits = 32 - (fi.width as u32).leading_zeros();
        let height_bits = 32 - (fi.height as u32).leading_zeros();
        assert!(width_bits <= 16);
        assert!(height_bits <= 16);
        self.write(4, width_bits - 1)?;
        self.write(4, height_bits - 1)?;
        self.write(width_bits, (fi.width - 1) as u16)?;
        self.write(height_bits, (fi.height - 1) as u16)?;
        Ok(())
    }

    fn write_loop_filter(&mut self) -> Result<(), std::io::Error> {
        self.write(6,0)?; // loop filter level 0
        self.write(6,0)?; // loop filter level 1
        self.write(3,0)?; // loop filter sharpness
        self.write_bit(false) // loop filter deltas enabled
    }

    fn write_frame_cdef(&mut self, seq: &Sequence, fi: &FrameInvariants) -> Result<(), std::io::Error> {
        if seq.enable_cdef {
            assert!(fi.cdef_damping >= 3);
            assert!(fi.cdef_damping <= 6);
            self.write(2, fi.cdef_damping - 3)?;
            assert!(fi.cdef_bits < 4);
            self.write(2,fi.cdef_bits)?; // cdef bits
            for i in 0..(1<<fi.cdef_bits) {
                assert!(fi.cdef_y_strengths[i]<64);
                assert!(fi.cdef_uv_strengths[i]<64);
                self.write(6,fi.cdef_y_strengths[i])?; // cdef y strength
                self.write(6,fi.cdef_uv_strengths[i])?; // cdef uv strength
            }
        }
        Ok(())
    }
}

#[allow(non_camel_case_types)]
pub enum OBU_Type {
  OBU_SEQUENCE_HEADER = 1,
  OBU_TEMPORAL_DELIMITER = 2,
  OBU_FRAME_HEADER = 3,
  OBU_TILE_GROUP = 4,
  OBU_METADATA = 5,
  OBU_FRAME = 6,
  OBU_REDUNDANT_FRAME_HEADER = 7,
  OBU_TILE_LIST = 8,
  OBU_PADDING = 15,
}

// NOTE from libaom:
// Disallow values larger than 32-bits to ensure consistent behavior on 32 and
// 64 bit targets: value is typically used to determine buffer allocation size
// when decoded.
fn aom_uleb_size_in_bytes(mut value: u64) -> usize {
  let mut size = 0;
  loop {
    size += 1;
    value = value >> 7;
    if value == 0 { break; }
  }
  return size;
}

fn aom_uleb_encode(mut value: u64, coded_value: &mut [u8]) -> usize {
  let leb_size = aom_uleb_size_in_bytes(value);

  for i in 0..leb_size {
    let mut byte = (value & 0x7f) as u8;
    value >>= 7;
    if value != 0 { byte |= 0x80 };  // Signal that more bytes follow.
    coded_value[i] = byte;
  }

  leb_size
}

fn write_obus(packet: &mut Write, sequence: &mut Sequence,
                            fi: &mut FrameInvariants) -> Result<(), std::io::Error> {
    //let mut uch = BitWriter::<BE>::new(packet);
    let obu_extension = 0 as u32;

    let mut buf1 = Vec::new();
    {
        let mut bw1 = BitWriter::<BE>::new(&mut buf1);
      bw1.write_obu_header(OBU_Type::OBU_TEMPORAL_DELIMITER, obu_extension)?;
      bw1.write(8,0)?;	// size of payload == 0, one byte
    }
    packet.write(&buf1).unwrap();
    buf1.clear();

    // write sequence header obu if KEY_FRAME, preceded by 4-byte size
    if fi.frame_type == FrameType::KEY {
        let mut buf2 = Vec::new();
        {
            let mut bw2 = BitWriter::<BE>::new(&mut buf2);
            bw2.write_sequence_header_obu(sequence, fi)?;
            bw2.byte_align()?;
        }

        {
            let mut bw1 = BitWriter::<BE>::new(&mut buf1);
            bw1.write_obu_header(OBU_Type::OBU_SEQUENCE_HEADER, obu_extension)?;
        }
        packet.write(&buf1).unwrap();
        buf1.clear();

        let obu_payload_size = buf2.len() as u64;
        {
            let mut bw1 = BitWriter::<BE>::new(&mut buf1);
            // uleb128()
            let mut coded_payload_length = [0 as u8; 8];
            let leb_size = aom_uleb_encode(obu_payload_size, &mut coded_payload_length);
            for i in 0..leb_size {
                bw1.write(8, coded_payload_length[i])?;
            }
        }
        packet.write(&buf1).unwrap();
        buf1.clear();

        packet.write(&buf2).unwrap();
        buf2.clear();
    }

    let mut buf2 = Vec::new();
    {
        let mut bw2 = BitWriter::<BE>::new(&mut buf2);
        bw2.write_frame_header_obu(sequence, fi)?;
    }

    {
        let mut bw1 = BitWriter::<BE>::new(&mut buf1);
        bw1.write_obu_header(OBU_Type::OBU_FRAME_HEADER, obu_extension)?;
    }
    packet.write(&buf1).unwrap();
    buf1.clear();

    let obu_payload_size = buf2.len() as u64;
    {
        let mut bw1 = BitWriter::<BE>::new(&mut buf1);
        // uleb128()
        let mut coded_payload_length = [0 as u8; 8];
        let leb_size = aom_uleb_encode(obu_payload_size, &mut coded_payload_length);
        for i in 0..leb_size {
            bw1.write(8, coded_payload_length[i])?;
        }
    }
    packet.write(&buf1).unwrap();
    buf1.clear();

    packet.write(&buf2).unwrap();
    buf2.clear();

    Ok(())
}

/// Write into `dst` the difference between the blocks at `src1` and `src2`
fn diff(dst: &mut [i16], src1: &PlaneSlice, src2: &PlaneSlice, width: usize, height: usize) {
    for j in 0..height {
        for i in 0..width {
            dst[j*width + i] = (src1.p(i, j) as i16) - (src2.p(i, j) as i16);
        }
    }
}

// For a transform block,
// predict, transform, quantize, write coefficients to a bitstream,
// dequantize, inverse-transform.
pub fn encode_tx_block(fi: &FrameInvariants, fs: &mut FrameState, cw: &mut ContextWriter, w: &mut Writer,
                  p: usize, bo: &BlockOffset, mode: PredictionMode, tx_size: TxSize, tx_type: TxType,
                  plane_bsize: BlockSize, po: &PlaneOffset, skip: bool, bit_depth: usize) -> bool {
    let rec = &mut fs.rec.planes[p];
    let PlaneConfig { stride, xdec, ydec, .. } = fs.input.planes[p].cfg;

    if mode.is_intra() {
      mode.predict_intra(&mut rec.mut_slice(po), tx_size, bit_depth);
    }

    if skip { return false; }

    let mut residual: AlignedArray<[i16; 64 * 64]> = UninitializedAlignedArray();
    let mut coeffs_storage: AlignedArray<[i32; 64 * 64]> = UninitializedAlignedArray();
    let mut rcoeffs: AlignedArray<[i32; 64 * 64]> = UninitializedAlignedArray();
    let coeffs = &mut coeffs_storage.array[..tx_size.area()];

    diff(&mut residual.array,
         &fs.input.planes[p].slice(po),
         &rec.slice(po),
         tx_size.width(),
         tx_size.height());

    forward_transform(&residual.array, coeffs, tx_size.width(), tx_size, tx_type, bit_depth);
    fs.qc.quantize(coeffs);

    let has_coeff = cw.write_coeffs_lv_map(w, p, bo, &coeffs, tx_size, tx_type, plane_bsize, xdec, ydec,
                            fi.use_reduced_tx_set);

    // Reconstruct
    dequantize(fi.config.quantizer, &coeffs, &mut rcoeffs.array, tx_size, bit_depth);

    inverse_transform_add(&rcoeffs.array, &mut rec.mut_slice(po).as_mut_slice(), stride, tx_size, tx_type, bit_depth);
    has_coeff
}

fn encode_block_a(seq: &Sequence,
                 cw: &mut ContextWriter, w: &mut Writer,
                 bsize: BlockSize, bo: &BlockOffset, skip: bool) -> bool {
    cw.bc.set_skip(bo, bsize, skip);
    cw.write_skip(w, bo, skip);
    if !skip && seq.enable_cdef {
        cw.bc.cdef_coded = true;
    }
    cw.bc.cdef_coded
}

fn encode_block_b(fi: &FrameInvariants, fs: &mut FrameState,
                 cw: &mut ContextWriter, w: &mut Writer,
                 luma_mode: PredictionMode, chroma_mode: PredictionMode,
                 bsize: BlockSize, bo: &BlockOffset, skip: bool, bit_depth: usize) {
    let is_inter = !luma_mode.is_intra();

    if fi.frame_type == FrameType::INTER {
        cw.write_is_inter(w, bo, is_inter);
        if is_inter {
            cw.fill_neighbours_ref_counts(bo);
            cw.bc.set_ref_frame(bo, bsize, LAST_FRAME);
            cw.write_ref_frames(w, bo);
            // FIXME: need more generic context derivation
            let mode_context = if bo.x == 0 && bo.y == 0 { 0 } else if bo.x ==0 || bo.y == 0 { 51 } else { 85 };
            // NOTE: Until rav1e supports other inter modes than GLOBALMV
            assert!(luma_mode == PredictionMode::GLOBALMV);
            cw.write_inter_mode(w, luma_mode, mode_context);
        } else {
            cw.write_intra_mode(w, bsize, luma_mode);
        }
    } else {
        cw.write_intra_mode_kf(w, bo, luma_mode);
    }

    cw.bc.set_mode(bo, bsize, luma_mode);

    let PlaneConfig { xdec, ydec, .. } = fs.input.planes[1].cfg;

    if luma_mode.is_directional() && bsize >= BlockSize::BLOCK_8X8 {
        cw.write_angle_delta(w, 0, luma_mode);
    }

    if has_chroma(bo, bsize, xdec, ydec) && !is_inter {
        cw.write_intra_uv_mode(w, chroma_mode, luma_mode, bsize);
        if chroma_mode.is_directional() && bsize >= BlockSize::BLOCK_8X8 {
            cw.write_angle_delta(w, 0, chroma_mode);
        }
    }

    if skip {
        cw.bc.reset_skip_context(bo, bsize, xdec, ydec);
    }

    // these rules follow TX_MODE_LARGEST
    let tx_size = match bsize {
        BlockSize::BLOCK_4X4 => TxSize::TX_4X4,
        BlockSize::BLOCK_8X8 => TxSize::TX_8X8,
        BlockSize::BLOCK_16X16 => TxSize::TX_16X16,
        _ => TxSize::TX_32X32
    };

    // TODO: Extra condition related to palette mode, see `read_filter_intra_mode_info` in decodemv.c
    if luma_mode == PredictionMode::DC_PRED && bsize.width() <= 32 && bsize.height() <= 32 {
        cw.write_use_filter_intra(w,false, bsize); // Always turn off FILTER_INTRA
    }

    // Luma plane transform type decision
    let tx_set = get_tx_set(tx_size, is_inter, fi.use_reduced_tx_set);

    let tx_type = if tx_set > TxSet::TX_SET_DCTONLY && fi.config.speed <= 3 {
        // FIXME: there is one redundant transform type decision per encoded block
        rdo_tx_type_decision(fi, fs, cw, luma_mode, bsize, bo, tx_size, tx_set, bit_depth)
    } else {
        TxType::DCT_DCT
    };

    if is_inter {
        // Inter mode prediction can take place once for a whole partition,
        // instead of each tx-block.
        let num_planes = 1 + if has_chroma(bo, bsize, xdec, ydec) { 2 } else { 0 };
        for p in 0..num_planes {
            let plane_bsize = if p == 0 { bsize }
            else { get_plane_block_size(bsize, xdec, ydec) };

            let po = bo.plane_offset(&fs.input.planes[p].cfg);

            let rec = &mut fs.rec.planes[p];

            luma_mode.predict_inter(fi, p, &po, &mut rec.mut_slice(&po), plane_bsize);
        }
        write_tx_tree(fi, fs, cw, w, luma_mode, chroma_mode, bo, bsize, tx_size, tx_type, skip, bit_depth); // i.e. var-tx if inter mode
    } else {
        write_tx_blocks(fi, fs, cw, w, luma_mode, chroma_mode, bo, bsize, tx_size, tx_type, skip, bit_depth);
    }
}

pub fn write_tx_blocks(fi: &FrameInvariants, fs: &mut FrameState,
                       cw: &mut ContextWriter, w: &mut Writer,
                       luma_mode: PredictionMode, chroma_mode: PredictionMode, bo: &BlockOffset,
                       bsize: BlockSize, tx_size: TxSize, tx_type: TxType, skip: bool, bit_depth: usize) {
    let bw = bsize.width_mi() / tx_size.width_mi();
    let bh = bsize.height_mi() / tx_size.height_mi();

    let PlaneConfig { xdec, ydec, .. } = fs.input.planes[1].cfg;

    fs.qc.update(fi.config.quantizer, tx_size, luma_mode.is_intra(), bit_depth);

    for by in 0..bh {
        for bx in 0..bw {
            let tx_bo = BlockOffset {
                x: bo.x + bx * tx_size.width_mi(),
                y: bo.y + by * tx_size.height_mi()
            };

            let po = tx_bo.plane_offset(&fs.input.planes[0].cfg);
            encode_tx_block(fi, fs, cw, w, 0, &tx_bo, luma_mode, tx_size, tx_type, bsize, &po, skip, bit_depth);
        }
    }

    // these are only valid for 4:2:0
    let uv_tx_size = match bsize {
        BlockSize::BLOCK_4X4 | BlockSize::BLOCK_8X8 => TxSize::TX_4X4,
        BlockSize::BLOCK_16X16 => TxSize::TX_8X8,
        BlockSize::BLOCK_32X32 => TxSize::TX_16X16,
        _ => TxSize::TX_32X32
    };

    let mut bw_uv = (bw * tx_size.width_mi()) >> xdec;
    let mut bh_uv = (bh * tx_size.height_mi()) >> ydec;

    if (bw_uv == 0 || bh_uv == 0) && has_chroma(bo, bsize, xdec, ydec) {
        bw_uv = 1;
        bh_uv = 1;
    }

    bw_uv /= uv_tx_size.width_mi();
    bh_uv /= uv_tx_size.height_mi();

    let plane_bsize = get_plane_block_size(bsize, xdec, ydec);

    if bw_uv > 0 && bh_uv > 0 {
        let uv_tx_type = uv_intra_mode_to_tx_type_context(chroma_mode);
        fs.qc.update(fi.config.quantizer, uv_tx_size, chroma_mode.is_intra(), bit_depth);

        for p in 1..3 {
            for by in 0..bh_uv {
                for bx in 0..bw_uv {
                    let tx_bo =
                        BlockOffset {
                            x: bo.x + ((bx * uv_tx_size.width_mi()) << xdec) -
                                ((bw * tx_size.width_mi() == 1) as usize),
                            y: bo.y + ((by * uv_tx_size.height_mi()) << ydec) -
                                ((bh * tx_size.height_mi() == 1) as usize)
                        };

                    let mut po = bo.plane_offset(&fs.input.planes[p].cfg);
                    po.x += bx * uv_tx_size.width();
                    po.y += by * uv_tx_size.height();

                    encode_tx_block(fi, fs, cw, w, p, &tx_bo, chroma_mode, uv_tx_size, uv_tx_type,
                                    plane_bsize, &po, skip, bit_depth);
                }
            }
        }
    }
}

// FIXME: For now, assume tx_mode is LARGEST_TX, so var-tx is not implemented yet
// but only one tx block exist for a inter mode partition.
pub fn write_tx_tree(fi: &FrameInvariants, fs: &mut FrameState, cw: &mut ContextWriter, w: &mut Writer,
                       luma_mode: PredictionMode, chroma_mode: PredictionMode, bo: &BlockOffset,
                       bsize: BlockSize, tx_size: TxSize, tx_type: TxType, skip: bool, bit_depth: usize) {
    let bw = bsize.width_mi() / tx_size.width_mi();
    let bh = bsize.height_mi() / tx_size.height_mi();

    let PlaneConfig { xdec, ydec, .. } = fs.input.planes[1].cfg;

    fs.qc.update(fi.config.quantizer, tx_size, luma_mode.is_intra(), bit_depth);

    let po = bo.plane_offset(&fs.input.planes[0].cfg);
    let has_coeff = encode_tx_block(fi, fs, cw, w, 0, &bo, luma_mode, tx_size, tx_type, bsize, &po, skip, bit_depth);

    // these are only valid for 4:2:0
    let uv_tx_size = match bsize {
        BlockSize::BLOCK_4X4 | BlockSize::BLOCK_8X8 => TxSize::TX_4X4,
        BlockSize::BLOCK_16X16 => TxSize::TX_8X8,
        BlockSize::BLOCK_32X32 => TxSize::TX_16X16,
        _ => TxSize::TX_32X32
    };

    let mut bw_uv = (bw * tx_size.width_mi()) >> xdec;
    let mut bh_uv = (bh * tx_size.height_mi()) >> ydec;

    if (bw_uv == 0 || bh_uv == 0) && has_chroma(bo, bsize, xdec, ydec) {
        bw_uv = 1;
        bh_uv = 1;
    }

    bw_uv /= uv_tx_size.width_mi();
    bh_uv /= uv_tx_size.height_mi();

    let plane_bsize = get_plane_block_size(bsize, xdec, ydec);

    if bw_uv > 0 && bh_uv > 0 {
        let uv_tx_type = if has_coeff {tx_type} else {TxType::DCT_DCT}; // if inter mode, uv_tx_type == tx_type

        fs.qc.update(fi.config.quantizer, uv_tx_size, chroma_mode.is_intra(), bit_depth);

        for p in 1..3 {
            let tx_bo = BlockOffset {
                x: bo.x  - ((bw * tx_size.width_mi() == 1) as usize),
                y: bo.y  - ((bh * tx_size.height_mi() == 1) as usize)
            };

            let po = bo.plane_offset(&fs.input.planes[p].cfg);

            encode_tx_block(fi, fs, cw, w, p, &tx_bo, chroma_mode, uv_tx_size, uv_tx_type,
                            plane_bsize, &po, skip, bit_depth);
        }
    }
}

fn encode_partition_bottomup(seq: &Sequence, fi: &FrameInvariants, fs: &mut FrameState,
                             cw: &mut ContextWriter, w_pre_cdef: &mut Writer, w_post_cdef: &mut Writer,
                             bsize: BlockSize, bo: &BlockOffset) -> f64 {
    let mut rd_cost = std::f64::MAX;

    if bo.x >= cw.bc.cols || bo.y >= cw.bc.rows {
        return rd_cost;
    }

    let bs = bsize.width_mi();

    // Always split if the current partition is too large
    let must_split = bo.x + bs as usize > fi.w_in_b ||
        bo.y + bs as usize > fi.h_in_b ||
        bsize >= BlockSize::BLOCK_64X64;

    // must_split overrides the minimum partition size when applicable
    let can_split = bsize > fi.min_partition_size || must_split;

    let mut partition = PartitionType::PARTITION_NONE;
    let mut best_decision = RDOPartitionOutput {
        rd_cost,
        bo: bo.clone(),
        pred_mode_luma: PredictionMode::DC_PRED,
        pred_mode_chroma: PredictionMode::DC_PRED,
        skip: false
    }; // Best decision that is not PARTITION_SPLIT

    let hbs = bs >> 1; // Half the block size in blocks
    let mut subsize: BlockSize;

    let cw_checkpoint = cw.checkpoint();
    let w_pre_checkpoint = w_pre_cdef.checkpoint();
    let w_post_checkpoint = w_post_cdef.checkpoint();

    // Code the whole block
    if !must_split {
        partition = PartitionType::PARTITION_NONE;

        if bsize >= BlockSize::BLOCK_8X8 {
            let w: &mut Writer = if cw.bc.cdef_coded {w_post_cdef} else {w_pre_cdef};
            cw.write_partition(w, bo, partition, bsize);
        }
        let mode_decision = rdo_mode_decision(seq, fi, fs, cw, bsize, bo).part_modes[0].clone();
        let (mode_luma, mode_chroma) = (mode_decision.pred_mode_luma, mode_decision.pred_mode_chroma);
        let skip = mode_decision.skip;
        let mut cdef_coded = cw.bc.cdef_coded;
        rd_cost = mode_decision.rd_cost;

        cdef_coded = encode_block_a(seq, cw, if cdef_coded  {w_post_cdef} else {w_pre_cdef},
                                   bsize, bo, skip);
        encode_block_b(fi, fs, cw, if cdef_coded  {w_post_cdef} else {w_pre_cdef},
                       mode_luma, mode_chroma, bsize, bo, skip, seq.bit_depth);

        best_decision = mode_decision;
    }

    // Code a split partition and compare RD costs
    if can_split {
        cw.rollback(&cw_checkpoint);
        w_pre_cdef.rollback(&w_pre_checkpoint);
        w_post_cdef.rollback(&w_post_checkpoint);

        partition = PartitionType::PARTITION_SPLIT;
        subsize = get_subsize(bsize, partition);

        let nosplit_rd_cost = rd_cost;

        if bsize >= BlockSize::BLOCK_8X8 {
            let w: &mut Writer = if cw.bc.cdef_coded {w_post_cdef} else {w_pre_cdef};
            cw.write_partition(w, bo, partition, bsize);
        }

        rd_cost = encode_partition_bottomup(seq, fi, fs, cw, w_pre_cdef, w_post_cdef, subsize,
                                            bo);
        rd_cost += encode_partition_bottomup(seq, fi, fs, cw, w_pre_cdef, w_post_cdef, subsize,
                                             &BlockOffset { x: bo.x + hbs as usize, y: bo.y });
        rd_cost += encode_partition_bottomup(seq, fi, fs, cw, w_pre_cdef, w_post_cdef, subsize,
                                             &BlockOffset { x: bo.x, y: bo.y + hbs as usize });
        rd_cost += encode_partition_bottomup(seq, fi, fs, cw, w_pre_cdef, w_post_cdef, subsize,
                                             &BlockOffset { x: bo.x + hbs as usize, y: bo.y + hbs as usize });

        // Recode the full block if it is more efficient
        if !must_split && nosplit_rd_cost < rd_cost {
            cw.rollback(&cw_checkpoint);
            w_pre_cdef.rollback(&w_pre_checkpoint);
            w_post_cdef.rollback(&w_post_checkpoint);

            partition = PartitionType::PARTITION_NONE;

            if bsize >= BlockSize::BLOCK_8X8 {
                let w: &mut Writer = if cw.bc.cdef_coded {w_post_cdef} else {w_pre_cdef};
                cw.write_partition(w, bo, partition, bsize);
            }

            // FIXME: redundant block re-encode
            let (mode_luma, mode_chroma) = (best_decision.pred_mode_luma, best_decision.pred_mode_chroma);
            let skip = best_decision.skip;
            let mut cdef_coded = cw.bc.cdef_coded;
            cdef_coded = encode_block_a(seq, cw, if cdef_coded {w_post_cdef} else {w_pre_cdef},
                                       bsize, bo, skip);
            encode_block_b(fi, fs, cw, if cdef_coded {w_post_cdef} else {w_pre_cdef},
                          mode_luma, mode_chroma, bsize, bo, skip, seq.bit_depth);
        }
    }

    subsize = get_subsize(bsize, partition);

    if bsize >= BlockSize::BLOCK_8X8 &&
        (bsize == BlockSize::BLOCK_8X8 || partition != PartitionType::PARTITION_SPLIT) {
        cw.bc.update_partition_context(bo, subsize, bsize);
    }

    rd_cost
}

fn encode_partition_topdown(seq: &Sequence, fi: &FrameInvariants, fs: &mut FrameState,
            cw: &mut ContextWriter, w_pre_cdef: &mut Writer, w_post_cdef: &mut Writer,
            bsize: BlockSize, bo: &BlockOffset, block_output: &Option<RDOOutput>) {

    if bo.x >= cw.bc.cols || bo.y >= cw.bc.rows {
        return;
    }

    let bs = bsize.width_mi();

    // Always split if the current partition is too large
    let must_split = bo.x + bs as usize > fi.w_in_b ||
        bo.y + bs as usize > fi.h_in_b ||
        bsize >= BlockSize::BLOCK_64X64;

    let mut rdo_output = block_output.clone().unwrap_or(RDOOutput {
        part_type: PartitionType::PARTITION_INVALID,
        rd_cost: std::f64::MAX,
        part_modes: std::vec::Vec::new()
    });
    let partition: PartitionType;

    if must_split {
        // Oversized blocks are split automatically
        partition = PartitionType::PARTITION_SPLIT;
    } else if bsize > fi.min_partition_size {
        // Blocks of sizes within the supported range are subjected to a partitioning decision
        rdo_output = rdo_partition_decision(seq, fi, fs, cw, bsize, bo, &rdo_output);
        partition = rdo_output.part_type;
    } else {
        // Blocks of sizes below the supported range are encoded directly
        partition = PartitionType::PARTITION_NONE;
    }

    assert!(bsize.width_mi() == bsize.height_mi());
    assert!(PartitionType::PARTITION_NONE <= partition &&
            partition < PartitionType::PARTITION_INVALID);

    let hbs = bs >> 1; // Half the block size in blocks
    let subsize = get_subsize(bsize, partition);

    if bsize >= BlockSize::BLOCK_8X8 {
        let w: &mut Writer = if cw.bc.cdef_coded {w_post_cdef} else {w_pre_cdef};
        cw.write_partition(w, bo, partition, bsize);
    }

    match partition {
        PartitionType::PARTITION_NONE => {
            let part_decision = if !rdo_output.part_modes.is_empty() {
                    // The optimal prediction mode is known from a previous iteration
                    rdo_output.part_modes[0].clone()
                } else {
                    // Make a prediction mode decision for blocks encoded with no rdo_partition_decision call (e.g. edges)
                    rdo_mode_decision(seq, fi, fs, cw, bsize, bo).part_modes[0].clone()
                };

            let (mode_luma, mode_chroma) = (part_decision.pred_mode_luma, part_decision.pred_mode_chroma);
            let skip = part_decision.skip;
            let mut cdef_coded = cw.bc.cdef_coded;

            // FIXME: every final block that has gone through the RDO decision process is encoded twice
            cdef_coded = encode_block_a(seq, cw, if cdef_coded  {w_post_cdef} else {w_pre_cdef},
                         bsize, bo, skip);
            encode_block_b(fi, fs, cw, if cdef_coded  {w_post_cdef} else {w_pre_cdef},
                          mode_luma, mode_chroma, bsize, bo, skip, seq.bit_depth);
        },
        PartitionType::PARTITION_SPLIT => {
            if rdo_output.part_modes.len() >= 4 {
                // The optimal prediction modes for each split block is known from an rdo_partition_decision() call
                assert!(subsize != BlockSize::BLOCK_INVALID);

                for mode in rdo_output.part_modes {
                    let offset = mode.bo.clone();

                    // Each block is subjected to a new splitting decision
                    encode_partition_topdown(seq, fi, fs, cw, w_pre_cdef, w_post_cdef, subsize, &offset,
                        &Some(RDOOutput {
                            rd_cost: mode.rd_cost,
                            part_type: PartitionType::PARTITION_NONE,
                            part_modes: vec![mode] }));
                }
            }
            else {
                encode_partition_topdown(seq, fi, fs, cw, w_pre_cdef, w_post_cdef, subsize,
                                         bo, &None);
                encode_partition_topdown(seq, fi, fs, cw, w_pre_cdef, w_post_cdef, subsize,
                                         &BlockOffset{x: bo.x + hbs as usize, y: bo.y}, &None);
                encode_partition_topdown(seq, fi, fs, cw, w_pre_cdef, w_post_cdef, subsize,
                                         &BlockOffset{x: bo.x, y: bo.y + hbs as usize}, &None);
                encode_partition_topdown(seq, fi, fs, cw, w_pre_cdef, w_post_cdef, subsize,
                                         &BlockOffset{x: bo.x + hbs as usize, y: bo.y + hbs as usize}, &None);
            }
        },
        _ => { assert!(false); },
    }

    if bsize >= BlockSize::BLOCK_8X8 &&
        (bsize == BlockSize::BLOCK_8X8 || partition != PartitionType::PARTITION_SPLIT) {
            cw.bc.update_partition_context(bo, subsize, bsize);
    }
}

fn encode_tile(sequence: &mut Sequence, fi: &FrameInvariants, fs: &mut FrameState) -> Vec<u8> {
    let mut w = ec::WriterEncoder::new();
    let fc = CDFContext::new(fi.config.quantizer as u8);
    let bc = BlockContext::new(fi.w_in_b, fi.h_in_b);
    let mut cw = ContextWriter::new(fc,  bc);
    let bit_depth = 8;

    for sby in 0..fi.sb_height {
        cw.bc.reset_left_contexts();

        for sbx in 0..fi.sb_width {
            let mut w_post_cdef = ec::WriterRecorder::new();
            let sbo = SuperBlockOffset { x: sbx, y: sby };
            let bo = sbo.block_offset(0, 0);
            cw.bc.cdef_coded = false;

            // Encode SuperBlock
            if fi.config.speed == 0 {
                encode_partition_bottomup(sequence, fi, fs, &mut cw,
                                          &mut w, &mut w_post_cdef,
                                          BlockSize::BLOCK_64X64, &bo);
            }
            else {
                encode_partition_topdown(sequence, fi, fs, &mut cw,
                                         &mut w, &mut w_post_cdef,
                                         BlockSize::BLOCK_64X64, &bo, &None);
            }

            if cw.bc.cdef_coded {
                let cdef_index = rdo_cdef_decision(&sbo, fi, fs, &mut cw, bit_depth);
                // CDEF index must be written in the middle, we can code it now
                cw.write_cdef(&mut w, cdef_index, fi.cdef_bits);
                cw.bc.set_cdef(&sbo, cdef_index);
                // ...and then finally code what comes after the CDEF index
                w_post_cdef.replay(&mut w);
            }
        }
    }
    /* TODO: Don't apply if lossless */
    if sequence.enable_cdef {
        cdef_filter_frame(fi, &mut fs.rec, &mut cw.bc, bit_depth);
    }

    let mut h = w.done();
    h.push(0); // superframe anti emulation
    h
}

#[allow(unused)]
fn write_tile_group_header(tile_start_and_end_present_flag: bool) ->
    Vec<u8> {
    let mut buf = Vec::new();
    {
        let mut bw = BitWriter::<BE>::new(&mut buf);
        bw.write_bit(tile_start_and_end_present_flag).unwrap();
        bw.byte_align().unwrap();
    }
    buf.clone()
}

fn encode_frame(sequence: &mut Sequence, fi: &mut FrameInvariants, fs: &mut FrameState) -> Vec<u8> {
    let mut packet = Vec::new();
    //write_uncompressed_header(&mut packet, sequence, fi).unwrap();
    write_obus(&mut packet, sequence, fi).unwrap();
    if fi.show_existing_frame {
        match fi.rec_buffer.frames[0] {
            Some(ref rec) => for p in 0..3 {
                fs.rec.planes[p].data.copy_from_slice(rec.planes[p].data.as_slice());
            },
            None => (),
        }
    } else {
        let tile = encode_tile(sequence, fi, fs); // actually tile group

        let mut buf1 = Vec::new();
        {
            let mut bw1 = BitWriter::<BE>::new(&mut buf1);
            bw1.write_obu_header(OBU_Type::OBU_TILE_GROUP, 0).unwrap();
        }
        packet.write(&buf1).unwrap();
        buf1.clear();

        let obu_payload_size = tile.len() as u64;
        {
            let mut bw1 = BitWriter::<BE>::new(&mut buf1);
            // uleb128()
            let mut coded_payload_length = [0 as u8; 8];
            let leb_size = aom_uleb_encode(obu_payload_size, &mut coded_payload_length);
            for i in 0..leb_size {
                bw1.write(8, coded_payload_length[i]).unwrap();
            }
        }
        packet.write(&buf1).unwrap();
        buf1.clear();

      packet.write(&tile).unwrap();
    }
    packet
}

pub fn update_rec_buffer(fi: &mut FrameInvariants, fs: FrameState) {
  let rfs = Rc::new(fs.rec);
  for i in 0..(REF_FRAMES as usize) {
    if (fi.refresh_frame_flags & (1 << i)) != 0 {
      fi.rec_buffer.frames[i] = Some(Rc::clone(&rfs));
    }
  }
}

/// Encode and write a frame.
pub fn process_frame(sequence: &mut Sequence, fi: &mut FrameInvariants,
                     output_file: &mut Write,
                     y4m_dec: &mut y4m::Decoder<Box<Read>>,
                     y4m_enc: Option<&mut y4m::Encoder<Box<Write>>>) -> bool {
    unsafe {
        av1_rtcd();
        aom_dsp_rtcd();
    }
    let width = fi.width;
    let height = fi.height;
    let y4m_bits = y4m_dec.get_bit_depth();
    let y4m_bytes = y4m_dec.get_bytes_per_sample();
    let csp = y4m_dec.get_colorspace();

    match csp {
        y4m::Colorspace::C420 |
        y4m::Colorspace::C420jpeg |
        y4m::Colorspace::C420paldv |
        y4m::Colorspace::C420mpeg2 |
        y4m::Colorspace::C420p10 |
        y4m::Colorspace::C420p12 |
        y4m::Colorspace::C444 |
        y4m::Colorspace::C444p10 => {},
        _ => {
            panic!("Colorspace {:?} is not supported yet.", csp);
        },
    }
    match y4m_dec.read_frame() {
        Ok(y4m_frame) => {
            let y4m_y = y4m_frame.get_y_plane();
            let y4m_u = y4m_frame.get_u_plane();
            let y4m_v = y4m_frame.get_v_plane();
            eprintln!("{}", fi);
            let mut fs = FrameState::new(&fi);
            fs.input.planes[0].copy_from_raw_u8(&y4m_y, width * y4m_bytes, y4m_bytes);
            fs.input.planes[1].copy_from_raw_u8(&y4m_u, width * y4m_bytes / 2, y4m_bytes);
            fs.input.planes[2].copy_from_raw_u8(&y4m_v, width * y4m_bytes / 2, y4m_bytes);

            match y4m_bits {
                8 | 10 | 12 => {},
                _ => panic! ("unknown input bit depth!"),
            }

            let packet = encode_frame(sequence, fi, &mut fs);
            write_ivf_frame(output_file, fi.number, packet.as_ref());
            if let Some(mut y4m_enc) = y4m_enc {
                let pitch_y = if sequence.bit_depth > 8 {
                    width * 2
                } else {
                    width
                };
                let pitch_uv = pitch_y / 2;

                let (mut rec_y, mut rec_u, mut rec_v) = (
                    vec![128u8; pitch_y * height],
                    vec![128u8; pitch_uv * (height / 2)],
                    vec![128u8; pitch_uv * (height / 2)]);
                
                let (stride_y, stride_u, stride_v) = (
                    fs.rec.planes[0].cfg.stride,
                    fs.rec.planes[1].cfg.stride,
                    fs.rec.planes[2].cfg.stride);

                for (line, line_out) in fs.rec.planes[0].data.chunks(stride_y).zip(rec_y.chunks_mut(pitch_y)) {
                    if sequence.bit_depth > 8 {
                        unsafe { 
                            line_out.copy_from_slice(
                                slice::from_raw_parts::<u8>(line.as_ptr() as (*const u8), pitch_y)); 
                        }
                    } else {
                        line_out.copy_from_slice(
                            &line.iter().map(|&v| v as u8).collect::<Vec<u8>>()[..pitch_y]);
                    }
                }
                for (line, line_out) in fs.rec.planes[1].data.chunks(stride_u).zip(rec_u.chunks_mut(pitch_uv)) {
                    if sequence.bit_depth > 8 {
                        unsafe { 
                            line_out.copy_from_slice(
                                slice::from_raw_parts::<u8>(line.as_ptr() as (*const u8), pitch_uv)); 
                        }
                    } else {
                        line_out.copy_from_slice(
                            &line.iter().map(|&v| v as u8).collect::<Vec<u8>>()[..pitch_uv]);
                    }
                }
                for (line, line_out) in fs.rec.planes[2].data.chunks(stride_v).zip(rec_v.chunks_mut(pitch_uv)) {
                    if sequence.bit_depth > 8 {
                        unsafe { 
                            line_out.copy_from_slice(
                                slice::from_raw_parts::<u8>(line.as_ptr() as (*const u8), pitch_uv)); 
                        }
                    } else {
                        line_out.copy_from_slice(
                            &line.iter().map(|&v| v as u8).collect::<Vec<u8>>()[..pitch_uv]);
                    }
                }

                let rec_frame = y4m::Frame::new([&rec_y, &rec_u, &rec_v], None);
                y4m_enc.write_frame(&rec_frame).unwrap();
            }

            update_rec_buffer(fi, fs);
            true
        },
        _ => false
    }
}


// #[cfg(test)]
#[cfg(feature="decode_test")]
mod aom;

#[cfg(all(test, feature="decode_test"))]
mod test_encode_decode {
    use super::*;
    use rand::{ChaChaRng, Rng, SeedableRng};
    use aom::*;
    use std::mem;
    use std::collections::VecDeque;

    fn fill_frame(ra: &mut ChaChaRng, frame: &mut Frame) {
        for plane in frame.planes.iter_mut() {
            let stride = plane.cfg.stride;
            for row in plane.data.chunks_mut(stride) {
                for mut pixel in row {
                    let v: u8 = ra.gen();
                    *pixel = v as u16;
                }
            }
        }
    }

    struct AomDecoder {
        dec: aom_codec_ctx,
    }

    fn setup_decoder(w: usize, h: usize) -> AomDecoder {
        unsafe {
            let interface = aom::aom_codec_av1_dx();
            let mut dec: AomDecoder = mem::uninitialized();
            let cfg = aom_codec_dec_cfg_t  {
                threads: 1,
                w: w as u32,
                h: h as u32,
                allow_lowbitdepth: 1,
                cfg: cfg_options { ext_partition: 1 }
            };

            let ret = aom_codec_dec_init_ver(&mut dec.dec, interface, &cfg, 0, AOM_DECODER_ABI_VERSION as i32);
            if ret != 0 {
                panic!("Cannot instantiate the decoder {}", ret);
            }

            dec
        }
    }

    impl Drop for AomDecoder {
        fn drop(&mut self) {
            unsafe { aom_codec_destroy(&mut self.dec) };
        }

    }

    fn setup_encoder(w: usize, h: usize, speed: usize, quantizer: usize, color_space: y4m::Colorspace) -> 
        (FrameInvariants, Sequence) {
        unsafe {
            av1_rtcd();
            aom_dsp_rtcd();
        }

        let config = EncoderConfig {
            quantizer: quantizer,
            speed: speed,
            ..Default::default()
        };
        let mut fi = FrameInvariants::new(w, h, config);

        fi.use_reduced_tx_set = true;
        // fi.min_partition_size =
        let seq = Sequence::new(w, h, color_space);

        (fi, seq)
    }

    // TODO: support non-multiple-of-16 dimensions
    static DIMENSION_OFFSETS: &[(usize, usize)] = &[(0, 0), (4, 4), (8, 8), (16, 16)];

    #[test]
    #[ignore]
    fn speed() {
        let quantizer = 100;
        let limit = 5;
        let w = 64;
        let h = 80;

        for b in DIMENSION_OFFSETS.iter() {
            for s in 0 .. 10 {
                encode_decode(w + b.0, h + b.1, s, quantizer, limit, 8);
            }
        }
    }

    static DIMENSIONS: &[(usize, usize)] = &[/*(2, 2), (4, 4),*/ (8, 8), 
        (16, 16), (32, 32), (64, 64), (128, 128), (256, 256), 
        (512, 512), (1024, 1024), (2048, 2048)];

    #[test]
    #[ignore]
    fn dimensions() {
        let quantizer = 100;
        let limit = 1;
        let speed = 4;
        
        for (w, h) in DIMENSIONS.iter() {
            encode_decode(*w, *h, speed, quantizer, limit, 8);
        }
    }

    #[test]
    #[ignore]
    fn quantizer() {
        let limit = 5;
        let w = 64;
        let h = 80;
        let speed = 4;

        for b in DIMENSION_OFFSETS.iter() {
            for &q in [80, 100, 120].iter() {
                encode_decode(w + b.0, h + b.1, speed, q, limit, 8);
            }
        }
    }

    #[test]
    #[ignore]
    fn odd_size_frame_with_full_rdo() {
        let limit = 3;
        let w = 512 + 32 + 16 + 5;
        let h = 512 + 16 + 5;
        let speed = 0;
        let qindex = 100;

        encode_decode(w, h, speed, qindex, limit, 8);
    }

    #[test]
    #[ignore]
    fn high_bd() {
        let quantizer = 100;
        let limit = 3; // Include inter frames
        let speed = 0; // Test as many tools as possible
        let w = 64;
        let h = 80;

        // 10-bit
        encode_decode(w, h, speed, quantizer, limit, 10);

        // 12-bit
        encode_decode(w, h, speed, quantizer, limit, 12);
    }

    fn compare_plane<T: Ord + std::fmt::Debug>(rec: &[T], rec_stride: usize,
                     dec: &[T], dec_stride: usize,
                     width: usize, height: usize) {
        for line in rec.chunks(rec_stride)
            .zip(dec.chunks(dec_stride)).take(height) {
            assert_eq!(&line.0[..width], &line.1[..width]);
        }
    }

    fn compare_img(img: *const aom_image_t, frame: &Frame, bit_depth: usize) {
        use std::slice;
        let img = unsafe { *img };
        let img_iter = img.planes.iter().zip(img.stride.iter());

        for (img_plane, frame_plane) in img_iter.zip(frame.planes.iter()) {
            let w = frame_plane.cfg.width;
            let h = frame_plane.cfg.height;
            let rec_stride = frame_plane.cfg.stride;

            if bit_depth > 8 {
                let dec_stride = *img_plane.1 as usize / 2;

                let dec = unsafe {
                    let data = *img_plane.0 as *const u16;
                    let size = dec_stride * h;
                
                    slice::from_raw_parts(data, size)
                };

                let rec: Vec<u16> = frame_plane.data.iter().map(|&v| v).collect();

                compare_plane::<u16>(&rec[..], rec_stride, dec, dec_stride, w, h);
            } else {
                let dec_stride = *img_plane.1 as usize;

                let dec = unsafe {
                    let data = *img_plane.0 as *const u8;
                    let size = dec_stride * h;
                
                    slice::from_raw_parts(data, size)
                };

                let rec: Vec<u8> = frame_plane.data.iter().map(|&v| v as u8).collect();

                compare_plane::<u8>(&rec[..], rec_stride, dec, dec_stride, w, h);
            }
        }
    }

    fn encode_decode(w: usize, h: usize, speed: usize, quantizer: usize, limit: usize, bit_depth: usize) {
        use std::ptr;
        let mut ra = ChaChaRng::from_seed([0; 32]);

        let mut dec = setup_decoder(w, h);
        let (mut fi, mut seq) = setup_encoder(w, h, speed, quantizer, y4m::Colorspace::C420jpeg);

        println!("Encoding {}x{} speed {} quantizer {}", w, h, speed, quantizer);

        let mut iter: aom_codec_iter_t = ptr::null_mut();

        let mut rec_fifo = VecDeque::new();

        for _ in 0 .. limit {
            let mut fs = fi.new_frame_state();
            fill_frame(&mut ra, &mut fs.input);

            fi.frame_type = if fi.number % 30 == 0 { FrameType::KEY } else { FrameType::INTER };
            fi.refresh_frame_flags = if fi.frame_type == FrameType::KEY { ALL_REF_FRAMES_MASK } else { 1 };

            fi.intra_only = fi.frame_type == FrameType::KEY || fi.frame_type == FrameType::INTRA_ONLY;
            fi.use_prev_frame_mvs = !(fi.intra_only || fi.error_resilient);
            println!("Encoding frame {}", fi.number);
            let packet = encode_frame(&mut seq, &mut fi, &mut fs);
            println!("Encoded.");

            rec_fifo.push_back(fs.rec.clone());

            update_rec_buffer(&mut fi, fs);

            let mut corrupted_count = 0;
            unsafe {
                println!("Decoding frame {}", fi.number);
                let ret = aom_codec_decode(&mut dec.dec, packet.as_ptr(), packet.len(), ptr::null_mut());
                println!("Decoded. -> {}", ret);
                if ret != 0 {
                    use std::ffi::CStr;
                    let error_msg = aom_codec_error(&mut dec.dec);
                    println!("  Decode codec_decode failed: {}", CStr::from_ptr(error_msg).to_string_lossy());
                    let detail = aom_codec_error_detail(&mut dec.dec);
                    if !detail.is_null() {
                        println!("  Decode codec_decode failed {}", CStr::from_ptr(detail).to_string_lossy());
                    }

                    corrupted_count += 1;
                }

                if ret == 0 {
                    loop {
                        println!("Retrieving frame");
                        let img = aom_codec_get_frame(&mut dec.dec, &mut iter);
                        println!("Retrieved.");
                        if img.is_null() {
                            break;
                        }
                        let mut corrupted = 0;
                        let ret = aom_codec_control_(&mut dec.dec, aom_dec_control_id_AOMD_GET_FRAME_CORRUPTED as i32, &mut corrupted);
                        if ret != 0 {
                            use std::ffi::CStr;
                            let detail = aom_codec_error_detail(&mut dec.dec);
                            panic!("Decode codec_control failed {}", CStr::from_ptr(detail).to_string_lossy());
                        }
                        corrupted_count += corrupted;

                        let rec = rec_fifo.pop_front().unwrap();
                        compare_img(img, &rec, bit_depth);
                    }
                }
            }

            assert_eq!(corrupted_count, 0);

            fi.number += 1;
        }
    }
}<|MERGE_RESOLUTION|>--- conflicted
+++ resolved
@@ -759,15 +759,11 @@
             }
         }
 
-<<<<<<< HEAD
         if subsampling_y {
             unimplemented!(); // 4:2:2 or 4:4:4 sampling
         }
 
-        self.write(2, 0)?; // chroma_sample_position == AOM_CSP_UNKNOWN
-=======
         self.write(2, 0)?; // chroma_sample_position == CSP_UNKNOWN
->>>>>>> f63f5e99
 
         self.write_bit(false)?; // separate uv delta q
 
@@ -1847,9 +1843,7 @@
         y4m::Colorspace::C420paldv |
         y4m::Colorspace::C420mpeg2 |
         y4m::Colorspace::C420p10 |
-        y4m::Colorspace::C420p12 |
-        y4m::Colorspace::C444 |
-        y4m::Colorspace::C444p10 => {},
+        y4m::Colorspace::C420p12 => {},
         _ => {
             panic!("Colorspace {:?} is not supported yet.", csp);
         },
@@ -2087,7 +2081,7 @@
         encode_decode(w, h, speed, quantizer, limit, 10);
 
         // 12-bit
-        encode_decode(w, h, speed, quantizer, limit, 12);
+        //encode_decode(w, h, speed, quantizer, limit, 12);
     }
 
     fn compare_plane<T: Ord + std::fmt::Debug>(rec: &[T], rec_stride: usize,

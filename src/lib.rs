--- conflicted
+++ resolved
@@ -1703,11 +1703,7 @@
     }
     /* TODO: Don't apply if lossless */
     if sequence.enable_cdef {
-<<<<<<< HEAD
-        cdef_frame(fi, &mut fs.rec, &mut cw.bc, sequence.bit_depth);
-=======
         cdef_filter_frame(fi, &mut fs.rec, &mut cw.bc, bit_depth);
->>>>>>> 3ba6d445
     }
 
     let mut h = w.done();

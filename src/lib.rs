// Copyright (c) 2017-2018, The rav1e contributors. All rights reserved
//
// This source code is subject to the terms of the BSD 2 Clause License and
// the Alliance for Open Media Patent License 1.0. If the BSD 2 Clause License
// was not distributed with this source code in the LICENSE file, you can
// obtain it at www.aomedia.org/license/software. If the Alliance for Open
// Media Patent License 1.0 was not distributed with this source code in the
// PATENTS file, you can obtain it at www.aomedia.org/license/patent.

#![allow(safe_extern_statics)]
#![cfg_attr(feature = "cargo-clippy", allow(collapsible_if))]

extern crate bitstream_io;
extern crate backtrace;
#[macro_use]
extern crate clap;
extern crate libc;
extern crate rand;
extern crate y4m;

#[macro_use]
extern crate enum_iterator_derive;

use std::fs::File;
use std::io::prelude::*;
use bitstream_io::{BE, LE, BitWriter};
use clap::{App, Arg};
use std::rc::Rc;

// for benchmarking purpose
pub mod ec;
pub mod partition;
pub mod plane;
pub mod context;
pub mod transform;
pub mod quantize;
pub mod predict;
pub mod rdo;
pub mod util;
pub mod cdef;

use context::*;
use partition::*;
use transform::*;
use quantize::*;
use plane::*;
use rdo::*;
use ec::*;
use std::fmt;
use util::*;
use cdef::*;

extern {
    pub fn av1_rtcd();
    pub fn aom_dsp_rtcd();
}

#[derive(Debug, Clone)]
pub struct Frame {
    pub planes: [Plane; 3]
}

impl Frame {
    pub fn new(width: usize, height:usize) -> Frame {
        Frame {
            planes: [
                Plane::new(width, height, 0, 0),
                Plane::new(width/2, height/2, 1, 1),
                Plane::new(width/2, height/2, 1, 1)
            ]
        }
    }
}

#[derive(Debug)]
pub struct ReferenceFramesSet {
    pub frames: [Option<Rc<Frame>>; (REF_FRAMES as usize)]
}

impl ReferenceFramesSet {
    pub fn new() -> ReferenceFramesSet {
        ReferenceFramesSet {
            frames: [None, None, None, None, None, None, None, None]
        }
    }
}

const MAX_NUM_TEMPORAL_LAYERS: usize = 8;
const MAX_NUM_SPATIAL_LAYERS: usize = 4;
const MAX_NUM_OPERATING_POINTS: usize = MAX_NUM_TEMPORAL_LAYERS * MAX_NUM_SPATIAL_LAYERS;

const PRIMARY_REF_NONE: u32 = 7;
const PRIMARY_REF_BITS: u32 = 3;

arg_enum!{
    #[derive(Copy, Clone, Debug, PartialEq)]
    pub enum Tune {
        Psnr,
        Psychovisual
    }
}

impl Default for Tune {
    fn default() -> Self {
        Tune::Psnr
    }
}

#[derive(Copy,Clone)]
pub struct Sequence {
  // OBU Sequence header of AV1
    pub profile: u8,
    pub num_bits_width: u32,
    pub num_bits_height: u32,
    pub max_frame_width: u32,
    pub max_frame_height: u32,
    pub frame_id_numbers_present_flag: bool,
    pub frame_id_length: u32,
    pub delta_frame_id_length: u32,
    pub use_128x128_superblock: bool,
    pub order_hint_bits_minus_1: u32,
    pub force_screen_content_tools: u32,  // 0 - force off
                                           // 1 - force on
                                           // 2 - adaptive
    pub force_integer_mv: u32,      // 0 - Not to force. MV can be in 1/4 or 1/8
                                     // 1 - force to integer
                                     // 2 - adaptive
    pub still_picture: bool,               // Video is a single frame still picture
    pub reduced_still_picture_hdr: bool,   // Use reduced header for still picture
    pub monochrome: bool,                  // Monochorme video
    pub enable_filter_intra: bool,         // enables/disables filterintra
    pub enable_intra_edge_filter: bool,    // enables/disables corner/edge/upsampling
    pub enable_interintra_compound: bool,  // enables/disables interintra_compound
    pub enable_masked_compound: bool,      // enables/disables masked compound
    pub enable_dual_filter: bool,         // 0 - disable dual interpolation filter
                                          // 1 - enable vert/horiz filter selection
    pub enable_order_hint: bool,     // 0 - disable order hint, and related tools
                                     // jnt_comp, ref_frame_mvs, frame_sign_bias
                                     // if 0, enable_jnt_comp and
                                     // enable_ref_frame_mvs must be set zs 0.
    pub enable_jnt_comp: bool,        // 0 - disable joint compound modes
                                     // 1 - enable it
    pub enable_ref_frame_mvs: bool,  // 0 - disable ref frame mvs
                                     // 1 - enable it
    pub enable_warped_motion: bool,   // 0 - disable warped motion for sequence
                                     // 1 - enable it for the sequence
    pub enable_superres: bool,// 0 - Disable superres for the sequence, and disable
                              //     transmitting per-frame superres enabled flag.
                              // 1 - Enable superres for the sequence, and also
                              //     enable per-frame flag to denote if superres is
                              //     enabled for that frame.
    pub enable_cdef: bool,         // To turn on/off CDEF
    pub enable_restoration: bool,  // To turn on/off loop restoration
    pub operating_points_cnt_minus_1: usize,
    pub operating_point_idc: [u16; MAX_NUM_OPERATING_POINTS],
    pub display_model_info_present_flag: bool,
    pub decoder_model_info_present_flag: bool,
    pub level: [[usize; 2]; MAX_NUM_OPERATING_POINTS],	// minor, major
    pub tier: [usize; MAX_NUM_OPERATING_POINTS],  // seq_tier in the spec. One bit: 0
                                                  // or 1.
    pub film_grain_params_present: bool,
    pub separate_uv_delta_q: bool,
}

impl Sequence {
    pub fn new(width: usize, height: usize) -> Sequence {
        let width_bits = 32 - (width as u32).leading_zeros();
        let height_bits = 32 - (height as u32).leading_zeros();
        assert!(width_bits <= 16);
        assert!(height_bits <= 16);

        let mut operating_point_idc = [0 as u16; MAX_NUM_OPERATING_POINTS];
        let mut level = [[1, 2 as usize]; MAX_NUM_OPERATING_POINTS];
        let mut tier = [0 as usize; MAX_NUM_OPERATING_POINTS];

        for i in 0..MAX_NUM_OPERATING_POINTS {
            operating_point_idc[i] = 0;
            level[i][0] = 1;	// minor
            level[i][1] = 2;	// major
            tier[i] = 0;
        }

        Sequence {
            profile: 0,
            num_bits_width: width_bits,
            num_bits_height: height_bits,
            max_frame_width: width as u32,
            max_frame_height: height as u32,
            frame_id_numbers_present_flag: false,
            frame_id_length: 0,
            delta_frame_id_length: 0,
            use_128x128_superblock: false,
            order_hint_bits_minus_1: 0,
            force_screen_content_tools: 2,  // 2: adaptive
            force_integer_mv: 2,            // 2: adaptive
            still_picture: false,
            reduced_still_picture_hdr: false,
            monochrome: false,
            enable_filter_intra: false,
            enable_intra_edge_filter: false,
            enable_interintra_compound: false,
            enable_masked_compound: false,
            enable_dual_filter: false,
            enable_order_hint: false,
            enable_jnt_comp: false,
            enable_ref_frame_mvs: false,
            enable_warped_motion: false,
            enable_superres: false,
            enable_cdef: true,
            enable_restoration: false,
            operating_points_cnt_minus_1: 0,
            operating_point_idc: operating_point_idc,
            display_model_info_present_flag: false,
            decoder_model_info_present_flag: false,
            level: level,
            tier: tier,
            film_grain_params_present: false,
            separate_uv_delta_q: false,
        }
    }
}

#[derive(Debug)]
pub struct FrameState {
    pub input: Frame,
    pub rec: Frame,
    pub qc: QuantizationContext,
}

impl FrameState {
    pub fn new(fi: &FrameInvariants) -> FrameState {
        FrameState {
            input: Frame::new(fi.padded_w, fi.padded_h),
            rec: Frame::new(fi.padded_w, fi.padded_h),
            qc: Default::default(),
        }
    }
}

trait Fixed {
    fn floor_log2(&self, n: usize) -> usize;
    fn ceil_log2(&self, n: usize) -> usize;
    fn align_power_of_two(&self, n: usize) -> usize;
    fn align_power_of_two_and_shift(&self, n: usize) -> usize;
}

impl Fixed for usize {
    #[inline]
    fn floor_log2(&self, n: usize) -> usize {
        self & !((1 << n) - 1)
    }
    #[inline]
    fn ceil_log2(&self, n: usize) -> usize {
        (self + (1 << n) - 1).floor_log2(n)
    }
    #[inline]
    fn align_power_of_two(&self, n: usize) -> usize {
        self.ceil_log2(n)
    }
    #[inline]
    fn align_power_of_two_and_shift(&self, n: usize) -> usize {
        (self + (1 << n) - 1) >> n
    }
}

// Frame Invariants are invariant inside a frame
#[allow(dead_code)]
#[derive(Debug)]
pub struct FrameInvariants {
    pub width: usize,
    pub height: usize,
    pub padded_w: usize,
    pub padded_h: usize,
    pub sb_width: usize,
    pub sb_height: usize,
    pub w_in_b: usize,
    pub h_in_b: usize,
    pub number: u64,
    pub show_frame: bool,
    pub showable_frame: bool,
    pub error_resilient: bool,
    pub intra_only: bool,
    pub allow_high_precision_mv: bool,
    pub frame_type: FrameType,
    pub show_existing_frame: bool,
    pub use_reduced_tx_set: bool,
    pub reference_mode: ReferenceMode,
    pub use_prev_frame_mvs: bool,
    pub min_partition_size: BlockSize,
    pub globalmv_transformation_type: [GlobalMVMode; ALTREF_FRAME + 1],
    pub num_tg: usize,
    pub large_scale_tile: bool,
    pub disable_cdf_update: bool,
    pub allow_screen_content_tools: u32,
    pub force_integer_mv: u32,
    pub primary_ref_frame: u32,
    pub refresh_frame_flags: u32,  // a bitmask that specifies which
    // reference frame slots will be updated with the current frame
    // after it is decoded.
    pub allow_intrabc: bool,
    pub use_ref_frame_mvs: bool,
    pub is_filter_switchable: bool,
    pub is_motion_mode_switchable: bool,
    pub disable_frame_end_update_cdf: bool,
    pub allow_warped_motion: bool,
    pub cdef_damping: u8,
    pub cdef_bits: u8,
    pub cdef_y_strengths: [u8; 8],
    pub cdef_uv_strengths: [u8; 8],
    pub config: EncoderConfig,
    pub ref_frames: [usize; INTER_REFS_PER_FRAME],
    pub rec_buffer: ReferenceFramesSet,
}

impl FrameInvariants {
    pub fn new(width: usize, height: usize, config: EncoderConfig) -> FrameInvariants {
        // Speed level decides the minimum partition size, i.e. higher speed --> larger min partition size,
        // with exception that SBs on right or bottom frame borders split down to BLOCK_4X4.
        // At speed = 0, RDO search is exhaustive.
        let min_partition_size = if config.speed <= 1 { BlockSize::BLOCK_4X4 }
                                 else if config.speed <= 2 { BlockSize::BLOCK_8X8 }
                                 else if config.speed <= 3 { BlockSize::BLOCK_16X16 }
                                 else { BlockSize::BLOCK_32X32 };
        let use_reduced_tx_set = config.speed > 1;

        FrameInvariants {
            width,
            height,
            padded_w: width.align_power_of_two(3),
            padded_h: height.align_power_of_two(3),
            sb_width: width.align_power_of_two_and_shift(6),
            sb_height: height.align_power_of_two_and_shift(6),
            w_in_b: 2 * width.align_power_of_two_and_shift(3), // MiCols, ((width+7)/8)<<3 >> MI_SIZE_LOG2
            h_in_b: 2 * height.align_power_of_two_and_shift(3), // MiRows, ((height+7)/8)<<3 >> MI_SIZE_LOG2
            number: 0,
            show_frame: true,
            showable_frame: true,
            error_resilient: true,
            intra_only: false,
            allow_high_precision_mv: true,
            frame_type: FrameType::KEY,
            show_existing_frame: false,
            use_reduced_tx_set,
            reference_mode: ReferenceMode::SINGLE,
            use_prev_frame_mvs: false,
            min_partition_size,
            globalmv_transformation_type: [GlobalMVMode::IDENTITY; ALTREF_FRAME + 1],
            num_tg: 1,
            large_scale_tile: false,
            disable_cdf_update: true,
            allow_screen_content_tools: 0,
            force_integer_mv: 0,
            primary_ref_frame: PRIMARY_REF_NONE,
            refresh_frame_flags: 0,
            allow_intrabc: false,
            use_ref_frame_mvs: false,
            is_filter_switchable: false,
            is_motion_mode_switchable: false, // 0: only the SIMPLE motion mode will be used.
            disable_frame_end_update_cdf: true,
            allow_warped_motion: true,
            cdef_damping: 3,
            cdef_bits: 3,
            cdef_y_strengths: [0*4+0, 1*4+0, 2*4+1, 3*4+1, 5*4+2, 7*4+3, 10*4+3, 13*4+3],
            cdef_uv_strengths: [0*4+0, 1*4+0, 2*4+1, 3*4+1, 5*4+2, 7*4+3, 10*4+3, 13*4+3],
            config,
            ref_frames: [0; INTER_REFS_PER_FRAME],
            rec_buffer: ReferenceFramesSet::new()
        }
    }

    pub fn new_frame_state(&self) -> FrameState {
        FrameState {
            input: Frame::new(self.padded_w, self.padded_h),
            rec: Frame::new(self.padded_w, self.padded_h),
            qc: Default::default(),
        }
    }
}

impl fmt::Display for FrameInvariants{
    fn fmt(&self, f: &mut fmt::Formatter) -> fmt::Result {
        write!(f, "Frame {} - {}", self.number, self.frame_type)
    }
}

#[allow(dead_code,non_camel_case_types)]
#[derive(Debug,PartialEq,EnumIterator,Clone,Copy)]
pub enum FrameType {
    KEY,
    INTER,
    INTRA_ONLY,
    SWITCH,
}

//const REFERENCE_MODES: usize = 3;

#[allow(dead_code,non_camel_case_types)]
#[derive(Debug,PartialEq,EnumIterator)]
pub enum ReferenceMode {
  SINGLE = 0,
  COMPOUND = 1,
  SELECT = 2,
}

const REF_CONTEXTS: usize = 3;

const REF_FRAMES: u32 = 8;
const REF_FRAMES_LOG2: u32 = 3;
pub const ALL_REF_FRAMES_MASK: u32 = (1 << REF_FRAMES) - 1;

//const NONE_FRAME: isize = -1;
//const INTRA_FRAME: usize = 0;
//const LAST_FRAME: usize = 1;
//const LAST2_FRAME: usize = 2;
//const LAST3_FRAME: usize = 3;
const GOLDEN_FRAME: usize = 4;
const BWDREF_FRAME: usize = 5;
//const ALTREF2_FRAME: usize = 6;
const ALTREF_FRAME: usize = 7;
//const LAST_REF_FRAMES: usize = LAST3_FRAME - LAST_FRAME + 1;
const INTER_REFS_PER_FRAME: usize = ALTREF_FRAME - LAST_FRAME + 1;
//const TOTAL_REFS_PER_FRAME: usize = ALTREF_FRAME - INTRA_FRAME + 1;
const FWD_REFS: usize = GOLDEN_FRAME - LAST_FRAME + 1;
//const FWD_RF_OFFSET(ref) (ref - LAST_FRAME)
const BWD_REFS: usize = ALTREF_FRAME - BWDREF_FRAME + 1;
//const BWD_RF_OFFSET(ref) (ref - BWDREF_FRAME)

const SINGLE_REFS: usize = FWD_REFS + BWD_REFS;


impl fmt::Display for FrameType{
    fn fmt(&self, f: &mut fmt::Formatter) -> fmt::Result {
        match self {
            FrameType::KEY => write!(f, "Key frame"),
            FrameType::INTER => write!(f, "Inter frame"),
            FrameType::INTRA_ONLY => write!(f, "Intra only frame"),
            FrameType::SWITCH => write!(f, "Switching frame"),
        }
    }
}

pub struct EncoderIO {
    pub input: Box<Read>,
    pub output: Box<Write>,
    pub rec: Option<Box<Write>>,
}

#[derive(Copy, Clone, Debug)]
pub struct EncoderConfig {
    pub limit: u64,
    pub quantizer: usize,
    pub speed: usize,
    pub tune: Tune
}

impl Default for EncoderConfig {
    fn default() -> Self {
        EncoderConfig {
            limit: 0,
            quantizer: 100,
            speed: 0,
            tune: Tune::Psnr,
        }
    }
}

impl EncoderConfig {
    pub fn from_cli() -> (EncoderIO, EncoderConfig) {
        let matches = App::new("rav1e")
            .version("0.1.0")
            .about("AV1 video encoder")
           .arg(Arg::with_name("INPUT")
                .help("Uncompressed YUV4MPEG2 video input")
                .required(true)
                .index(1))
            .arg(Arg::with_name("OUTPUT")
                .help("Compressed AV1 in IVF video output")
                .short("o")
                .long("output")
                .required(true)
                .takes_value(true))
            .arg(Arg::with_name("RECONSTRUCTION")
                .short("r")
                .takes_value(true))
            .arg(Arg::with_name("LIMIT")
                .help("Maximum number of frames to encode")
                .short("l")
                .long("limit")
                .takes_value(true)
                .default_value("0"))
            .arg(Arg::with_name("QP")
                .help("Quantizer (0-255)")
                .long("quantizer")
                .takes_value(true)
                .default_value("100"))
            .arg(Arg::with_name("SPEED")
                .help("Speed level (0(slow)-10(fast))")
                .short("s")
                .long("speed")
                .takes_value(true)
                .default_value("3"))
            .arg(Arg::with_name("TUNE")
                .help("Quality tuning")
                .long("tune")
                .possible_values(&Tune::variants())
                .default_value("psnr")
                .case_insensitive(true))
            .get_matches();


        let io = EncoderIO {
            input: match matches.value_of("INPUT").unwrap() {
                "-" => Box::new(std::io::stdin()) as Box<Read>,
                f => Box::new(File::open(&f).unwrap()) as Box<Read>
            },
            output: match matches.value_of("OUTPUT").unwrap() {
                "-" => Box::new(std::io::stdout()) as Box<Write>,
                f => Box::new(File::create(&f).unwrap()) as Box<Write>
            },
            rec: matches.value_of("RECONSTRUCTION").map(|f| {
                Box::new(File::create(&f).unwrap()) as Box<Write>
            })
        };

        let config = EncoderConfig {
            limit: matches.value_of("LIMIT").unwrap().parse().unwrap(),
            quantizer: matches.value_of("QP").unwrap().parse().unwrap(),
            speed: matches.value_of("SPEED").unwrap().parse().unwrap(),
            tune: matches.value_of("TUNE").unwrap().parse().unwrap()
        };

        // Validate arguments
        if config.quantizer == 0 {
            unimplemented!();
        } else if config.quantizer > 255 || config.speed > 10 {
            panic!("argument out of range");
        }

        (io, config)
    }
}

pub fn write_ivf_header(output_file: &mut Write, width: usize, height: usize, num: usize, den: usize) {
    let mut bw = BitWriter::<LE>::new(output_file);
    bw.write_bytes(b"DKIF").unwrap();
    bw.write(16, 0).unwrap(); // version
    bw.write(16, 32).unwrap(); // version
    bw.write_bytes(b"AV01").unwrap();
    bw.write(16, width as u16).unwrap();
    bw.write(16, height as u16).unwrap();
    bw.write(32, num as u32).unwrap();
    bw.write(32, den as u32).unwrap();
    bw.write(32, 0).unwrap();
    bw.write(32, 0).unwrap();
}

pub fn write_ivf_frame(output_file: &mut Write, pts: u64, data: &[u8]) {
    let mut bw = BitWriter::<LE>::new(output_file);
    bw.write(32, data.len() as u32).unwrap();
    bw.write(64, pts).unwrap();
    bw.write_bytes(data).unwrap();
}

trait UncompressedHeader {
    // Start of OBU Headers
    fn write_obu_header(&mut self, obu_type: OBU_Type, obu_extension: u32)
            -> Result<(), std::io::Error>;
    fn write_sequence_header_obu(&mut self, seq: &mut Sequence, fi: &FrameInvariants)
            -> Result<(), std::io::Error>;
    fn write_frame_header_obu(&mut self, seq: &Sequence, fi: &mut FrameInvariants)
            -> Result<(), std::io::Error>;
    fn write_sequence_header2(&mut self, seq: &mut Sequence, fi: &FrameInvariants)
                                    -> Result<(), std::io::Error>;
    fn write_color_config(&mut self, seq: &mut Sequence) -> Result<(), std::io::Error>;
    // End of OBU Headers

    fn write_frame_size(&mut self, fi: &FrameInvariants) -> Result<(), std::io::Error>;
    fn write_sequence_header(&mut self, fi: &FrameInvariants)
                                    -> Result<(), std::io::Error>;
    fn write_bitdepth_colorspace_sampling(&mut self) -> Result<(), std::io::Error>;
    fn write_frame_setup(&mut self) -> Result<(), std::io::Error>;
    fn write_loop_filter(&mut self) -> Result<(), std::io::Error>;
    fn write_frame_cdef(&mut self, seq: &Sequence, fi: &FrameInvariants) -> Result<(), std::io::Error>;
}
#[allow(unused)]
const OP_POINTS_IDC_BITS:usize = 12;
#[allow(unused)]
const LEVEL_MAJOR_MIN:usize = 2;
#[allow(unused)]
const LEVEL_MAJOR_BITS:usize = 3;
#[allow(unused)]
const LEVEL_MINOR_BITS:usize = 2;
#[allow(unused)]
const LEVEL_BITS:usize = LEVEL_MAJOR_BITS + LEVEL_MINOR_BITS;
const FRAME_ID_LENGTH: usize = 15;
const DELTA_FRAME_ID_LENGTH: usize = 14;

impl<'a> UncompressedHeader for BitWriter<'a, BE> {
    // Start of OBU Headers
    // Write OBU Header syntax
    fn write_obu_header(&mut self, obu_type: OBU_Type, obu_extension: u32)
            -> Result<(), std::io::Error>{
        self.write(1, 0)?; // forbidden bit.
        self.write(4, obu_type as u32)?;
        self.write_bit(obu_extension != 0)?;
        self.write(1, 1)?; // obu_has_payload_length_field
        self.write(1, 0)?; // reserved

        if obu_extension != 0 {
            assert!(false);
            //self.write(8, obu_extension & 0xFF)?; size += 8;
        }

        Ok(())
    }

#[allow(unused)]
    fn write_sequence_header_obu(&mut self, seq: &mut Sequence, fi: &FrameInvariants)
        -> Result<(), std::io::Error> {
        self.write(3, seq.profile)?; // profile 0, 3 bits
        self.write(1, 0)?; // still_picture
        //self.write(1, 0)?; // reduced_still_picture
        self.write(5, 0)?; // one operating point
        self.write(12,0)?; // idc
        self.write(4, 0)?; // level
        self.write_bit(false)?; // no rate model

        if seq.reduced_still_picture_hdr {
            assert!(false);
        } else {
            //self.write(1, 0)?; // timing_info_present_flag
            if false { // if timing_info_present_flag == true
                assert!(false);
            }

            //self.write(1, 0)?; // display_model_info_present_flag
            //self.write(5, 0)?; // operating_points_cnt_minus_1, 5 bits
            /*
            for i in 0..seq.operating_points_cnt_minus_1 + 1 {
                self.write(OP_POINTS_IDC_BITS as u32, seq.operating_point_idc[i])?;
                //let seq_level_idx = 1 as u16;	// NOTE: This comes from minor and major
                let seq_level_idx =
                    ((seq.level[i][1] - LEVEL_MAJOR_MIN) << LEVEL_MINOR_BITS) + seq.level[i][0];
                self.write(LEVEL_BITS as u32, seq_level_idx as u16)?;

                if seq.level[i][1] > 3 {
                    assert!(false); // NOTE: Not supported yet.
                    //self.write(1, seq.tier[i])?;
                }
                if seq.decoder_model_info_present_flag {
                    assert!(false); // NOTE: Not supported yet.
                }
                if seq.display_model_info_present_flag {
                    assert!(false); // NOTE: Not supported yet.
                }
            }
            */
        }

        self.write_sequence_header(fi);

        self.write_bitdepth_colorspace_sampling();

        self.write(1,0)?; // separate uv delta q
        self.write_bit(false)?; // no timing info present
        //self.write_color_config(seq)?;

        //self.write_sequence_header2(seq, fi);

        self.write_bit(seq.film_grain_params_present)?;

        self.write(1,1)?; // add_trailing_bits

        Ok(())
    }

#[allow(unused)]
    fn write_sequence_header2(&mut self, seq: &mut Sequence, fi: &FrameInvariants)
        -> Result<(), std::io::Error> {
        self.write(4, seq.num_bits_width - 1)?;
        self.write(4, seq.num_bits_height - 1)?;
        self.write(seq.num_bits_width, (seq.max_frame_width - 1) as u16)?;
        self.write(seq.num_bits_height, (seq.max_frame_height - 1) as u16)?;

        if !seq.reduced_still_picture_hdr {
            seq.frame_id_numbers_present_flag =
                if fi.large_scale_tile { false } else { fi.error_resilient };
            seq.frame_id_length = FRAME_ID_LENGTH as u32;
            seq.delta_frame_id_length = DELTA_FRAME_ID_LENGTH as u32;

            self.write_bit(seq.frame_id_numbers_present_flag)?;

            if seq.frame_id_numbers_present_flag {
              // We must always have delta_frame_id_length < frame_id_length,
              // in order for a frame to be referenced with a unique delta.
              // Avoid wasting bits by using a coding that enforces this restriction.
              self.write(4, seq.delta_frame_id_length - 2)?;
              self.write(3, seq.frame_id_length - seq.delta_frame_id_length - 1)?;
            }
        }

        self.write_bit(seq.use_128x128_superblock)?;
        self.write_bit(seq.enable_filter_intra)?;
        self.write_bit(seq.enable_intra_edge_filter)?;

        if !seq.reduced_still_picture_hdr {
            self.write_bit(seq.enable_interintra_compound)?;
            self.write_bit(seq.enable_masked_compound)?;
            self.write_bit(seq.enable_warped_motion)?;
            self.write_bit(seq.enable_dual_filter)?;
            self.write_bit(seq.enable_order_hint)?;

            if seq.enable_order_hint {
              self.write_bit(seq.enable_jnt_comp)?;
              self.write_bit(seq.enable_ref_frame_mvs)?;
            }
            if seq.force_screen_content_tools == 2 {
              self.write(1, 1)?;
            } else {
              self.write(1, 0)?;
              self.write_bit(seq.force_screen_content_tools != 0)?;
            }
            if seq.force_screen_content_tools > 0 {
              if seq.force_integer_mv == 2 {
                self.write(1, 1)?;
              } else {
                self.write(1, 0)?;
                self.write_bit(seq.force_integer_mv != 0)?;
              }
            } else {
              assert!(seq.force_integer_mv == 2);
            }
            if seq.enable_order_hint {
              self.write(3, seq.order_hint_bits_minus_1)?;
            }
        }

        self.write_bit(seq.enable_superres)?;
        self.write_bit(seq.enable_cdef)?;
        self.write_bit(seq.enable_restoration)?;

        Ok(())
    }

#[allow(unused)]
    fn write_color_config(&mut self, seq: &mut Sequence) -> Result<(), std::io::Error> {
        self.write(1,0)?; // 8 bit video
        self.write_bit(seq.monochrome)?; 	// monochrome?
        self.write_bit(false)?;  					// No color description present

        if seq.monochrome {
            assert!(false);
        }
        self.write(1,0)?; // color range

        if true { // subsampling_x == 1 && cm->subsampling_y == 1
            self.write(2,0)?; // chroma_sample_position == AOM_CSP_UNKNOWN
        }
        self.write_bit(seq.separate_uv_delta_q)?;

        Ok(())
    }

#[allow(unused)]
    fn write_frame_header_obu(&mut self, seq: &Sequence, fi: &mut FrameInvariants)
        -> Result<(), std::io::Error> {
      if seq.reduced_still_picture_hdr {
        assert!(fi.show_existing_frame);
        assert!(fi.frame_type == FrameType::KEY);
        assert!(fi.show_frame);
      } else {
        if fi.show_existing_frame {
          self.write_bit(true)?; // show_existing_frame=1
          self.write(3,0)?; // show last frame

          //TODO:
          /* temporal_point_info();
            if seq.decoder_model_info_present_flag &&
              timing_info.equal_picture_interval == 0 {
            // write frame_presentation_delay;
          }
          if seq.frame_id_numbers_present_flag {
            // write display_frame_id;
          }*/

          self.byte_align()?;
          return Ok((()));
        }
        self.write_bit(false)?; // show_existing_frame=0
        //let frame_type = fi.frame_type;
        self.write(2, fi.frame_type as u32)?;
        fi.intra_only =
          if fi.frame_type == FrameType::KEY ||
            fi.frame_type == FrameType::INTRA_ONLY { true }
          else { false };
        self.write_bit(fi.show_frame)?; // show frame

        if fi.show_frame {
          //TODO:
          /* temporal_point_info();
              if seq.decoder_model_info_present_flag &&
              timing_info.equal_picture_interval == 0 {
            // write frame_presentation_delay;*/
        } else {
          self.write_bit(fi.showable_frame)?;
        }

        if fi.frame_type == FrameType::SWITCH {
          assert!(fi.error_resilient);
        } else {
          if !(fi.frame_type == FrameType::KEY && fi.show_frame) {
            self.write_bit(fi.error_resilient)?; // error resilient
          }
        }
      }

      self.write_bit(fi.disable_cdf_update)?;

      if seq.force_screen_content_tools == 2 {
        self.write_bit(fi.allow_screen_content_tools != 0)?;
      } else {
        assert!(fi.allow_screen_content_tools ==
                seq.force_screen_content_tools);
      }

      if fi.allow_screen_content_tools == 2 {
        if seq.force_integer_mv == 2 {
          self.write_bit(fi.force_integer_mv != 0)?;
        } else {
          assert!(fi.force_integer_mv == seq.force_integer_mv);
        }
      } else {
        assert!(fi.allow_screen_content_tools ==
                seq.force_screen_content_tools);
      }

      if seq.frame_id_numbers_present_flag {
        assert!(false); // Not supported by rav1e yet!
        //TODO:
        //let frame_id_len = seq.frame_id_length;
        //self.write(frame_id_len, fi.current_frame_id);
      }

      let mut frame_size_override_flag = false;
      if fi.frame_type == FrameType::SWITCH {
        frame_size_override_flag = true;
      } else if seq.reduced_still_picture_hdr {
        frame_size_override_flag = false;
      } else {
        self.write_bit(frame_size_override_flag)?; // frame size overhead flag
      }

      if seq.enable_order_hint {
        assert!(false); // Not supported by rav1e yet!
      }
      if fi.error_resilient || fi.intra_only {

        // NOTE: DO this before encoding started atm.
        //fi.primary_ref_frame = PRIMARY_REF_NONE;
      } else {
        self.write(PRIMARY_REF_BITS, fi.primary_ref_frame)?;
      }

      if seq.decoder_model_info_present_flag {
        assert!(false); // Not supported by rav1e yet!
      }

      if fi.frame_type == FrameType::KEY {
        if !fi.show_frame {  // unshown keyframe (forward keyframe)
          assert!(false); // Not supported by rav1e yet!
          //self.write_bit(REF_FRAMES, fi.refresh_frame_flags)?;
        } else {
          //assert!(refresh_frame_mask == ALL_REF_FRAMES_MASK);
        }
      } else { // Inter frame info goes here
        if fi.intra_only {
          assert!(fi.refresh_frame_flags != ALL_REF_FRAMES_MASK);
          self.write(REF_FRAMES, fi.refresh_frame_flags)?;
        } else {
          // TODO: This should be set once inter mode is used
          self.write(REF_FRAMES, fi.refresh_frame_flags)?;
        }
      };

      if (!fi.intra_only || fi.refresh_frame_flags != ALL_REF_FRAMES_MASK) {
        // Write all ref frame order hints if error_resilient_mode == 1
        if (fi.error_resilient && seq.enable_order_hint) {
          assert!(false); // Not supported by rav1e yet!
          //for _ in 0..REF_FRAMES {
          //  self.write(order_hint_bits_minus_1,ref_order_hint[i])?; // order_hint
          //}
        }
      }

      // if KEY or INTRA_ONLY frame
      // FIXME: Not sure whether putting frame/render size here is good idea
      if fi.intra_only {
        if frame_size_override_flag {
          assert!(false); // Not supported by rav1e yet!
        }
        if seq.enable_superres {
          assert!(false); // Not supported by rav1e yet!
        }
        self.write_bit(false)?; // render_and_frame_size_different
        //if render_and_frame_size_different { }
        if fi.allow_screen_content_tools != 0 && true /* UpscaledWidth == FrameWidth */ {
          self.write_bit(fi.allow_intrabc)?;
        }
      }

      let mut frame_refs_short_signaling = false;
      if fi.frame_type == FrameType::KEY {
        // Done by above
      } else {
        if fi.intra_only {
          // Done by above
        } else {
          if seq.enable_order_hint {
            assert!(false); // Not supported by rav1e yet!
            self.write_bit(frame_refs_short_signaling)?;
            if frame_refs_short_signaling {
              assert!(false); // Not supported by rav1e yet!
            }
          } else { frame_refs_short_signaling = true; }

          for i in LAST_FRAME..ALTREF_FRAME+1 {
            if !frame_refs_short_signaling {
              self.write(REF_FRAMES_LOG2, fi.ref_frames[i] as u8)?;
            }
            if seq.frame_id_numbers_present_flag {
              assert!(false); // Not supported by rav1e yet!
            }
          }
          if fi.error_resilient && frame_size_override_flag {
            assert!(false); // Not supported by rav1e yet!
          } else {
            if frame_size_override_flag {
               assert!(false); // Not supported by rav1e yet!
            }
            if seq.enable_superres {
              assert!(false); // Not supported by rav1e yet!
            }
            self.write_bit(false)?; // render_and_frame_size_different
            //if render_and_frame_size_different { }
          }
           if fi.force_integer_mv != 0 {
            fi.allow_high_precision_mv = false;
          } else {
            self.write_bit(fi.allow_high_precision_mv);
          }
          self.write_bit(fi.is_filter_switchable)?;
          self.write_bit(fi.is_motion_mode_switchable)?;
          if fi.error_resilient || !seq.enable_ref_frame_mvs {
            fi.use_ref_frame_mvs = false;
          } else {
            self.write_bit(fi.use_ref_frame_mvs)?;
          }
        }
      }

      if seq.reduced_still_picture_hdr || fi.disable_cdf_update {
        fi.disable_frame_end_update_cdf = true;
      } else {
        self.write_bit(fi.disable_frame_end_update_cdf)?;
      }

      // tile
      self.write_bit(true)?; // uniform_tile_spacing_flag
      if fi.width > 64 {
        // TODO: if tile_cols > 1, write more increment_tile_cols_log2 bits
        self.write(1,0)?; // tile cols
      }
      if fi.height > 64 {
        // TODO: if tile_rows > 1, write increment_tile_rows_log2 bits
        self.write(1,0)?; // tile rows
      }
      // TODO: if tile_cols * tile_rows > 1 {
      // write context_update_tile_id and tile_size_bytes_minus_1 }

      // quantization
      assert!(fi.config.quantizer > 0);
      self.write(8,fi.config.quantizer as u8)?; // base_q_idx
      self.write_bit(false)?; // y dc delta q
      self.write_bit(false)?; // uv dc delta q
      self.write_bit(false)?; // uv ac delta q
      self.write_bit(false)?; // no qm

      // segmentation
      self.write_bit(false)?; // segmentation is disabled

      // delta_q
      self.write_bit(false)?; // delta_q_present_flag: no delta q

      // loop filter
      self.write_loop_filter()?;
      // cdef
      self.write_frame_cdef(seq, fi)?;
      // loop restoration
      // If seq.enable_restoration is false, don't signal about loop restoration
      if seq.enable_restoration {
        //self.write(6,0)?; // no y, u or v loop restoration
      }
      self.write_bit(false)?; // tx mode == TX_MODE_SELECT ?

      // frame_reference_mode : reference_select?
      let mut reference_select = false;
      if !fi.intra_only {
        reference_select = fi.reference_mode != ReferenceMode::SINGLE;
        self.write_bit(reference_select)?;
      }

      let skip_mode_allowed =
        !(fi.intra_only  || !reference_select || !seq.enable_order_hint);
      if skip_mode_allowed {
        assert!(false, "skip_mode_params() is not fully implemented");
        self.write_bit(false)?; // skip_mode_present
      }

      if fi.intra_only || fi.error_resilient || !seq.enable_warped_motion {
        fi.allow_warped_motion = false;
      } else {
        self.write_bit(fi.allow_warped_motion)?; // allow_warped_motion
      }

      self.write_bit(fi.use_reduced_tx_set)?; // reduced tx

      // global motion
      if fi.intra_only == false {
        for i in LAST_FRAME..ALTREF_FRAME+1 {
          let mode = fi.globalmv_transformation_type[i];
          self.write_bit(mode != GlobalMVMode::IDENTITY)?;
          if mode != GlobalMVMode::IDENTITY {
            self.write_bit(mode == GlobalMVMode::ROTZOOM)?;
            if mode != GlobalMVMode::ROTZOOM {
                self.write_bit(mode == GlobalMVMode::TRANSLATION)?;
            }
          }

          if mode >= GlobalMVMode::ROTZOOM {
            unimplemented!();
          }
          if mode >= GlobalMVMode::AFFINE {
            unimplemented!();
          }
          if mode >= GlobalMVMode::TRANSLATION {
              let mv_x = 0;
              let mv_x_ref = 0;
              let mv_y = 0;
              let mv_y_ref = 0;
              let bits = 12 - 6 + 3 - !fi.allow_high_precision_mv as u8;
              let bits_diff = 12 - 3 + fi.allow_high_precision_mv as u8;
              BCodeWriter::write_s_refsubexpfin(self, (1 << bits) + 1,
                                                3, mv_x_ref >> bits_diff,
                                                mv_x >> bits_diff)?;
              BCodeWriter::write_s_refsubexpfin(self, (1 << bits) + 1,
                                                3, mv_y_ref >> bits_diff,
                                                mv_y >> bits_diff)?;
          };
        }
      }

      if seq.film_grain_params_present && fi.show_frame {
        assert!(false); // Not supported by rav1e yet!
      }

      if fi.large_scale_tile {
        assert!(false); // Not supported by rav1e yet!
        // write ext_file info
      }
      self.byte_align()?;

      // TODO: update size
      // size +=

      Ok(())
    }
    // End of OBU Headers

    fn write_frame_size(&mut self, fi: &FrameInvariants) -> Result<(), std::io::Error> {
        // width_bits and height_bits will have to be moved to the sequence header OBU
        // when we add support for it.
        let width_bits = 32 - (fi.width as u32).leading_zeros();
        let height_bits = 32 - (fi.height as u32).leading_zeros();
        assert!(width_bits <= 16);
        assert!(height_bits <= 16);
        self.write(4, width_bits - 1)?;
        self.write(4, height_bits - 1)?;
        self.write(width_bits, (fi.width - 1) as u16)?;
        self.write(height_bits, (fi.height - 1) as u16)?;
        Ok(())
    }
  fn write_sequence_header(&mut self, fi: &FrameInvariants)
        -> Result<(), std::io::Error> {
        self.write_frame_size(fi)?;
        self.write(1,0)?; // don't use frame ids
        self.write(1,0)?; // use_128x128_superblock = 0
        self.write_bit(true)?; // disable intra edge filter
        self.write_bit(true)?; // allow filter intra
        self.write_bit(false)?; // interintra_compound
        self.write_bit(false)?; // masked_compound
        self.write_bit(false)?; // warped_motion
        self.write_bit(false)?; // dual_filter
        self.write_bit(false)?; // order_hint
        self.write(1,0)?; // screen content tools forced
        self.write(1,0)?; // screen content tools forced off
        self.write(1,0)?; // no superres
        self.write_bit(true)?; // cdef
        self.write_bit(true)?; // lr
        Ok(())
    }
    fn write_bitdepth_colorspace_sampling(&mut self) -> Result<(), std::io::Error> {
        self.write(1,0)?; // 8 bit video
        self.write(1,0)?; // not monochrome
      self.write(1,0)?; // no color description
      self.write(1,0)?; // range
      self.write(2,0)?; // chroma sample position
        Ok(())
    }
    fn write_frame_setup(&mut self) -> Result<(), std::io::Error> {
        self.write_bit(false)?; // no superres
        //self.write_bit(false)?; // scaling active
        Ok(())
    }
    fn write_loop_filter(&mut self) -> Result<(), std::io::Error> {
        self.write(6,0)?; // loop filter level 0
        self.write(6,0)?; // loop filter level 1
        self.write(3,0)?; // loop filter sharpness
        self.write_bit(false) // loop filter deltas enabled
    }
    fn write_frame_cdef(&mut self, seq: &Sequence, fi: &FrameInvariants) -> Result<(), std::io::Error> {
        if seq.enable_cdef {
            assert!(fi.cdef_damping >= 3);
            assert!(fi.cdef_damping <= 6);
            self.write(2, fi.cdef_damping - 3)?;
            assert!(fi.cdef_bits < 4);
            self.write(2,fi.cdef_bits)?; // cdef bits
            for i in 0..(1<<fi.cdef_bits) {
                assert!(fi.cdef_y_strengths[i]<64);
                assert!(fi.cdef_uv_strengths[i]<64);
                self.write(6,fi.cdef_y_strengths[i])?; // cdef y strength
                self.write(6,fi.cdef_uv_strengths[i])?; // cdef uv strength
            }
        }
        Ok(())
    }
}

#[allow(non_camel_case_types)]
pub enum OBU_Type {
  OBU_SEQUENCE_HEADER = 1,
  OBU_TEMPORAL_DELIMITER = 2,
  OBU_FRAME_HEADER = 3,
  OBU_TILE_GROUP = 4,
  OBU_METADATA = 5,
  OBU_FRAME = 6,
  OBU_REDUNDANT_FRAME_HEADER = 7,
  OBU_TILE_LIST = 8,
  OBU_PADDING = 15,
}

// NOTE from libaom:
// Disallow values larger than 32-bits to ensure consistent behavior on 32 and
// 64 bit targets: value is typically used to determine buffer allocation size
// when decoded.
#[allow(unused)]
fn aom_uleb_size_in_bytes(mut value: u64) -> usize {
  let mut size = 0;
  loop {
    size += 1;
    value = value >> 7;
    if value == 0 { break; }
  }
  return size;
}

#[allow(unused)]
fn aom_uleb_encode(mut value: u64, coded_value: &mut [u8]) -> usize {
  let leb_size = aom_uleb_size_in_bytes(value);

  for i in 0..leb_size {
    let mut byte = (value & 0x7f) as u8;
    value >>= 7;
    if value != 0 { byte |= 0x80 };  // Signal that more bytes follow.
    coded_value[i] = byte;
  }

  leb_size
}

#[allow(unused)]
fn write_frame_header_obu_helper(packet: &mut Write, sequence: &mut Sequence,
    fi: &mut FrameInvariants, obu_type: OBU_Type, obu_extension: u32) ->
    Result<(), std::io::Error> {

    let mut buf1 = Vec::new();
    {
        let mut bw1 = BitWriter::<BE>::new(&mut buf1);
        bw1.write_obu_header(obu_type, obu_extension);
    }
    packet.write(&buf1).unwrap();
    buf1.clear();

    let mut buf2 = Vec::new();
    {
        let mut bw2 = BitWriter::<BE>::new(&mut buf2);
        bw2.write_frame_header_obu(sequence, fi);
        bw2.byte_align()?;
    }
    let obu_payload_size = buf2.len() as u64;
    {
        let mut bw1 = BitWriter::<BE>::new(&mut buf1);
        // uleb128()
        let mut coded_payload_length = [0 as u8; 8];
        let leb_size = aom_uleb_encode(obu_payload_size, &mut coded_payload_length);
        for i in 0..leb_size {
            bw1.write(8, coded_payload_length[i])?;
        }
    }
    packet.write(&buf1).unwrap();
    buf1.clear();

    packet.write(&buf2).unwrap();
    buf2.clear();

    Ok(())
}

#[allow(unused)]
fn write_obus(packet: &mut Write, sequence: &mut Sequence,
                            fi: &mut FrameInvariants) -> Result<(), std::io::Error> {
    //let mut uch = BitWriter::<BE>::new(packet);
    let obu_extension = 0 as u32;

    let mut buf1 = Vec::new();
    {
        let mut bw1 = BitWriter::<BE>::new(&mut buf1);
      bw1.write_obu_header(OBU_Type::OBU_TEMPORAL_DELIMITER, obu_extension);
      bw1.write(8,0)?;	// size of payload == 0, one byte
    }
    packet.write(&buf1).unwrap();
    buf1.clear();

    // write sequence header obu if KEY_FRAME, preceded by 4-byte size
    if fi.frame_type == FrameType::KEY {
        let mut buf2 = Vec::new();
        {
            let mut bw2 = BitWriter::<BE>::new(&mut buf2);
            bw2.write_sequence_header_obu(sequence, fi);
            bw2.byte_align()?;
        }

        {
            let mut bw1 = BitWriter::<BE>::new(&mut buf1);
            bw1.write_obu_header(OBU_Type::OBU_SEQUENCE_HEADER, obu_extension);
        }
        packet.write(&buf1).unwrap();
        buf1.clear();

        let obu_payload_size = buf2.len() as u64;
        {
            let mut bw1 = BitWriter::<BE>::new(&mut buf1);
            // uleb128()
            let mut coded_payload_length = [0 as u8; 8];
            let leb_size = aom_uleb_encode(obu_payload_size, &mut coded_payload_length);
            for i in 0..leb_size {
                bw1.write(8, coded_payload_length[i])?;
            }
        }
        packet.write(&buf1).unwrap();
        buf1.clear();

        packet.write(&buf2).unwrap();
        buf2.clear();
    }

    let write_frame_header = fi.num_tg > 1 || fi.show_existing_frame;
    let mut buf2 = Vec::new();
    {
        write_uncompressed_header(&mut buf2, sequence, fi)?;
    }

    {
        let mut bw1 = BitWriter::<BE>::new(&mut buf1);
        bw1.write_obu_header(OBU_Type::OBU_FRAME_HEADER, obu_extension);
    }
    packet.write(&buf1).unwrap();
    buf1.clear();

    let obu_payload_size = buf2.len() as u64;
    {
        let mut bw1 = BitWriter::<BE>::new(&mut buf1);
        // uleb128()
        let mut coded_payload_length = [0 as u8; 8];
        let leb_size = aom_uleb_encode(obu_payload_size, &mut coded_payload_length);
        for i in 0..leb_size {
            bw1.write(8, coded_payload_length[i]);
        }
    }
    packet.write(&buf1).unwrap();
    buf1.clear();

    packet.write(&buf2).unwrap();
    buf2.clear();

    Ok(())
}

fn write_uncompressed_header(packet: &mut Write,
                             seq: &Sequence,
                             fi: &FrameInvariants) -> Result<(), std::io::Error> {
    let mut bw = BitWriter::<BE>::new(packet);
    if fi.show_existing_frame {
        bw.write_bit(true)?; // show_existing_frame=1
        bw.write(3,0)?; // show last frame
        bw.byte_align()?;
        return Ok(());
    }
    bw.write_bit(false)?; // show_existing_frame=0
    bw.write(2, fi.frame_type as u32)?;
    bw.write_bit(fi.show_frame)?; // show frame
    if fi.frame_type == FrameType::KEY || fi.frame_type == FrameType::INTRA_ONLY {
        assert!(fi.intra_only);
    }
    bw.write_bit(fi.error_resilient)?; // error resilient
    if fi.intra_only {
    //    bw.write_bit(true)?; // disable_intra_edge_filter = true
    }
    bw.write_bit(false)?; // disable_cdf_update
    //bw.write(8+7,0)?; // frame id

    bw.write_bit(false)?; // no override frame size

    if fi.frame_type == FrameType::KEY {
        bw.write_frame_setup()?;
    } else { // Inter frame info goes here
        if fi.intra_only {
            bw.write(8, fi.refresh_frame_flags)?;
            bw.write_frame_setup()?;
        } else {
            bw.write(8, fi.refresh_frame_flags)?;
            // TODO: More Inter frame info goes here
            for _ in 0..7 {
                bw.write(3,0)?; // dummy ref_frame = 0 until real MC happens
            }
            bw.write_frame_setup()?;
            bw.write_bit(fi.allow_high_precision_mv)?;
            bw.write_bit(false)?; // frame_interp_filter is NOT switchable
            bw.write_bit(fi.is_motion_mode_switchable)?;
            bw.write(2,0)?;	// EIGHTTAP_REGULAR
            if !fi.intra_only && !fi.error_resilient {
                bw.write_bit(false)?; // do not use_ref_frame_mvs
            }
        }
    };

    bw.write_bit(false)?; // don't disable backward update
    if !fi.error_resilient && !fi.intra_only {
        bw.write(3,0x0)?; // frame context
    }

    bw.write_bit(true)?; // uniform tile spacing
    if fi.width > 64 {
        bw.write(1,0)?; // tile cols
    }
    if fi.height > 64 {
        bw.write(1,0)?; // tile rows
    }
    bw.write(8,fi.config.quantizer as u8)?; // qindex
    bw.write_bit(false)?; // y dc delta q
    bw.write_bit(false)?; // uv dc delta q
    bw.write_bit(false)?; // uv ac delta q
    bw.write_bit(false)?; // no qm
    bw.write_bit(false)?; // segmentation off
    bw.write_bit(false)?; // no delta q
    bw.write_loop_filter()?;
    bw.write_frame_cdef(seq,fi)?;
    bw.write(6,0)?; // no y, u or v loop restoration
    bw.write_bit(false)?; // tx mode select

    //fi.reference_mode = ReferenceMode::SINGLE;
    if !fi.intra_only {
        bw.write_bit(false)?; // single reference mode
    }
    if fi.reference_mode != ReferenceMode::SINGLE {
        // setup_compound_reference_mode();
    }
/*
    if !fi.intra_only {
        bw.write_bit(false)?; } // do not use inter_intra
    if !fi.intra_only && fi.reference_mode != ReferenceMode::SINGLE {
        bw.write_bit(false)?; } // do not allow_masked_compound
*/
    bw.write_bit(fi.use_reduced_tx_set)?; // reduced tx

    if !fi.intra_only {
        for i in LAST_FRAME..ALTREF_FRAME+1 {
            let mode = fi.globalmv_transformation_type[i];
            bw.write_bit(mode != GlobalMVMode::IDENTITY)?;
            if mode != GlobalMVMode::IDENTITY {
                bw.write_bit(mode == GlobalMVMode::ROTZOOM)?;
                if mode != GlobalMVMode::ROTZOOM {
                    bw.write_bit(mode == GlobalMVMode::TRANSLATION)?;
                }
            }
            match mode {
                GlobalMVMode::IDENTITY => { /* Nothing to do */ }
                GlobalMVMode::TRANSLATION => {
                    let mv_x = 0;
                    let mv_x_ref = 0;
                    let mv_y = 0;
                    let mv_y_ref = 0;
                    let bits = 12 - 6 + 3 - !fi.allow_high_precision_mv as u8;
                    let bits_diff = 12 - 3 + fi.allow_high_precision_mv as u8;
                    BCodeWriter::write_s_refsubexpfin(&mut bw, (1 << bits) + 1,
                                                      3, mv_x_ref >> bits_diff,
                                                      mv_x >> bits_diff)?;
                    BCodeWriter::write_s_refsubexpfin(&mut bw, (1 << bits) + 1,
                                                      3, mv_y_ref >> bits_diff,
                                                      mv_y >> bits_diff)?;
                }
                GlobalMVMode::ROTZOOM => unimplemented!(),
                GlobalMVMode::AFFINE => unimplemented!(),
            };
        }
    }
    bw.write_bit(true)?; // trailing bit
    // if tile_cols * tile_rows > 1
    //.write_bit(true)?; // loop filter across tiles
    //bw.write(2,3)?; // tile_size_bytes
    bw.byte_align()?;
    Ok(())
}

/// Write into `dst` the difference between the blocks at `src1` and `src2`
fn diff(dst: &mut [i16], src1: &PlaneSlice, src2: &PlaneSlice, width: usize, height: usize) {
    for j in 0..height {
        for i in 0..width {
            dst[j*width + i] = (src1.p(i, j) as i16) - (src2.p(i, j) as i16);
        }
    }
}

// For a transform block,
// predict, transform, quantize, write coefficients to a bitstream,
// dequantize, inverse-transform.
pub fn encode_tx_block(fi: &FrameInvariants, fs: &mut FrameState, cw: &mut ContextWriter, w: &mut Writer,
                  p: usize, bo: &BlockOffset, mode: PredictionMode, tx_size: TxSize, tx_type: TxType,
                  plane_bsize: BlockSize, po: &PlaneOffset, skip: bool) {
    let rec = &mut fs.rec.planes[p];
    let PlaneConfig { stride, xdec, ydec, .. } = fs.input.planes[p].cfg;

    if mode.is_intra() {
      mode.predict_intra(&mut rec.mut_slice(po), tx_size);
    } else {
      mode.predict_inter(fi, p, po, &mut rec.mut_slice(po), tx_size);
    }

    if skip { return; }

    let mut residual: AlignedArray<[i16; 64 * 64]> = UninitializedAlignedArray();
    let mut coeffs_storage: AlignedArray<[i32; 64 * 64]> = UninitializedAlignedArray();
    let mut rcoeffs: AlignedArray<[i32; 64 * 64]> = UninitializedAlignedArray();
    let coeffs = &mut coeffs_storage.array[..tx_size.area()];

    diff(&mut residual.array,
         &fs.input.planes[p].slice(po),
         &rec.slice(po),
         tx_size.width(),
         tx_size.height());

    forward_transform(&residual.array, coeffs, tx_size.width(), tx_size, tx_type);
    fs.qc.quantize(coeffs);

    cw.write_coeffs_lv_map(w, p, bo, &coeffs, tx_size, tx_type, plane_bsize, xdec, ydec,
                            fi.use_reduced_tx_set);

    // Reconstruct
    dequantize(fi.config.quantizer, &coeffs, &mut rcoeffs.array, tx_size);

    inverse_transform_add(&rcoeffs.array, &mut rec.mut_slice(po).as_mut_slice(), stride, tx_size, tx_type);
}

fn encode_block(seq: &Sequence, fi: &FrameInvariants, fs: &mut FrameState,
            cw: &mut ContextWriter, w: &mut Writer,
            luma_mode: PredictionMode, chroma_mode: PredictionMode,
            bsize: BlockSize, bo: &BlockOffset, skip: bool, cdef_index: u8) {
    let is_inter = !luma_mode.is_intra();

    cw.bc.set_skip(bo, bsize, skip);
    cw.write_skip(w, bo, skip);
    if seq.enable_cdef {
        cw.bc.set_cdef(bo, bsize, cdef_index);
        cw.write_block_cdef(w, bo, skip, cdef_index, fi.cdef_bits);
    }

    if fi.frame_type == FrameType::INTER {
<<<<<<< HEAD
        cw.write_is_inter(bo, is_inter);
        if is_inter {
            cw.fill_neighbours_ref_counts(bo);
            cw.bc.set_ref_frame(bo, bsize, LAST_FRAME);
            cw.write_ref_frames(bo);
            // FIXME: need more generic context derivation
            let mode_context = if bo.x == 0 && bo.y == 0 { 0 } else if bo.x ==0 || bo.y == 0 { 51 } else { 85 };
            // NOTE: Until rav1e supports other inter modes than GLOBALMV
            assert!(luma_mode == PredictionMode::GLOBALMV);
            cw.write_inter_mode(luma_mode, mode_context);
        } else {
            cw.write_intra_mode(bsize, luma_mode);
=======
        cw.write_is_inter(w, bo, is_inter);
        if !is_inter {
            cw.write_intra_mode(w, bsize, luma_mode);
>>>>>>> 186001ca
        }
    } else {
        cw.write_intra_mode_kf(w, bo, luma_mode);
    }

    cw.bc.set_mode(bo, bsize, luma_mode);

    let PlaneConfig { xdec, ydec, .. } = fs.input.planes[1].cfg;

    if luma_mode.is_directional() && bsize >= BlockSize::BLOCK_8X8 {
        cw.write_angle_delta(w, 0, luma_mode);
    }

<<<<<<< HEAD
    if has_chroma(bo, bsize, xdec, ydec) && !is_inter {
        cw.write_intra_uv_mode(chroma_mode, luma_mode, bsize);
=======
    if has_chroma(bo, bsize, xdec, ydec) {
        cw.write_intra_uv_mode(w, chroma_mode, luma_mode, bsize);
>>>>>>> 186001ca
        if chroma_mode.is_directional() && bsize >= BlockSize::BLOCK_8X8 {
            cw.write_angle_delta(w, 0, chroma_mode);
        }
    }

    if skip {
        cw.bc.reset_skip_context(bo, bsize, xdec, ydec);
    }

    // these rules follow TX_MODE_LARGEST
    let tx_size = match bsize {
        BlockSize::BLOCK_4X4 => TxSize::TX_4X4,
        BlockSize::BLOCK_8X8 => TxSize::TX_8X8,
        BlockSize::BLOCK_16X16 => TxSize::TX_16X16,
        _ => TxSize::TX_32X32
    };

    // TODO: Extra condition related to palette mode, see `read_filter_intra_mode_info` in decodemv.c
    if luma_mode == PredictionMode::DC_PRED && bsize.width() <= 32 && bsize.height() <= 32 {
        cw.write_use_filter_intra(w,false, bsize); // Always turn off FILTER_INTRA
    }

    // Luma plane transform type decision
    let tx_set = get_tx_set(tx_size, is_inter, fi.use_reduced_tx_set);

    let tx_type = if tx_set > TxSet::TX_SET_DCTONLY && fi.config.speed <= 3 {
        // FIXME: there is one redundant transform type decision per encoded block
        rdo_tx_type_decision(fi, fs, cw, w, luma_mode, bsize, bo, tx_size, tx_set)
    } else {
        TxType::DCT_DCT
    };

<<<<<<< HEAD
    // if inter, predict here
    //mode.predict(&mut rec.mut_slice(po), tx_size);

    if is_inter {
        write_tx_tree(fi, fs, cw, luma_mode, chroma_mode, bo, bsize, tx_size, tx_type, skip); // i.e. var-tx if inter mode
    } else {
        write_tx_blocks(fi, fs, cw, luma_mode, chroma_mode, bo, bsize, tx_size, tx_type, skip);
    }
=======
    write_tx_blocks(fi, fs, cw, w, luma_mode, chroma_mode, bo, bsize, tx_size, tx_type, skip);
>>>>>>> 186001ca
}

pub fn write_tx_blocks(fi: &FrameInvariants, fs: &mut FrameState,
                       cw: &mut ContextWriter, w: &mut Writer,
                       luma_mode: PredictionMode, chroma_mode: PredictionMode, bo: &BlockOffset,
                       bsize: BlockSize, tx_size: TxSize, tx_type: TxType, skip: bool) {
    let bw = bsize.width_mi() / tx_size.width_mi();
    let bh = bsize.height_mi() / tx_size.height_mi();

    let PlaneConfig { xdec, ydec, .. } = fs.input.planes[1].cfg;

    fs.qc.update(fi.config.quantizer, tx_size);

    for by in 0..bh {
        for bx in 0..bw {
            let tx_bo = BlockOffset {
                x: bo.x + bx * tx_size.width_mi(),
                y: bo.y + by * tx_size.height_mi()
            };

            let po = tx_bo.plane_offset(&fs.input.planes[0].cfg);
<<<<<<< HEAD
            encode_tx_block(fi, fs, cw, 0, &tx_bo, luma_mode, tx_size, tx_type,
                            bsize, &po, skip);
=======
            encode_tx_block(fi, fs, cw, w, 0, &tx_bo, luma_mode, tx_size, tx_type, bsize, &po, skip);
>>>>>>> 186001ca
        }
    }

    // these are only valid for 4:2:0
    let uv_tx_size = match bsize {
        BlockSize::BLOCK_4X4 | BlockSize::BLOCK_8X8 => TxSize::TX_4X4,
        BlockSize::BLOCK_16X16 => TxSize::TX_8X8,
        BlockSize::BLOCK_32X32 => TxSize::TX_16X16,
        _ => TxSize::TX_32X32
    };

    let mut bw_uv = (bw * tx_size.width_mi()) >> xdec;
    let mut bh_uv = (bh * tx_size.height_mi()) >> ydec;

    if (bw_uv == 0 || bh_uv == 0) && has_chroma(bo, bsize, xdec, ydec) {
        bw_uv = 1;
        bh_uv = 1;
    }

    bw_uv /= uv_tx_size.width_mi();
    bh_uv /= uv_tx_size.height_mi();

    let plane_bsize = get_plane_block_size(bsize, xdec, ydec);

    if bw_uv > 0 && bh_uv > 0 {
        let uv_tx_type = uv_intra_mode_to_tx_type_context(chroma_mode);
        let partition_x = (bo.x & LOCAL_BLOCK_MASK) >> xdec << MI_SIZE_LOG2;
        let partition_y = (bo.y & LOCAL_BLOCK_MASK) >> ydec << MI_SIZE_LOG2;

        fs.qc.update(fi.config.quantizer, uv_tx_size);

        for p in 1..3 {
            let sb_offset = bo.sb_offset().plane_offset(&fs.input.planes[p].cfg);

            for by in 0..bh_uv {
                for bx in 0..bw_uv {
                    let tx_bo =
                        BlockOffset {
                            x: bo.x + ((bx * uv_tx_size.width_mi()) << xdec) -
                                ((bw * tx_size.width_mi() == 1) as usize),
                            y: bo.y + ((by * uv_tx_size.height_mi()) << ydec) -
                                ((bh * tx_size.height_mi() == 1) as usize)
                        };

                    let po = PlaneOffset {
                        x: sb_offset.x + partition_x + bx * uv_tx_size.width(),
                        y: sb_offset.y + partition_y + by * uv_tx_size.height()
                    };

                    encode_tx_block(fi, fs, cw, w, p, &tx_bo, chroma_mode, uv_tx_size, uv_tx_type,
                                    plane_bsize, &po, skip);
                }
            }
        }
    }
}

<<<<<<< HEAD
// FIXME: For now, assume tx_mode is LARGEST_TX, so var-tx is not implemented yet
// but only one tx block exist for a inter mode partition.
pub fn write_tx_tree(fi: &FrameInvariants, fs: &mut FrameState, cw: &mut ContextWriter,
                       luma_mode: PredictionMode, chroma_mode: PredictionMode, bo: &BlockOffset,
                       bsize: BlockSize, tx_size: TxSize, tx_type: TxType, skip: bool) {
    let bw = bsize.width_mi() / tx_size.width_mi();
    let bh = bsize.height_mi() / tx_size.height_mi();

    let PlaneConfig { xdec, ydec, .. } = fs.input.planes[1].cfg;

    fs.qc.update(fi.config.quantizer, tx_size);

    let po = bo.plane_offset(&fs.input.planes[0].cfg);
    encode_tx_block(fi, fs, cw, 0, &bo, luma_mode, tx_size, tx_type, bsize, &po, skip);

    // these are only valid for 4:2:0
    let uv_tx_size = match bsize {
        BlockSize::BLOCK_4X4 | BlockSize::BLOCK_8X8 => TxSize::TX_4X4,
        BlockSize::BLOCK_16X16 => TxSize::TX_8X8,
        BlockSize::BLOCK_32X32 => TxSize::TX_16X16,
        _ => TxSize::TX_32X32
    };

    let mut bw_uv = (bw * tx_size.width_mi()) >> xdec;
    let mut bh_uv = (bh * tx_size.height_mi()) >> ydec;

    if (bw_uv == 0 || bh_uv == 0) && has_chroma(bo, bsize, xdec, ydec) {
        bw_uv = 1;
        bh_uv = 1;
    }

    bw_uv /= uv_tx_size.width_mi();
    bh_uv /= uv_tx_size.height_mi();

    let plane_bsize = get_plane_block_size(bsize, xdec, ydec);

    if bw_uv > 0 && bh_uv > 0 {
        let uv_tx_type = tx_type;   // if inter mode, uv_tx_type == tx_type
        let partition_x = (bo.x & LOCAL_BLOCK_MASK) >> xdec << MI_SIZE_LOG2;
        let partition_y = (bo.y & LOCAL_BLOCK_MASK) >> ydec << MI_SIZE_LOG2;

        fs.qc.update(fi.config.quantizer, uv_tx_size);

        for p in 1..3 {
            let sb_offset = bo.sb_offset().plane_offset(&fs.input.planes[p].cfg);

            let po = PlaneOffset {
                x: sb_offset.x + partition_x,
                y: sb_offset.y + partition_y
            };

            encode_tx_block(fi, fs, cw, p, &bo, chroma_mode, uv_tx_size, uv_tx_type,
                            plane_bsize, &po, skip);
        }
    }
}

fn encode_partition_bottomup(seq: &Sequence, fi: &FrameInvariants, fs: &mut FrameState, cw: &mut ContextWriter,
=======
fn encode_partition_bottomup(seq: &Sequence, fi: &FrameInvariants, fs: &mut FrameState,
                             cw: &mut ContextWriter, w: &mut Writer,
>>>>>>> 186001ca
                             bsize: BlockSize, bo: &BlockOffset) -> f64 {
    let mut rd_cost = std::f64::MAX;

    if bo.x >= cw.bc.cols || bo.y >= cw.bc.rows {
        return rd_cost;
    }

    let bs = bsize.width_mi();

    // Always split if the current partition is too large
    let must_split = bo.x + bs as usize > fi.w_in_b ||
        bo.y + bs as usize > fi.h_in_b ||
        bsize >= BlockSize::BLOCK_64X64;

    // must_split overrides the minimum partition size when applicable
    let can_split = bsize > fi.min_partition_size || must_split;

    let mut partition = PartitionType::PARTITION_NONE;
    let mut best_decision = RDOPartitionOutput {
        rd_cost,
        bo: bo.clone(),
        pred_mode_luma: PredictionMode::DC_PRED,
        pred_mode_chroma: PredictionMode::DC_PRED,
        skip: false
    }; // Best decision that is not PARTITION_SPLIT

    let hbs = bs >> 1; // Half the block size in blocks
    let mut subsize: BlockSize;

    let cw_checkpoint = cw.checkpoint();
    let w_checkpoint = w.checkpoint();
    let cdef_index = 5;  // The hardwired cdef index is temporary

    // Code the whole block
    if !must_split {
        partition = PartitionType::PARTITION_NONE;

        if bsize >= BlockSize::BLOCK_8X8 {
            cw.write_partition(w, bo, partition, bsize);
        }
        let mode_decision = rdo_mode_decision(seq, fi, fs, cw, w, bsize, bo, cdef_index).part_modes[0].clone();
        let (mode_luma, mode_chroma) = (mode_decision.pred_mode_luma, mode_decision.pred_mode_chroma);
        let skip = mode_decision.skip;
        rd_cost = mode_decision.rd_cost;

        encode_block(seq, fi, fs, cw, w, mode_luma, mode_chroma, bsize, bo, skip, cdef_index);

        best_decision = mode_decision;
    }

    // Code a split partition and compare RD costs
    if can_split {
        cw.rollback(&cw_checkpoint);
        w.rollback(&w_checkpoint);

        partition = PartitionType::PARTITION_SPLIT;
        subsize = get_subsize(bsize, partition);

        let nosplit_rd_cost = rd_cost;

        if bsize >= BlockSize::BLOCK_8X8 {
            cw.write_partition(w, bo, partition, bsize);
        }

        rd_cost = encode_partition_bottomup(seq, fi, fs, cw, w, subsize, bo);
        rd_cost += encode_partition_bottomup(seq, fi, fs, cw, w, subsize, &BlockOffset { x: bo.x + hbs as usize, y: bo.y });
        rd_cost += encode_partition_bottomup(seq, fi, fs, cw, w, subsize, &BlockOffset { x: bo.x, y: bo.y + hbs as usize });
        rd_cost += encode_partition_bottomup(seq, fi, fs, cw, w, subsize, &BlockOffset { x: bo.x + hbs as usize, y: bo.y + hbs as usize });

        // Recode the full block if it is more efficient
        if !must_split && nosplit_rd_cost < rd_cost {
            cw.rollback(&cw_checkpoint);
            w.rollback(&w_checkpoint);

            partition = PartitionType::PARTITION_NONE;

            if bsize >= BlockSize::BLOCK_8X8 {
                cw.write_partition(w, bo, partition, bsize);
            }

            // FIXME: redundant block re-encode
            let (mode_luma, mode_chroma) = (best_decision.pred_mode_luma, best_decision.pred_mode_chroma);
            let skip = best_decision.skip;
            encode_block(seq, fi, fs, cw, w, mode_luma, mode_chroma, bsize, bo, skip, cdef_index);
        }
    }

    subsize = get_subsize(bsize, partition);

    if bsize >= BlockSize::BLOCK_8X8 &&
        (bsize == BlockSize::BLOCK_8X8 || partition != PartitionType::PARTITION_SPLIT) {
        cw.bc.update_partition_context(bo, subsize, bsize);
    }

    rd_cost
}

fn encode_partition_topdown(seq: &Sequence, fi: &FrameInvariants, fs: &mut FrameState,
            cw: &mut ContextWriter, w: &mut Writer,
            bsize: BlockSize, bo: &BlockOffset, block_output: &Option<RDOOutput>) {

    if bo.x >= cw.bc.cols || bo.y >= cw.bc.rows {
        return;
    }

    let bs = bsize.width_mi();

    // Always split if the current partition is too large
    let must_split = bo.x + bs as usize > fi.w_in_b ||
        bo.y + bs as usize > fi.h_in_b ||
        bsize >= BlockSize::BLOCK_64X64;

    let mut rdo_output = block_output.clone().unwrap_or(RDOOutput {
        part_type: PartitionType::PARTITION_INVALID,
        rd_cost: std::f64::MAX,
        part_modes: std::vec::Vec::new()
    });
    let partition: PartitionType;
    let cdef_index = 5;  // The hardwired cdef index is temporary

    if must_split {
        // Oversized blocks are split automatically
        partition = PartitionType::PARTITION_SPLIT;
    } else if bsize > fi.min_partition_size {
        // Blocks of sizes within the supported range are subjected to a partitioning decision
        rdo_output = rdo_partition_decision(seq, fi, fs, cw, w, bsize, bo, &rdo_output, cdef_index);
        partition = rdo_output.part_type;
    } else {
        // Blocks of sizes below the supported range are encoded directly
        partition = PartitionType::PARTITION_NONE;
    }

    assert!(bsize.width_mi() == bsize.height_mi());
    assert!(PartitionType::PARTITION_NONE <= partition &&
            partition < PartitionType::PARTITION_INVALID);

    let hbs = bs >> 1; // Half the block size in blocks
    let subsize = get_subsize(bsize, partition);

    if bsize >= BlockSize::BLOCK_8X8 {
        cw.write_partition(w, bo, partition, bsize);
    }

    match partition {
        PartitionType::PARTITION_NONE => {
            let part_decision = if !rdo_output.part_modes.is_empty() {
                    // The optimal prediction mode is known from a previous iteration
                    rdo_output.part_modes[0].clone()
                } else {
                    // Make a prediction mode decision for blocks encoded with no rdo_partition_decision call (e.g. edges)
                    rdo_mode_decision(seq, fi, fs, cw, w, bsize, bo, cdef_index).part_modes[0].clone()
                };

            let (mode_luma, mode_chroma) = (part_decision.pred_mode_luma, part_decision.pred_mode_chroma);
            let skip = part_decision.skip;

            // FIXME: every final block that has gone through the RDO decision process is encoded twice
            encode_block(seq, fi, fs, cw, w, mode_luma, mode_chroma, bsize, bo, skip, cdef_index);
        },
        PartitionType::PARTITION_SPLIT => {
            if rdo_output.part_modes.len() >= 4 {
                // The optimal prediction modes for each split block is known from an rdo_partition_decision() call
                assert!(subsize != BlockSize::BLOCK_INVALID);

                for mode in rdo_output.part_modes {
                    let offset = mode.bo.clone();

                    // Each block is subjected to a new splitting decision
                    encode_partition_topdown(seq, fi, fs, cw, w, subsize, &offset,
                        &Some(RDOOutput {
                            rd_cost: mode.rd_cost,
                            part_type: PartitionType::PARTITION_NONE,
                            part_modes: vec![mode] }));
                }
            }
            else {
                encode_partition_topdown(seq, fi, fs, cw, w, subsize, bo, &None);
                encode_partition_topdown(seq, fi, fs, cw, w, subsize, &BlockOffset{x: bo.x + hbs as usize, y: bo.y}, &None);
                encode_partition_topdown(seq, fi, fs, cw, w, subsize, &BlockOffset{x: bo.x, y: bo.y + hbs as usize}, &None);
                encode_partition_topdown(seq, fi, fs, cw, w, subsize, &BlockOffset{x: bo.x + hbs as usize, y: bo.y + hbs as usize}, &None);
            }
        },
        _ => { assert!(false); },
    }

    if bsize >= BlockSize::BLOCK_8X8 &&
        (bsize == BlockSize::BLOCK_8X8 || partition != PartitionType::PARTITION_SPLIT) {
            cw.bc.update_partition_context(bo, subsize, bsize);
    }
}

fn encode_tile(sequence: &mut Sequence, fi: &FrameInvariants, fs: &mut FrameState) -> Vec<u8> {
    let mut w = ec::Writer::new();
    let fc = CDFContext::new(fi.config.quantizer as u8);
    let bc = BlockContext::new(fi.w_in_b, fi.h_in_b);
    let mut cw = ContextWriter::new(fc,  bc);

    for sby in 0..fi.sb_height {
        cw.bc.reset_left_contexts();

        for sbx in 0..fi.sb_width {
            let sbo = SuperBlockOffset { x: sbx, y: sby };
            let bo = sbo.block_offset(0, 0);

            // Encode SuperBlock
            if fi.config.speed == 0 {
                encode_partition_bottomup(sequence, fi, fs, &mut cw, &mut w, BlockSize::BLOCK_64X64, &bo);
            }
            else {
                encode_partition_topdown(sequence, fi, fs, &mut cw, &mut w, BlockSize::BLOCK_64X64, &bo, &None);
            }
        }
    }
    /* TODO: Don't apply if lossless */
    if sequence.enable_cdef {
        cdef_frame(fi, &mut fs.rec, &mut cw.bc);
    }
    let mut h = w.done();
    h.push(0); // superframe anti emulation
    h
}

#[allow(unused)]
fn write_tile_group_header(tile_start_and_end_present_flag: bool) ->
    Vec<u8> {
    let mut buf = Vec::new();
    {
        let mut bw = BitWriter::<BE>::new(&mut buf);
        bw.write_bit(tile_start_and_end_present_flag).unwrap();
        bw.byte_align().unwrap();
    }
    buf.clone()
}

fn encode_frame(sequence: &mut Sequence, fi: &mut FrameInvariants, fs: &mut FrameState) -> Vec<u8> {
    let mut packet = Vec::new();
    //write_uncompressed_header(&mut packet, sequence, fi).unwrap();
    write_obus(&mut packet, sequence, fi).unwrap();
    if fi.show_existing_frame {
        match fi.rec_buffer.frames[0] {
            Some(ref rec) => for p in 0..3 {
                fs.rec.planes[p].data.copy_from_slice(rec.planes[p].data.as_slice());
            },
            None => (),
        }
    } else {
        let tile = encode_tile(sequence, fi, fs); // actually tile group

        let mut buf1 = Vec::new();
        {
            let mut bw1 = BitWriter::<BE>::new(&mut buf1);
            bw1.write_obu_header(OBU_Type::OBU_TILE_GROUP, 0).unwrap();
        }
        packet.write(&buf1).unwrap();
        buf1.clear();

        let obu_payload_size = tile.len() as u64;
        {
            let mut bw1 = BitWriter::<BE>::new(&mut buf1);
            // uleb128()
            let mut coded_payload_length = [0 as u8; 8];
            let leb_size = aom_uleb_encode(obu_payload_size, &mut coded_payload_length);
            for i in 0..leb_size {
                bw1.write(8, coded_payload_length[i]).unwrap();
            }
        }
        packet.write(&buf1).unwrap();
        buf1.clear();

      packet.write(&tile).unwrap();
    }
    packet
}

pub fn update_rec_buffer(fi: &mut FrameInvariants, fs: FrameState) {
  let rfs = Rc::new(fs.rec);
  for i in 0..(REF_FRAMES as usize) {
    if (fi.refresh_frame_flags & (1 << i)) != 0 {
      fi.rec_buffer.frames[i] = Some(Rc::clone(&rfs));
    }
  }
}

/// Encode and write a frame.
pub fn process_frame(sequence: &mut Sequence, fi: &mut FrameInvariants,
                     output_file: &mut Write,
                     y4m_dec: &mut y4m::Decoder<Box<Read>>,
                     y4m_enc: Option<&mut y4m::Encoder<Box<Write>>>) -> bool {
    unsafe {
        av1_rtcd();
        aom_dsp_rtcd();
    }
    let width = fi.width;
    let height = fi.height;
    let y4m_bits = y4m_dec.get_bit_depth();
    let y4m_bytes = y4m_dec.get_bytes_per_sample();
    let csp = y4m_dec.get_colorspace();
    match csp {
        y4m::Colorspace::C420 |
        y4m::Colorspace::C420jpeg |
        y4m::Colorspace::C420paldv |
        y4m::Colorspace::C420mpeg2 => {},
        _ => {
            panic!("Colorspace {:?} is not supported yet.", csp);
        },
    }
    match y4m_dec.read_frame() {
        Ok(y4m_frame) => {
            let y4m_y = y4m_frame.get_y_plane();
            let y4m_u = y4m_frame.get_u_plane();
            let y4m_v = y4m_frame.get_v_plane();
            eprintln!("{}", fi);
            let mut fs = FrameState::new(&fi);
            fs.input.planes[0].copy_from_raw_u8(&y4m_y, width*y4m_bytes, y4m_bytes);
            fs.input.planes[1].copy_from_raw_u8(&y4m_u, width*y4m_bytes/2, y4m_bytes);
            fs.input.planes[2].copy_from_raw_u8(&y4m_v, width*y4m_bytes/2, y4m_bytes);

            // We cannot currently encode > 8 bit input!
            match y4m_bits {
                8 => {},
                10 | 12 => {
                    for plane in 0..3 {
                        for row in fs.input.planes[plane].data.chunks_mut(fs.rec.planes[plane].cfg.stride) {
                            for col in row.iter_mut() { *col >>= y4m_bits-8 }
                        }
                    }
                },
                _ => panic! ("unknown input bit depth!"),
            }

            let packet = encode_frame(sequence, fi, &mut fs);
            write_ivf_frame(output_file, fi.number, packet.as_ref());
            if let Some(mut y4m_enc) = y4m_enc {
                let mut rec_y = vec![128 as u8; width*height];
                let mut rec_u = vec![128 as u8; width*height/4];
                let mut rec_v = vec![128 as u8; width*height/4];
                for (y, line) in rec_y.chunks_mut(width).enumerate() {
                    for (x, pixel) in line.iter_mut().enumerate() {
                        let stride = fs.rec.planes[0].cfg.stride;
                        *pixel = fs.rec.planes[0].data[y*stride+x] as u8;
                    }
                }
                for (y, line) in rec_u.chunks_mut(width/2).enumerate() {
                    for (x, pixel) in line.iter_mut().enumerate() {
                        let stride = fs.rec.planes[1].cfg.stride;
                        *pixel = fs.rec.planes[1].data[y*stride+x] as u8;
                    }
                }
                for (y, line) in rec_v.chunks_mut(width/2).enumerate() {
                    for (x, pixel) in line.iter_mut().enumerate() {
                        let stride = fs.rec.planes[2].cfg.stride;
                        *pixel = fs.rec.planes[2].data[y*stride+x] as u8;
                    }
                }
                let rec_frame = y4m::Frame::new([&rec_y, &rec_u, &rec_v], None);
                y4m_enc.write_frame(&rec_frame).unwrap();
            }

            update_rec_buffer(fi, fs);
            true
        },
        _ => false
    }
}


// #[cfg(test)]
#[cfg(feature="decode_test")]
mod aom;

#[cfg(all(test, feature="decode_test"))]
mod test_encode_decode {
    use super::*;
    use rand::{ChaChaRng, Rng, SeedableRng};
    use aom::*;
    use std::mem;
    use std::collections::VecDeque;

    fn fill_frame(ra: &mut ChaChaRng, frame: &mut Frame) {
        for plane in frame.planes.iter_mut() {
            let stride = plane.cfg.stride;
            for row in plane.data.chunks_mut(stride) {
                for mut pixel in row {
                    let v: u8 = ra.gen();
                    *pixel = v as u16;
                }
            }
        }
    }

    struct AomDecoder {
        dec: aom_codec_ctx,
    }

    fn setup_decoder(w: usize, h: usize) -> AomDecoder {
        unsafe {
            let interface = aom::aom_codec_av1_dx();
            let mut dec: AomDecoder = mem::uninitialized();
            let cfg = aom_codec_dec_cfg_t  {
                threads: 1,
                w: w as u32,
                h: h as u32,
                allow_lowbitdepth: 1,
                cfg: cfg_options { ext_partition: 1 }
            };

            let ret = aom_codec_dec_init_ver(&mut dec.dec, interface, &cfg, 0, AOM_DECODER_ABI_VERSION as i32);
            if ret != 0 {
                panic!("Cannot instantiate the decoder {}", ret);
            }

            dec
        }
    }

    impl Drop for AomDecoder {
        fn drop(&mut self) {
            unsafe { aom_codec_destroy(&mut self.dec) };
        }

    }

    fn setup_encoder(w: usize, h: usize, speed: usize, quantizer: usize) -> (FrameInvariants, Sequence) {
        unsafe {
            av1_rtcd();
            aom_dsp_rtcd();
        }

        let config = EncoderConfig {
            quantizer: quantizer,
            speed: speed,
            ..Default::default()
        };
        let mut fi = FrameInvariants::new(w, h, config);

        fi.use_reduced_tx_set = true;
        // fi.min_partition_size =
        let seq = Sequence::new(w, h);

        (fi, seq)
    }

    // TODO: support non-multiple-of-16 dimensions
    static DIMENSION_OFFSETS: &[(usize, usize)] = &[(0, 0), (16, 16)];

    #[test]
    #[ignore]
    fn speed() {
        let quantizer = 100;
        let limit = 5;
        let w = 64;
        let h = 80;

        for b in DIMENSION_OFFSETS.iter() {
            for s in 0 .. 10 {
                encode_decode(w + b.0, h + b.1, s, quantizer, limit);
            }
        }
    }

    static DIMENSIONS: &[(usize, usize)] = &[/*(2, 2), (4, 4), */(8, 8), 
        (16, 16), (32, 32), (64, 64), (128, 128), (256, 256), 
        (512, 512), (1024, 1024)/*, (2048, 2048)*/];

    #[test]
    #[ignore]
    fn dimensions() {
        let quantizer = 100;
        let limit = 1;
        let speed = 4;
        
        for (w, h) in DIMENSIONS.iter() {
            encode_decode(*w, *h, speed, quantizer, limit);
        }
    }

    #[test]
    #[ignore]
    fn quantizer() {
        let limit = 5;
        let w = 64;
        let h = 80;
        let speed = 4;

        for b in DIMENSION_OFFSETS.iter() {
            for &q in [80, 100, 120].iter() {
                encode_decode(w + b.0, h + b.1, speed, q, limit);
            }
        }
    }

    fn compare_plane(rec: &[u8], rec_stride: usize,
                     dec: &[u8], dec_stride: usize,
                     width: usize, height: usize) {
        for line in rec.chunks(rec_stride)
            .zip(dec.chunks(dec_stride)).take(height) {
            assert_eq!(&line.0[..width], &line.1[..width]);
        }
    }

    fn compare_img(img: *const aom_image_t, frame: &Frame) {
        use std::slice;
        let img = unsafe { *img };
        let img_iter = img.planes.iter().zip(img.stride.iter());

        for (img_plane, frame_plane) in img_iter.zip(frame.planes.iter()) {
            let w = frame_plane.cfg.width;
            let h = frame_plane.cfg.height;
            let rec_stride = frame_plane.cfg.stride;
            let dec_stride = *img_plane.1 as usize;

            let dec = unsafe {
                let data = *img_plane.0 as *const u8;
                let size = dec_stride * h;
                slice::from_raw_parts(data, size)
            };

            let rec: Vec<u8> = frame_plane.data.iter().map(|&v| v as u8).collect();

            compare_plane(&rec[..], rec_stride, dec, dec_stride, w, h);
        }
    }

    fn encode_decode(w:usize, h:usize, speed: usize, quantizer: usize, limit: usize) {
        use std::ptr;
        let mut ra = ChaChaRng::from_seed([0; 32]);

        let mut dec = setup_decoder(w, h);
        let (mut fi, mut seq) = setup_encoder(w, h, speed, quantizer);

        println!("Encoding {}x{} speed {} quantizer {}", w, h, speed, quantizer);

        let mut iter: aom_codec_iter_t = ptr::null_mut();

        let mut rec_fifo = VecDeque::new();

        for _ in 0 .. limit {
            let mut fs = fi.new_frame_state();
            fill_frame(&mut ra, &mut fs.input);

            fi.frame_type = if fi.number % 30 == 0 { FrameType::KEY } else { FrameType::INTER };
            fi.refresh_frame_flags = if fi.frame_type == FrameType::KEY { ALL_REF_FRAMES_MASK } else { 1 };

            fi.intra_only = fi.frame_type == FrameType::KEY || fi.frame_type == FrameType::INTRA_ONLY;
            fi.use_prev_frame_mvs = !(fi.intra_only || fi.error_resilient);
            println!("Encoding frame {}", fi.number);
            let packet = encode_frame(&mut seq, &mut fi, &mut fs);
            println!("Encoded.");

            rec_fifo.push_back(fs.rec.clone());

            update_rec_buffer(&mut fi, fs);

            let mut corrupted_count = 0;
            unsafe {
                println!("Decoding frame {}", fi.number);
                let ret = aom_codec_decode(&mut dec.dec, packet.as_ptr(), packet.len() as u32, ptr::null_mut());
                println!("Decoded. -> {}", ret);
                if ret != 0 {
                    use std::ffi::CStr;
                    let error_msg = aom_codec_error(&mut dec.dec);
                    println!("  Decode codec_decode failed: {}", CStr::from_ptr(error_msg).to_string_lossy());
                    let detail = aom_codec_error_detail(&mut dec.dec);
                    if !detail.is_null() {
                        println!("  Decode codec_decode failed {}", CStr::from_ptr(detail).to_string_lossy());
                    }

                    corrupted_count += 1;
                }

                if ret == 0 {
                    loop {
                        println!("Retrieving frame");
                        let img = aom_codec_get_frame(&mut dec.dec, &mut iter);
                        println!("Retrieved.");
                        if img.is_null() {
                            break;
                        }
                        let mut corrupted = 0;
                        let ret = aom_codec_control_(&mut dec.dec, aom_dec_control_id_AOMD_GET_FRAME_CORRUPTED as i32, &mut corrupted);
                        if ret != 0 {
                            use std::ffi::CStr;
                            let detail = aom_codec_error_detail(&mut dec.dec);
                            panic!("Decode codec_control failed {}", CStr::from_ptr(detail).to_string_lossy());
                        }
                        corrupted_count += corrupted;

                        let rec = rec_fifo.pop_front().unwrap();
                        compare_img(img, &rec);
                    }
                }
            }

            assert_eq!(corrupted_count, 0);

            fi.number += 1;
        }
    }
}<|MERGE_RESOLUTION|>--- conflicted
+++ resolved
@@ -1494,24 +1494,18 @@
     }
 
     if fi.frame_type == FrameType::INTER {
-<<<<<<< HEAD
-        cw.write_is_inter(bo, is_inter);
+        cw.write_is_inter(w, bo, is_inter);
         if is_inter {
             cw.fill_neighbours_ref_counts(bo);
             cw.bc.set_ref_frame(bo, bsize, LAST_FRAME);
-            cw.write_ref_frames(bo);
+            cw.write_ref_frames(w, bo);
             // FIXME: need more generic context derivation
             let mode_context = if bo.x == 0 && bo.y == 0 { 0 } else if bo.x ==0 || bo.y == 0 { 51 } else { 85 };
             // NOTE: Until rav1e supports other inter modes than GLOBALMV
             assert!(luma_mode == PredictionMode::GLOBALMV);
-            cw.write_inter_mode(luma_mode, mode_context);
+            cw.write_inter_mode(w, luma_mode, mode_context);
         } else {
-            cw.write_intra_mode(bsize, luma_mode);
-=======
-        cw.write_is_inter(w, bo, is_inter);
-        if !is_inter {
             cw.write_intra_mode(w, bsize, luma_mode);
->>>>>>> 186001ca
         }
     } else {
         cw.write_intra_mode_kf(w, bo, luma_mode);
@@ -1525,13 +1519,8 @@
         cw.write_angle_delta(w, 0, luma_mode);
     }
 
-<<<<<<< HEAD
-    if has_chroma(bo, bsize, xdec, ydec) && !is_inter {
-        cw.write_intra_uv_mode(chroma_mode, luma_mode, bsize);
-=======
-    if has_chroma(bo, bsize, xdec, ydec) {
+      if has_chroma(bo, bsize, xdec, ydec) && !is_inter {
         cw.write_intra_uv_mode(w, chroma_mode, luma_mode, bsize);
->>>>>>> 186001ca
         if chroma_mode.is_directional() && bsize >= BlockSize::BLOCK_8X8 {
             cw.write_angle_delta(w, 0, chroma_mode);
         }
@@ -1564,18 +1553,14 @@
         TxType::DCT_DCT
     };
 
-<<<<<<< HEAD
     // if inter, predict here
     //mode.predict(&mut rec.mut_slice(po), tx_size);
 
     if is_inter {
-        write_tx_tree(fi, fs, cw, luma_mode, chroma_mode, bo, bsize, tx_size, tx_type, skip); // i.e. var-tx if inter mode
+        write_tx_tree(fi, fs, cw, w, luma_mode, chroma_mode, bo, bsize, tx_size, tx_type, skip); // i.e. var-tx if inter mode
     } else {
-        write_tx_blocks(fi, fs, cw, luma_mode, chroma_mode, bo, bsize, tx_size, tx_type, skip);
-    }
-=======
-    write_tx_blocks(fi, fs, cw, w, luma_mode, chroma_mode, bo, bsize, tx_size, tx_type, skip);
->>>>>>> 186001ca
+        write_tx_blocks(fi, fs, cw, w, luma_mode, chroma_mode, bo, bsize, tx_size, tx_type, skip);
+    }
 }
 
 pub fn write_tx_blocks(fi: &FrameInvariants, fs: &mut FrameState,
@@ -1597,12 +1582,7 @@
             };
 
             let po = tx_bo.plane_offset(&fs.input.planes[0].cfg);
-<<<<<<< HEAD
-            encode_tx_block(fi, fs, cw, 0, &tx_bo, luma_mode, tx_size, tx_type,
-                            bsize, &po, skip);
-=======
             encode_tx_block(fi, fs, cw, w, 0, &tx_bo, luma_mode, tx_size, tx_type, bsize, &po, skip);
->>>>>>> 186001ca
         }
     }
 
@@ -1660,10 +1640,9 @@
     }
 }
 
-<<<<<<< HEAD
 // FIXME: For now, assume tx_mode is LARGEST_TX, so var-tx is not implemented yet
 // but only one tx block exist for a inter mode partition.
-pub fn write_tx_tree(fi: &FrameInvariants, fs: &mut FrameState, cw: &mut ContextWriter,
+pub fn write_tx_tree(fi: &FrameInvariants, fs: &mut FrameState, cw: &mut ContextWriter, w: &mut Writer,
                        luma_mode: PredictionMode, chroma_mode: PredictionMode, bo: &BlockOffset,
                        bsize: BlockSize, tx_size: TxSize, tx_type: TxType, skip: bool) {
     let bw = bsize.width_mi() / tx_size.width_mi();
@@ -1674,7 +1653,7 @@
     fs.qc.update(fi.config.quantizer, tx_size);
 
     let po = bo.plane_offset(&fs.input.planes[0].cfg);
-    encode_tx_block(fi, fs, cw, 0, &bo, luma_mode, tx_size, tx_type, bsize, &po, skip);
+    encode_tx_block(fi, fs, cw, w, 0, &bo, luma_mode, tx_size, tx_type, bsize, &po, skip);
 
     // these are only valid for 4:2:0
     let uv_tx_size = match bsize {
@@ -1712,17 +1691,14 @@
                 y: sb_offset.y + partition_y
             };
 
-            encode_tx_block(fi, fs, cw, p, &bo, chroma_mode, uv_tx_size, uv_tx_type,
+            encode_tx_block(fi, fs, cw, w, p, &bo, chroma_mode, uv_tx_size, uv_tx_type,
                             plane_bsize, &po, skip);
         }
     }
 }
 
-fn encode_partition_bottomup(seq: &Sequence, fi: &FrameInvariants, fs: &mut FrameState, cw: &mut ContextWriter,
-=======
 fn encode_partition_bottomup(seq: &Sequence, fi: &FrameInvariants, fs: &mut FrameState,
                              cw: &mut ContextWriter, w: &mut Writer,
->>>>>>> 186001ca
                              bsize: BlockSize, bo: &BlockOffset) -> f64 {
     let mut rd_cost = std::f64::MAX;
 

--- conflicted
+++ resolved
@@ -587,13 +587,8 @@
         self.write_bit(false)?; // forbidden bit.
         self.write(4, obu_type as u32)?;
         self.write_bit(obu_extension != 0)?;
-<<<<<<< HEAD
-        self.write_bit(false)?; // obu_has_payload_length_field
-        self.write_bit(false)?; // reserved
-=======
         self.write(1, 1)?; // obu_has_payload_length_field
         self.write(1, 0)?; // reserved
->>>>>>> 4745e694
 
         if obu_extension != 0 {
             assert!(false);
@@ -606,17 +601,11 @@
 #[allow(unused)]
     fn write_sequence_header_obu(&mut self, seq: &mut Sequence, fi: &FrameInvariants)
         -> Result<(), std::io::Error> {
-<<<<<<< HEAD
-        self.write(2, seq.profile)?; // profile 0, 3 bits
-        //self.write_bit(false)?; // still_picture
-        //self.write_bit(false)?; // reduced_still_picture
-=======
         self.write(3, seq.profile)?; // profile 0, 3 bits
         self.write(1, 0)?; // still_picture
         //self.write(1, 0)?; // reduced_still_picture
         self.write(5, 0)?; // one operating point
         self.write(12,0)?; // idc
->>>>>>> 4745e694
         self.write(4, 0)?; // level
         self.write_bit(false)?; // no rate model
 
@@ -656,24 +645,13 @@
 
         self.write_bitdepth_colorspace_sampling();
 
-<<<<<<< HEAD
         self.write_bit(false)?; // separate uv delta q
-
-=======
-        self.write(1,0)?; // separate uv delta q
+        
         self.write_bit(false)?; // no timing info present
->>>>>>> 4745e694
-        //self.write_color_config(seq)?;
-
-        //self.write_sequence_header2(seq, fi);
 
         self.write_bit(seq.film_grain_params_present)?;
 
-<<<<<<< HEAD
-        //self.write_bit(true)?; // add_trailing_bits
-=======
         self.write(1,1)?; // add_trailing_bits
->>>>>>> 4745e694
 
         Ok(())
     }

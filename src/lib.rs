// Copyright (c) 2017-2018, The rav1e contributors. All rights reserved
//
// This source code is subject to the terms of the BSD 2 Clause License and
// the Alliance for Open Media Patent License 1.0. If the BSD 2 Clause License
// was not distributed with this source code in the LICENSE file, you can
// obtain it at www.aomedia.org/license/software. If the Alliance for Open
// Media Patent License 1.0 was not distributed with this source code in the
// PATENTS file, you can obtain it at www.aomedia.org/license/patent.

#![allow(safe_extern_statics)]
#![cfg_attr(feature = "cargo-clippy", allow(collapsible_if))]

extern crate bitstream_io;
extern crate backtrace;
#[macro_use]
extern crate clap;
extern crate libc;
extern crate rand;
extern crate y4m;

#[macro_use]
extern crate enum_iterator_derive;

use std::fs::File;
use std::io::prelude::*;
use bitstream_io::{BE, LE, BitWriter};
use clap::{App, Arg};
use std::rc::Rc;
use std::*;

// for benchmarking purpose
pub mod ec;
pub mod partition;
pub mod plane;
pub mod context;
pub mod transform;
pub mod quantize;
pub mod predict;
pub mod rdo;
pub mod util;
pub mod cdef;

use context::*;
use partition::*;
use transform::*;
use quantize::*;
use plane::*;
use rdo::*;
use ec::*;
use std::fmt;
use util::*;
use cdef::*;

extern {
    pub fn av1_rtcd();
    pub fn aom_dsp_rtcd();
}

#[derive(Debug, Clone)]
pub struct Frame {
    pub planes: [Plane; 3]
}

impl Frame {
    pub fn new(width: usize, height:usize) -> Frame {
        Frame {
            planes: [
                Plane::new(width, height, 0, 0),
                Plane::new(width/2, height/2, 1, 1),
                Plane::new(width/2, height/2, 1, 1)
            ]
        }
    }
}

#[derive(Debug)]
pub struct ReferenceFramesSet {
    pub frames: [Option<Rc<Frame>>; (REF_FRAMES as usize)]
}

impl ReferenceFramesSet {
    pub fn new() -> ReferenceFramesSet {
        ReferenceFramesSet {
            frames: Default::default()
        }
    }
}

const MAX_NUM_TEMPORAL_LAYERS: usize = 8;
const MAX_NUM_SPATIAL_LAYERS: usize = 4;
const MAX_NUM_OPERATING_POINTS: usize = MAX_NUM_TEMPORAL_LAYERS * MAX_NUM_SPATIAL_LAYERS;

const PRIMARY_REF_NONE: u32 = 7;
const PRIMARY_REF_BITS: u32 = 3;

arg_enum!{
    #[derive(Copy, Clone, Debug, PartialEq)]
    pub enum Tune {
        Psnr,
        Psychovisual
    }
}

impl Default for Tune {
    fn default() -> Self {
        Tune::Psnr
    }
}

#[derive(Copy,Clone)]
pub struct Sequence {
  // OBU Sequence header of AV1
    pub profile: u8,
    pub num_bits_width: u32,
    pub num_bits_height: u32,
    pub bit_depth: usize,
    pub max_frame_width: u32,
    pub max_frame_height: u32,
    pub frame_id_numbers_present_flag: bool,
    pub frame_id_length: u32,
    pub delta_frame_id_length: u32,
    pub use_128x128_superblock: bool,
    pub order_hint_bits_minus_1: u32,
    pub force_screen_content_tools: u32,  // 0 - force off
                                           // 1 - force on
                                           // 2 - adaptive
    pub force_integer_mv: u32,      // 0 - Not to force. MV can be in 1/4 or 1/8
                                     // 1 - force to integer
                                     // 2 - adaptive
    pub still_picture: bool,               // Video is a single frame still picture
    pub reduced_still_picture_hdr: bool,   // Use reduced header for still picture
    pub monochrome: bool,                  // Monochrome video
    pub enable_filter_intra: bool,         // enables/disables filterintra
    pub enable_intra_edge_filter: bool,    // enables/disables corner/edge/upsampling
    pub enable_interintra_compound: bool,  // enables/disables interintra_compound
    pub enable_masked_compound: bool,      // enables/disables masked compound
    pub enable_dual_filter: bool,         // 0 - disable dual interpolation filter
                                          // 1 - enable vert/horiz filter selection
    pub enable_order_hint: bool,     // 0 - disable order hint, and related tools
                                     // jnt_comp, ref_frame_mvs, frame_sign_bias
                                     // if 0, enable_jnt_comp and
                                     // enable_ref_frame_mvs must be set zs 0.
    pub enable_jnt_comp: bool,        // 0 - disable joint compound modes
                                     // 1 - enable it
    pub enable_ref_frame_mvs: bool,  // 0 - disable ref frame mvs
                                     // 1 - enable it
    pub enable_warped_motion: bool,   // 0 - disable warped motion for sequence
                                     // 1 - enable it for the sequence
    pub enable_superres: bool,// 0 - Disable superres for the sequence, and disable
                              //     transmitting per-frame superres enabled flag.
                              // 1 - Enable superres for the sequence, and also
                              //     enable per-frame flag to denote if superres is
                              //     enabled for that frame.
    pub enable_cdef: bool,         // To turn on/off CDEF
    pub enable_restoration: bool,  // To turn on/off loop restoration
    pub operating_points_cnt_minus_1: usize,
    pub operating_point_idc: [u16; MAX_NUM_OPERATING_POINTS],
    pub display_model_info_present_flag: bool,
    pub decoder_model_info_present_flag: bool,
    pub level: [[usize; 2]; MAX_NUM_OPERATING_POINTS],	// minor, major
    pub tier: [usize; MAX_NUM_OPERATING_POINTS],  // seq_tier in the spec. One bit: 0
                                                  // or 1.
    pub film_grain_params_present: bool,
    pub separate_uv_delta_q: bool,
}

impl Sequence {
    pub fn new(width: usize, height: usize, bit_depth: usize) -> Sequence {
        let width_bits = 32 - (width as u32).leading_zeros();
        let height_bits = 32 - (height as u32).leading_zeros();
        assert!(width_bits <= 16);
        assert!(height_bits <= 16);

        let profile = if bit_depth == 12 { 2 } else { 0 };

        let mut operating_point_idc = [0 as u16; MAX_NUM_OPERATING_POINTS];
        let mut level = [[1, 2 as usize]; MAX_NUM_OPERATING_POINTS];
        let mut tier = [0 as usize; MAX_NUM_OPERATING_POINTS];

        for i in 0..MAX_NUM_OPERATING_POINTS {
            operating_point_idc[i] = 0;
            level[i][0] = 1;	// minor
            level[i][1] = 2;	// major
            tier[i] = 0;
        }

        Sequence {
            profile: profile,
            num_bits_width: width_bits,
            num_bits_height: height_bits,
            bit_depth: bit_depth,
            max_frame_width: width as u32,
            max_frame_height: height as u32,
            frame_id_numbers_present_flag: false,
            frame_id_length: 0,
            delta_frame_id_length: 0,
            use_128x128_superblock: false,
            order_hint_bits_minus_1: 0,
            force_screen_content_tools: 0,
            force_integer_mv: 2,
            still_picture: false,
            reduced_still_picture_hdr: false,
            monochrome: false,
            enable_filter_intra: true,
            enable_intra_edge_filter: true,
            enable_interintra_compound: false,
            enable_masked_compound: false,
            enable_dual_filter: false,
            enable_order_hint: false,
            enable_jnt_comp: false,
            enable_ref_frame_mvs: false,
            enable_warped_motion: false,
            enable_superres: false,
            enable_cdef: true,
            enable_restoration: true,
            operating_points_cnt_minus_1: 0,
            operating_point_idc: operating_point_idc,
            display_model_info_present_flag: false,
            decoder_model_info_present_flag: false,
            level: level,
            tier: tier,
            film_grain_params_present: false,
            separate_uv_delta_q: false,
        }
    }
}

#[derive(Debug)]
pub struct FrameState {
    pub input: Frame,
    pub rec: Frame,
    pub qc: QuantizationContext,
}

impl FrameState {
    pub fn new(fi: &FrameInvariants) -> FrameState {
        FrameState {
            input: Frame::new(fi.padded_w, fi.padded_h),
            rec: Frame::new(fi.padded_w, fi.padded_h),
            qc: Default::default(),
        }
    }
}

// Frame Invariants are invariant inside a frame
#[allow(dead_code)]
#[derive(Debug)]
pub struct FrameInvariants {
    pub width: usize,
    pub height: usize,
    pub padded_w: usize,
    pub padded_h: usize,
    pub sb_width: usize,
    pub sb_height: usize,
    pub w_in_b: usize,
    pub h_in_b: usize,
    pub number: u64,
    pub show_frame: bool,
    pub showable_frame: bool,
    pub error_resilient: bool,
    pub intra_only: bool,
    pub allow_high_precision_mv: bool,
    pub frame_type: FrameType,
    pub show_existing_frame: bool,
    pub use_reduced_tx_set: bool,
    pub reference_mode: ReferenceMode,
    pub use_prev_frame_mvs: bool,
    pub min_partition_size: BlockSize,
    pub globalmv_transformation_type: [GlobalMVMode; ALTREF_FRAME + 1],
    pub num_tg: usize,
    pub large_scale_tile: bool,
    pub disable_cdf_update: bool,
    pub allow_screen_content_tools: u32,
    pub force_integer_mv: u32,
    pub primary_ref_frame: u32,
    pub refresh_frame_flags: u32,  // a bitmask that specifies which
    // reference frame slots will be updated with the current frame
    // after it is decoded.
    pub allow_intrabc: bool,
    pub use_ref_frame_mvs: bool,
    pub is_filter_switchable: bool,
    pub is_motion_mode_switchable: bool,
    pub disable_frame_end_update_cdf: bool,
    pub allow_warped_motion: bool,
    pub cdef_damping: u8,
    pub cdef_bits: u8,
    pub cdef_y_strengths: [u8; 8],
    pub cdef_uv_strengths: [u8; 8],
    pub config: EncoderConfig,
    pub ref_frames: [usize; INTER_REFS_PER_FRAME],
    pub rec_buffer: ReferenceFramesSet,
}

impl FrameInvariants {
    pub fn new(width: usize, height: usize, config: EncoderConfig) -> FrameInvariants {
        // Speed level decides the minimum partition size, i.e. higher speed --> larger min partition size,
        // with exception that SBs on right or bottom frame borders split down to BLOCK_4X4.
        // At speed = 0, RDO search is exhaustive.
        let mut min_partition_size = if config.speed <= 1 { BlockSize::BLOCK_4X4 }
                                 else if config.speed <= 2 { BlockSize::BLOCK_8X8 }
                                 else if config.speed <= 3 { BlockSize::BLOCK_16X16 }
                                 else { BlockSize::BLOCK_32X32 };

        if config.tune == Tune::Psychovisual {
            if min_partition_size < BlockSize::BLOCK_8X8 {
                // TODO: Display message that min partition size is enforced to 8x8
                min_partition_size = BlockSize::BLOCK_8X8;
                println!("If tune=Psychovisual is used, min partition size is enforced to 8x8");
            }
        }
        let use_reduced_tx_set = config.speed > 1;

        FrameInvariants {
            width,
            height,
            padded_w: width.align_power_of_two(3),
            padded_h: height.align_power_of_two(3),
            sb_width: width.align_power_of_two_and_shift(6),
            sb_height: height.align_power_of_two_and_shift(6),
            w_in_b: 2 * width.align_power_of_two_and_shift(3), // MiCols, ((width+7)/8)<<3 >> MI_SIZE_LOG2
            h_in_b: 2 * height.align_power_of_two_and_shift(3), // MiRows, ((height+7)/8)<<3 >> MI_SIZE_LOG2
            number: 0,
            show_frame: true,
            showable_frame: true,
            error_resilient: true,
            intra_only: false,
            allow_high_precision_mv: true,
            frame_type: FrameType::KEY,
            show_existing_frame: false,
            use_reduced_tx_set,
            reference_mode: ReferenceMode::SINGLE,
            use_prev_frame_mvs: false,
            min_partition_size,
            globalmv_transformation_type: [GlobalMVMode::IDENTITY; ALTREF_FRAME + 1],
            num_tg: 1,
            large_scale_tile: false,
            disable_cdf_update: false,
            allow_screen_content_tools: 0,
            force_integer_mv: 0,
            primary_ref_frame: PRIMARY_REF_NONE,
            refresh_frame_flags: 0,
            allow_intrabc: false,
            use_ref_frame_mvs: false,
            is_filter_switchable: false,
            is_motion_mode_switchable: false, // 0: only the SIMPLE motion mode will be used.
            disable_frame_end_update_cdf: false,
            allow_warped_motion: false,
            cdef_damping: 3,
            cdef_bits: 3,
            cdef_y_strengths: [0*4+0, 1*4+0, 2*4+1, 3*4+1, 5*4+2, 7*4+3, 10*4+3, 13*4+3],
            cdef_uv_strengths: [0*4+0, 1*4+0, 2*4+1, 3*4+1, 5*4+2, 7*4+3, 10*4+3, 13*4+3],
            config,
            ref_frames: [0; INTER_REFS_PER_FRAME],
            rec_buffer: ReferenceFramesSet::new()
        }
    }

    pub fn new_frame_state(&self) -> FrameState {
        FrameState {
            input: Frame::new(self.padded_w, self.padded_h),
            rec: Frame::new(self.padded_w, self.padded_h),
            qc: Default::default(),
        }
    }
}

impl fmt::Display for FrameInvariants{
    fn fmt(&self, f: &mut fmt::Formatter) -> fmt::Result {
        write!(f, "Frame {} - {}", self.number, self.frame_type)
    }
}

#[allow(dead_code,non_camel_case_types)]
#[derive(Debug,PartialEq,EnumIterator,Clone,Copy)]
pub enum FrameType {
    KEY,
    INTER,
    INTRA_ONLY,
    SWITCH,
}

//const REFERENCE_MODES: usize = 3;

#[allow(dead_code,non_camel_case_types)]
#[derive(Debug,PartialEq,EnumIterator)]
pub enum ReferenceMode {
  SINGLE = 0,
  COMPOUND = 1,
  SELECT = 2,
}

const REF_CONTEXTS: usize = 3;

const REF_FRAMES: u32 = 8;
const REF_FRAMES_LOG2: u32 = 3;
pub const ALL_REF_FRAMES_MASK: u32 = (1 << REF_FRAMES) - 1;

//const NONE_FRAME: isize = -1;
//const INTRA_FRAME: usize = 0;
//const LAST_FRAME: usize = 1;
//const LAST2_FRAME: usize = 2;
//const LAST3_FRAME: usize = 3;
const GOLDEN_FRAME: usize = 4;
const BWDREF_FRAME: usize = 5;
//const ALTREF2_FRAME: usize = 6;
const ALTREF_FRAME: usize = 7;
//const LAST_REF_FRAMES: usize = LAST3_FRAME - LAST_FRAME + 1;
const INTER_REFS_PER_FRAME: usize = ALTREF_FRAME - LAST_FRAME + 1;
//const TOTAL_REFS_PER_FRAME: usize = ALTREF_FRAME - INTRA_FRAME + 1;
const FWD_REFS: usize = GOLDEN_FRAME - LAST_FRAME + 1;
//const FWD_RF_OFFSET(ref) (ref - LAST_FRAME)
const BWD_REFS: usize = ALTREF_FRAME - BWDREF_FRAME + 1;
//const BWD_RF_OFFSET(ref) (ref - BWDREF_FRAME)

const SINGLE_REFS: usize = FWD_REFS + BWD_REFS;


impl fmt::Display for FrameType{
    fn fmt(&self, f: &mut fmt::Formatter) -> fmt::Result {
        match self {
            FrameType::KEY => write!(f, "Key frame"),
            FrameType::INTER => write!(f, "Inter frame"),
            FrameType::INTRA_ONLY => write!(f, "Intra only frame"),
            FrameType::SWITCH => write!(f, "Switching frame"),
        }
    }
}

pub struct EncoderIO {
    pub input: Box<Read>,
    pub output: Box<Write>,
    pub rec: Option<Box<Write>>,
}

#[derive(Copy, Clone, Debug)]
pub struct EncoderConfig {
    pub limit: u64,
    pub quantizer: usize,
    pub speed: usize,
    pub tune: Tune
}

impl Default for EncoderConfig {
    fn default() -> Self {
        EncoderConfig {
            limit: 0,
            quantizer: 100,
            speed: 0,
            tune: Tune::Psnr,
        }
    }
}

impl EncoderConfig {
    pub fn from_cli() -> (EncoderIO, EncoderConfig) {
        let matches = App::new("rav1e")
            .version("0.1.0")
            .about("AV1 video encoder")
           .arg(Arg::with_name("INPUT")
                .help("Uncompressed YUV4MPEG2 video input")
                .required(true)
                .index(1))
            .arg(Arg::with_name("OUTPUT")
                .help("Compressed AV1 in IVF video output")
                .short("o")
                .long("output")
                .required(true)
                .takes_value(true))
            .arg(Arg::with_name("RECONSTRUCTION")
                .short("r")
                .takes_value(true))
            .arg(Arg::with_name("LIMIT")
                .help("Maximum number of frames to encode")
                .short("l")
                .long("limit")
                .takes_value(true)
                .default_value("0"))
            .arg(Arg::with_name("QP")
                .help("Quantizer (0-255)")
                .long("quantizer")
                .takes_value(true)
                .default_value("100"))
            .arg(Arg::with_name("SPEED")
                .help("Speed level (0(slow)-10(fast))")
                .short("s")
                .long("speed")
                .takes_value(true)
                .default_value("3"))
            .arg(Arg::with_name("TUNE")
                .help("Quality tuning (Will enforce partition sizes >= 8x8)")
                .long("tune")
                .possible_values(&Tune::variants())
                .default_value("psnr")
                .case_insensitive(true))
            .get_matches();


        let io = EncoderIO {
            input: match matches.value_of("INPUT").unwrap() {
                "-" => Box::new(std::io::stdin()) as Box<Read>,
                f => Box::new(File::open(&f).unwrap()) as Box<Read>
            },
            output: match matches.value_of("OUTPUT").unwrap() {
                "-" => Box::new(std::io::stdout()) as Box<Write>,
                f => Box::new(File::create(&f).unwrap()) as Box<Write>
            },
            rec: matches.value_of("RECONSTRUCTION").map(|f| {
                Box::new(File::create(&f).unwrap()) as Box<Write>
            })
        };

        let config = EncoderConfig {
            limit: matches.value_of("LIMIT").unwrap().parse().unwrap(),
            quantizer: matches.value_of("QP").unwrap().parse().unwrap(),
            speed: matches.value_of("SPEED").unwrap().parse().unwrap(),
            tune: matches.value_of("TUNE").unwrap().parse().unwrap()
        };

        // Validate arguments
        if config.quantizer == 0 {
            unimplemented!();
        } else if config.quantizer > 255 || config.speed > 10 {
            panic!("argument out of range");
        }

        (io, config)
    }
}

pub fn write_ivf_header(output_file: &mut Write, width: usize, height: usize, num: usize, den: usize) {
    let mut bw = BitWriter::<LE>::new(output_file);
    bw.write_bytes(b"DKIF").unwrap();
    bw.write(16, 0).unwrap(); // version
    bw.write(16, 32).unwrap(); // version
    bw.write_bytes(b"AV01").unwrap();
    bw.write(16, width as u16).unwrap();
    bw.write(16, height as u16).unwrap();
    bw.write(32, num as u32).unwrap();
    bw.write(32, den as u32).unwrap();
    bw.write(32, 0).unwrap();
    bw.write(32, 0).unwrap();
}

pub fn write_ivf_frame(output_file: &mut Write, pts: u64, data: &[u8]) {
    let mut bw = BitWriter::<LE>::new(output_file);
    bw.write(32, data.len() as u32).unwrap();
    bw.write(64, pts).unwrap();
    bw.write_bytes(data).unwrap();
}

trait UncompressedHeader {
    // Start of OBU Headers
    fn write_obu_header(&mut self, obu_type: OBU_Type, obu_extension: u32)
            -> Result<(), std::io::Error>;
    fn write_sequence_header_obu(&mut self, seq: &mut Sequence, fi: &FrameInvariants)
            -> Result<(), std::io::Error>;
    fn write_frame_header_obu(&mut self, seq: &Sequence, fi: &FrameInvariants)
            -> Result<(), std::io::Error>;
    fn write_sequence_header(&mut self, seq: &mut Sequence, fi: &FrameInvariants)
                                    -> Result<(), std::io::Error>;
    fn write_color_config(&mut self, seq: &mut Sequence) -> Result<(), std::io::Error>;
    // End of OBU Headers

    fn write_frame_size(&mut self, fi: &FrameInvariants) -> Result<(), std::io::Error>;
    fn write_loop_filter(&mut self) -> Result<(), std::io::Error>;
    fn write_frame_cdef(&mut self, seq: &Sequence, fi: &FrameInvariants) -> Result<(), std::io::Error>;
}
#[allow(unused)]
const OP_POINTS_IDC_BITS:usize = 12;
#[allow(unused)]
const LEVEL_MAJOR_MIN:usize = 2;
#[allow(unused)]
const LEVEL_MAJOR_BITS:usize = 3;
#[allow(unused)]
const LEVEL_MINOR_BITS:usize = 2;
#[allow(unused)]
const LEVEL_BITS:usize = LEVEL_MAJOR_BITS + LEVEL_MINOR_BITS;
const FRAME_ID_LENGTH: usize = 15;
const DELTA_FRAME_ID_LENGTH: usize = 14;

impl<'a> UncompressedHeader for BitWriter<'a, BE> {
    // Start of OBU Headers
    // Write OBU Header syntax
    fn write_obu_header(&mut self, obu_type: OBU_Type, obu_extension: u32)
            -> Result<(), std::io::Error>{
        self.write_bit(false)?; // forbidden bit.
        self.write(4, obu_type as u32)?;
        self.write_bit(obu_extension != 0)?;
        self.write_bit(true)?; // obu_has_payload_length_field
        self.write_bit(false)?; // reserved

        if obu_extension != 0 {
            assert!(false);
            //self.write(8, obu_extension & 0xFF)?; size += 8;
        }

        Ok(())
    }

    fn write_sequence_header_obu(&mut self, seq: &mut Sequence, fi: &FrameInvariants)
        -> Result<(), std::io::Error> {
        self.write(3, seq.profile)?; // profile 0, 3 bits
        self.write(1, 0)?; // still_picture
        self.write(1, 0)?; // reduced_still_picture
        self.write_bit(false)?; // display model present
        self.write_bit(false)?; // no timing info present
        self.write(5, 0)?; // one operating point
        self.write(12,0)?; // idc
        self.write(5, 0)?; // level
        if seq.reduced_still_picture_hdr {
            assert!(false);
        }

        self.write_sequence_header(seq, fi)?;

        self.write_color_config(seq)?;

        self.write(1,0)?; // separate uv delta q

        self.write_bit(seq.film_grain_params_present)?;

        self.write_bit(true)?; // add_trailing_bits

        Ok(())
    }

    fn write_sequence_header(&mut self, seq: &mut Sequence, fi: &FrameInvariants)
        -> Result<(), std::io::Error> {
        self.write_frame_size(fi)?;

        if !seq.reduced_still_picture_hdr {
            seq.frame_id_numbers_present_flag = false;
            seq.frame_id_length = FRAME_ID_LENGTH as u32;
            seq.delta_frame_id_length = DELTA_FRAME_ID_LENGTH as u32;

            self.write_bit(seq.frame_id_numbers_present_flag)?;

            if seq.frame_id_numbers_present_flag {
              // We must always have delta_frame_id_length < frame_id_length,
              // in order for a frame to be referenced with a unique delta.
              // Avoid wasting bits by using a coding that enforces this restriction.
              self.write(4, seq.delta_frame_id_length - 2)?;
              self.write(3, seq.frame_id_length - seq.delta_frame_id_length - 1)?;
            }
        }

        self.write_bit(seq.use_128x128_superblock)?;
        self.write_bit(seq.enable_filter_intra)?;
        self.write_bit(seq.enable_intra_edge_filter)?;

        if !seq.reduced_still_picture_hdr {
            self.write_bit(seq.enable_interintra_compound)?;
            self.write_bit(seq.enable_masked_compound)?;
            self.write_bit(seq.enable_warped_motion)?;
            self.write_bit(seq.enable_dual_filter)?;
            self.write_bit(seq.enable_order_hint)?;

            if seq.enable_order_hint {
              self.write_bit(seq.enable_jnt_comp)?;
              self.write_bit(seq.enable_ref_frame_mvs)?;
            }
            if seq.force_screen_content_tools == 2 {
              self.write_bit(true)?;
            } else {
              self.write_bit(false)?;
              self.write_bit(seq.force_screen_content_tools != 0)?;
            }
            if seq.force_screen_content_tools > 0 {
              if seq.force_integer_mv == 2 {
                self.write_bit(true)?;
              } else {
                self.write_bit(false)?;
                self.write_bit(seq.force_integer_mv != 0)?;
              }
            } else {
              assert!(seq.force_integer_mv == 2);
            }
            if seq.enable_order_hint {
              self.write(3, seq.order_hint_bits_minus_1)?;
            }
        }

        self.write_bit(seq.enable_superres)?;
        self.write_bit(seq.enable_cdef)?;
        self.write_bit(seq.enable_restoration)?;

        Ok(())
    }

    fn write_color_config(&mut self, seq: &mut Sequence) -> Result<(), std::io::Error> {
        self.write_bit(seq.bit_depth > 8)?; // 8 bit video
        self.write_bit(seq.monochrome)?; // monochrome?
        self.write_bit(false)?; // No color description present

        if seq.monochrome {
            assert!(false);
        }
        self.write_bit(false)?; // color range

        if true { // subsampling_x == 1 && cm->subsampling_y == 1
            self.write(2,0)?; // chroma_sample_position == AOM_CSP_UNKNOWN
        }

        Ok(())
    }

#[allow(unused)]
    fn write_frame_header_obu(&mut self, seq: &Sequence, fi: &FrameInvariants)
        -> Result<(), std::io::Error> {
      if seq.reduced_still_picture_hdr {
        assert!(fi.show_existing_frame);
        assert!(fi.frame_type == FrameType::KEY);
        assert!(fi.show_frame);
      } else {
        if fi.show_existing_frame {
          self.write_bit(true)?; // show_existing_frame=1
          self.write(3, 0)?; // show last frame

          //TODO:
          /* temporal_point_info();
            if seq.decoder_model_info_present_flag &&
              timing_info.equal_picture_interval == 0 {
            // write frame_presentation_delay;
          }
          if seq.frame_id_numbers_present_flag {
            // write display_frame_id;
          }*/

          self.byte_align()?;
          return Ok((()));
        }
        self.write_bit(false)?; // show_existing_frame=0
        self.write(2, fi.frame_type as u32)?;
        self.write_bit(fi.show_frame)?; // show frame

        if fi.show_frame {
          //TODO:
          /* temporal_point_info();
              if seq.decoder_model_info_present_flag &&
              timing_info.equal_picture_interval == 0 {
            // write frame_presentation_delay;*/
        } else {
          self.write_bit(fi.showable_frame)?;
        }

        if fi.frame_type == FrameType::SWITCH {
          assert!(fi.error_resilient);
        } else {
          if !(fi.frame_type == FrameType::KEY && fi.show_frame) {
            self.write_bit(fi.error_resilient)?; // error resilient
          }
        }
      }

      self.write_bit(fi.disable_cdf_update)?;

      if seq.force_screen_content_tools == 2 {
        self.write_bit(fi.allow_screen_content_tools != 0)?;
      } else {
        assert!(fi.allow_screen_content_tools ==
                seq.force_screen_content_tools);
      }

      if fi.allow_screen_content_tools == 2 {
        if seq.force_integer_mv == 2 {
          self.write_bit(fi.force_integer_mv != 0)?;
        } else {
          assert!(fi.force_integer_mv == seq.force_integer_mv);
        }
      } else {
        assert!(fi.allow_screen_content_tools ==
                seq.force_screen_content_tools);
      }

      if seq.frame_id_numbers_present_flag {
        assert!(false); // Not supported by rav1e yet!
        //TODO:
        //let frame_id_len = seq.frame_id_length;
        //self.write(frame_id_len, fi.current_frame_id);
      }

      let mut frame_size_override_flag = false;
      if fi.frame_type == FrameType::SWITCH {
        frame_size_override_flag = true;
      } else if seq.reduced_still_picture_hdr {
        frame_size_override_flag = false;
      } else {
        self.write_bit(frame_size_override_flag)?; // frame size overhead flag
      }

      if seq.enable_order_hint {
        assert!(false); // Not supported by rav1e yet!
      }
      if fi.error_resilient || fi.intra_only {
      } else {
        self.write(PRIMARY_REF_BITS, fi.primary_ref_frame)?;
      }

      if seq.decoder_model_info_present_flag {
        assert!(false); // Not supported by rav1e yet!
      }

      if fi.frame_type == FrameType::KEY {
        if !fi.show_frame {  // unshown keyframe (forward keyframe)
          assert!(false); // Not supported by rav1e yet!
          self.write(REF_FRAMES, fi.refresh_frame_flags)?;
        } else {
          assert!(fi.refresh_frame_flags == ALL_REF_FRAMES_MASK);
        }
      } else { // Inter frame info goes here
        if fi.intra_only {
          assert!(fi.refresh_frame_flags != ALL_REF_FRAMES_MASK);
          self.write(REF_FRAMES, fi.refresh_frame_flags)?;
        } else {
          // TODO: This should be set once inter mode is used
          self.write(REF_FRAMES, fi.refresh_frame_flags)?;
        }

      };

      if (!fi.intra_only || fi.refresh_frame_flags != ALL_REF_FRAMES_MASK) {
        // Write all ref frame order hints if error_resilient_mode == 1
        if (fi.error_resilient && seq.enable_order_hint) {
          assert!(false); // Not supported by rav1e yet!
          //for _ in 0..REF_FRAMES {
          //  self.write(order_hint_bits_minus_1,ref_order_hint[i])?; // order_hint
          //}
        }
      }

      // if KEY or INTRA_ONLY frame
      // FIXME: Not sure whether putting frame/render size here is good idea
      if fi.intra_only {
        if frame_size_override_flag {
          assert!(false); // Not supported by rav1e yet!
        }
        if seq.enable_superres {
          assert!(false); // Not supported by rav1e yet!
        }
        self.write_bit(false)?; // render_and_frame_size_different
        //if render_and_frame_size_different { }
        if fi.allow_screen_content_tools != 0 && true /* UpscaledWidth == FrameWidth */ {
          self.write_bit(fi.allow_intrabc)?;
        }
      }

      let frame_refs_short_signaling = false;
      if fi.frame_type == FrameType::KEY {
        // Done by above
      } else {
        if fi.intra_only {
          // Done by above
        } else {
          if seq.enable_order_hint {
            assert!(false); // Not supported by rav1e yet!
            self.write_bit(frame_refs_short_signaling)?;
            if frame_refs_short_signaling {
              assert!(false); // Not supported by rav1e yet!
            }
          }

          for i in 0..7 {
            if !frame_refs_short_signaling {
              self.write(REF_FRAMES_LOG2, fi.ref_frames[i] as u8)?;
            }
            if seq.frame_id_numbers_present_flag {
              assert!(false); // Not supported by rav1e yet!
            }
          }
          if fi.error_resilient && frame_size_override_flag {
            assert!(false); // Not supported by rav1e yet!
          } else {
            if frame_size_override_flag {
               assert!(false); // Not supported by rav1e yet!
            }
            if seq.enable_superres {
              assert!(false); // Not supported by rav1e yet!
            }
            self.write_bit(false)?; // render_and_frame_size_different
          }
          if fi.force_integer_mv != 0 {
          } else {
            self.write_bit(fi.allow_high_precision_mv);
          }
          self.write_bit(fi.is_filter_switchable)?;
          self.write_bit(fi.is_motion_mode_switchable)?;
          self.write(2,0)?; // EIGHTTAP_REGULAR
          if fi.error_resilient || !seq.enable_ref_frame_mvs {
          } else {
            self.write_bit(fi.use_ref_frame_mvs)?;
          }
        }
      }

      if !seq.reduced_still_picture_hdr && !fi.disable_cdf_update {
        self.write_bit(fi.disable_frame_end_update_cdf)?;
      }

      // tile
      self.write_bit(true)?; // uniform_tile_spacing_flag
      if fi.width > 64 {
        // TODO: if tile_cols > 1, write more increment_tile_cols_log2 bits
        self.write_bit(false)?; // tile cols
      }
      if fi.height > 64 {
        // TODO: if tile_rows > 1, write increment_tile_rows_log2 bits
        self.write_bit(false)?; // tile rows
      }
      // TODO: if tile_cols * tile_rows > 1 {
      // write context_update_tile_id and tile_size_bytes_minus_1 }

      // quantization
      assert!(fi.config.quantizer > 0);
      self.write(8,fi.config.quantizer as u8)?; // base_q_idx
      self.write_bit(false)?; // y dc delta q
      self.write_bit(false)?; // uv dc delta q
      self.write_bit(false)?; // uv ac delta q
      self.write_bit(false)?; // no qm

      // segmentation
      self.write_bit(false)?; // segmentation is disabled

      // delta_q
      self.write_bit(false)?; // delta_q_present_flag: no delta q

      // loop filter
      self.write_loop_filter()?;
      // cdef
      self.write_frame_cdef(seq, fi)?;
      // loop restoration
      if seq.enable_restoration {
          self.write(6,0)?; // no y, u or v loop restoration
      }
      self.write_bit(false)?; // tx mode == TX_MODE_SELECT ?

      let mut reference_select = false;
      if !fi.intra_only {
        reference_select = fi.reference_mode != ReferenceMode::SINGLE;
        self.write_bit(reference_select)?;
      }

      let skip_mode_allowed =
        !(fi.intra_only  || !reference_select || !seq.enable_order_hint);
      if skip_mode_allowed {
        unimplemented!();
        self.write_bit(false)?; // skip_mode_present
      }

      if fi.intra_only || fi.error_resilient || !seq.enable_warped_motion {
      } else {
        self.write_bit(fi.allow_warped_motion)?; // allow_warped_motion
      }

      self.write_bit(fi.use_reduced_tx_set)?; // reduced tx

      // global motion
      if !fi.intra_only {
          for i in LAST_FRAME..ALTREF_FRAME+1 {
              let mode = fi.globalmv_transformation_type[i];
              self.write_bit(mode != GlobalMVMode::IDENTITY)?;
              if mode != GlobalMVMode::IDENTITY {
                  self.write_bit(mode == GlobalMVMode::ROTZOOM)?;
                  if mode != GlobalMVMode::ROTZOOM {
                      self.write_bit(mode == GlobalMVMode::TRANSLATION)?;
                  }
              }
              match mode {
                  GlobalMVMode::IDENTITY => { /* Nothing to do */ }
                  GlobalMVMode::TRANSLATION => {
                      let mv_x = 0;
                      let mv_x_ref = 0;
                      let mv_y = 0;
                      let mv_y_ref = 0;
                      let bits = 12 - 6 + 3 - !fi.allow_high_precision_mv as u8;
                      let bits_diff = 12 - 3 + fi.allow_high_precision_mv as u8;
                      BCodeWriter::write_s_refsubexpfin(self, (1 << bits) + 1,
                                                        3, mv_x_ref >> bits_diff,
                                                        mv_x >> bits_diff)?;
                      BCodeWriter::write_s_refsubexpfin(self, (1 << bits) + 1,
                                                        3, mv_y_ref >> bits_diff,
                                                        mv_y >> bits_diff)?;
                  }
                  GlobalMVMode::ROTZOOM => unimplemented!(),
                  GlobalMVMode::AFFINE => unimplemented!(),
              };
          }
      }

      if seq.film_grain_params_present && fi.show_frame {
          unimplemented!();
      }

      if fi.large_scale_tile {
          unimplemented!();
      }
      self.write_bit(true)?; // trailing bit
      self.byte_align()?;

      Ok(())
    }
    // End of OBU Headers

    fn write_frame_size(&mut self, fi: &FrameInvariants) -> Result<(), std::io::Error> {
        // width_bits and height_bits will have to be moved to the sequence header OBU
        // when we add support for it.
        let width_bits = 32 - (fi.width as u32).leading_zeros();
        let height_bits = 32 - (fi.height as u32).leading_zeros();
        assert!(width_bits <= 16);
        assert!(height_bits <= 16);
        self.write(4, width_bits - 1)?;
        self.write(4, height_bits - 1)?;
        self.write(width_bits, (fi.width - 1) as u16)?;
        self.write(height_bits, (fi.height - 1) as u16)?;
        Ok(())
    }
<<<<<<< HEAD

    fn write_frame_setup(&mut self) -> Result<(), std::io::Error> {
        self.write_bit(false)?; // no superres
        //self.write_bit(false)?; // scaling active
        Ok(())
    }

=======
>>>>>>> c010fd50
    fn write_loop_filter(&mut self) -> Result<(), std::io::Error> {
        self.write(6,0)?; // loop filter level 0
        self.write(6,0)?; // loop filter level 1
        self.write(3,0)?; // loop filter sharpness
        self.write_bit(false) // loop filter deltas enabled
    }

    fn write_frame_cdef(&mut self, seq: &Sequence, fi: &FrameInvariants) -> Result<(), std::io::Error> {
        if seq.enable_cdef {
            assert!(fi.cdef_damping >= 3);
            assert!(fi.cdef_damping <= 6);
            self.write(2, fi.cdef_damping - 3)?;
            assert!(fi.cdef_bits < 4);
            self.write(2,fi.cdef_bits)?; // cdef bits
            for i in 0..(1<<fi.cdef_bits) {
                assert!(fi.cdef_y_strengths[i]<64);
                assert!(fi.cdef_uv_strengths[i]<64);
                self.write(6,fi.cdef_y_strengths[i])?; // cdef y strength
                self.write(6,fi.cdef_uv_strengths[i])?; // cdef uv strength
            }
        }
        Ok(())
    }
}

#[allow(non_camel_case_types)]
pub enum OBU_Type {
  OBU_SEQUENCE_HEADER = 1,
  OBU_TEMPORAL_DELIMITER = 2,
  OBU_FRAME_HEADER = 3,
  OBU_TILE_GROUP = 4,
  OBU_METADATA = 5,
  OBU_FRAME = 6,
  OBU_REDUNDANT_FRAME_HEADER = 7,
  OBU_TILE_LIST = 8,
  OBU_PADDING = 15,
}

// NOTE from libaom:
// Disallow values larger than 32-bits to ensure consistent behavior on 32 and
// 64 bit targets: value is typically used to determine buffer allocation size
// when decoded.
fn aom_uleb_size_in_bytes(mut value: u64) -> usize {
  let mut size = 0;
  loop {
    size += 1;
    value = value >> 7;
    if value == 0 { break; }
  }
  return size;
}

fn aom_uleb_encode(mut value: u64, coded_value: &mut [u8]) -> usize {
  let leb_size = aom_uleb_size_in_bytes(value);

  for i in 0..leb_size {
    let mut byte = (value & 0x7f) as u8;
    value >>= 7;
    if value != 0 { byte |= 0x80 };  // Signal that more bytes follow.
    coded_value[i] = byte;
  }

  leb_size
}

fn write_obus(packet: &mut Write, sequence: &mut Sequence,
                            fi: &mut FrameInvariants) -> Result<(), std::io::Error> {
    //let mut uch = BitWriter::<BE>::new(packet);
    let obu_extension = 0 as u32;

    let mut buf1 = Vec::new();
    {
        let mut bw1 = BitWriter::<BE>::new(&mut buf1);
      bw1.write_obu_header(OBU_Type::OBU_TEMPORAL_DELIMITER, obu_extension)?;
      bw1.write(8,0)?;	// size of payload == 0, one byte
    }
    packet.write(&buf1).unwrap();
    buf1.clear();

    // write sequence header obu if KEY_FRAME, preceded by 4-byte size
    if fi.frame_type == FrameType::KEY {
        let mut buf2 = Vec::new();
        {
            let mut bw2 = BitWriter::<BE>::new(&mut buf2);
            bw2.write_sequence_header_obu(sequence, fi)?;
            bw2.byte_align()?;
        }

        {
            let mut bw1 = BitWriter::<BE>::new(&mut buf1);
            bw1.write_obu_header(OBU_Type::OBU_SEQUENCE_HEADER, obu_extension)?;
        }
        packet.write(&buf1).unwrap();
        buf1.clear();

        let obu_payload_size = buf2.len() as u64;
        {
            let mut bw1 = BitWriter::<BE>::new(&mut buf1);
            // uleb128()
            let mut coded_payload_length = [0 as u8; 8];
            let leb_size = aom_uleb_encode(obu_payload_size, &mut coded_payload_length);
            for i in 0..leb_size {
                bw1.write(8, coded_payload_length[i])?;
            }
        }
        packet.write(&buf1).unwrap();
        buf1.clear();

        packet.write(&buf2).unwrap();
        buf2.clear();
    }

    let mut buf2 = Vec::new();
    {
        let mut bw2 = BitWriter::<BE>::new(&mut buf2);
        bw2.write_frame_header_obu(sequence, fi)?;
    }

    {
        let mut bw1 = BitWriter::<BE>::new(&mut buf1);
        bw1.write_obu_header(OBU_Type::OBU_FRAME_HEADER, obu_extension)?;
    }
    packet.write(&buf1).unwrap();
    buf1.clear();

    let obu_payload_size = buf2.len() as u64;
    {
        let mut bw1 = BitWriter::<BE>::new(&mut buf1);
        // uleb128()
        let mut coded_payload_length = [0 as u8; 8];
        let leb_size = aom_uleb_encode(obu_payload_size, &mut coded_payload_length);
        for i in 0..leb_size {
            bw1.write(8, coded_payload_length[i])?;
        }
    }
    packet.write(&buf1).unwrap();
    buf1.clear();

    packet.write(&buf2).unwrap();
    buf2.clear();

    Ok(())
}

/// Write into `dst` the difference between the blocks at `src1` and `src2`
fn diff(dst: &mut [i16], src1: &PlaneSlice, src2: &PlaneSlice, width: usize, height: usize) {
    for j in 0..height {
        for i in 0..width {
            dst[j*width + i] = (src1.p(i, j) as i16) - (src2.p(i, j) as i16);
        }
    }
}

// For a transform block,
// predict, transform, quantize, write coefficients to a bitstream,
// dequantize, inverse-transform.
pub fn encode_tx_block(fi: &FrameInvariants, fs: &mut FrameState, cw: &mut ContextWriter, w: &mut Writer,
                  p: usize, bo: &BlockOffset, mode: PredictionMode, tx_size: TxSize, tx_type: TxType,
                  plane_bsize: BlockSize, po: &PlaneOffset, skip: bool, bit_depth: usize) -> bool {
    let rec = &mut fs.rec.planes[p];
    let PlaneConfig { stride, xdec, ydec, .. } = fs.input.planes[p].cfg;

    if mode.is_intra() {
      mode.predict_intra(&mut rec.mut_slice(po), tx_size, bit_depth);
    }

    if skip { return false; }

    let mut residual: AlignedArray<[i16; 64 * 64]> = UninitializedAlignedArray();
    let mut coeffs_storage: AlignedArray<[i32; 64 * 64]> = UninitializedAlignedArray();
    let mut rcoeffs: AlignedArray<[i32; 64 * 64]> = UninitializedAlignedArray();
    let coeffs = &mut coeffs_storage.array[..tx_size.area()];

    diff(&mut residual.array,
         &fs.input.planes[p].slice(po),
         &rec.slice(po),
         tx_size.width(),
         tx_size.height());

    forward_transform(&residual.array, coeffs, tx_size.width(), tx_size, tx_type, bit_depth);
    fs.qc.quantize(coeffs);

    let has_coeff = cw.write_coeffs_lv_map(w, p, bo, &coeffs, tx_size, tx_type, plane_bsize, xdec, ydec,
                            fi.use_reduced_tx_set);

    // Reconstruct
    dequantize(fi.config.quantizer, &coeffs, &mut rcoeffs.array, tx_size, bit_depth);

    inverse_transform_add(&rcoeffs.array, &mut rec.mut_slice(po).as_mut_slice(), stride, tx_size, tx_type, bit_depth);
    has_coeff
}

fn encode_block_a(seq: &Sequence,
                 cw: &mut ContextWriter, w: &mut Writer,
                 bsize: BlockSize, bo: &BlockOffset, skip: bool) -> bool {
    cw.bc.set_skip(bo, bsize, skip);
    cw.write_skip(w, bo, skip);
    if !skip && seq.enable_cdef {
        cw.bc.cdef_coded = true;
    }
    cw.bc.cdef_coded
}

fn encode_block_b(fi: &FrameInvariants, fs: &mut FrameState,
                 cw: &mut ContextWriter, w: &mut Writer,
                 luma_mode: PredictionMode, chroma_mode: PredictionMode,
                 bsize: BlockSize, bo: &BlockOffset, skip: bool, bit_depth: usize) {
    let is_inter = !luma_mode.is_intra();

    if fi.frame_type == FrameType::INTER {
        cw.write_is_inter(w, bo, is_inter);
        if is_inter {
            cw.fill_neighbours_ref_counts(bo);
            cw.bc.set_ref_frame(bo, bsize, LAST_FRAME);
            cw.write_ref_frames(w, bo);
            // FIXME: need more generic context derivation
            let mode_context = if bo.x == 0 && bo.y == 0 { 0 } else if bo.x ==0 || bo.y == 0 { 51 } else { 85 };
            // NOTE: Until rav1e supports other inter modes than GLOBALMV
            assert!(luma_mode == PredictionMode::GLOBALMV);
            cw.write_inter_mode(w, luma_mode, mode_context);
        } else {
            cw.write_intra_mode(w, bsize, luma_mode);
        }
    } else {
        cw.write_intra_mode_kf(w, bo, luma_mode);
    }

    cw.bc.set_mode(bo, bsize, luma_mode);

    let PlaneConfig { xdec, ydec, .. } = fs.input.planes[1].cfg;

    if luma_mode.is_directional() && bsize >= BlockSize::BLOCK_8X8 {
        cw.write_angle_delta(w, 0, luma_mode);
    }

    if has_chroma(bo, bsize, xdec, ydec) && !is_inter {
        cw.write_intra_uv_mode(w, chroma_mode, luma_mode, bsize);
        if chroma_mode.is_directional() && bsize >= BlockSize::BLOCK_8X8 {
            cw.write_angle_delta(w, 0, chroma_mode);
        }
    }

    if skip {
        cw.bc.reset_skip_context(bo, bsize, xdec, ydec);
    }

    // these rules follow TX_MODE_LARGEST
    let tx_size = match bsize {
        BlockSize::BLOCK_4X4 => TxSize::TX_4X4,
        BlockSize::BLOCK_8X8 => TxSize::TX_8X8,
        BlockSize::BLOCK_16X16 => TxSize::TX_16X16,
        _ => TxSize::TX_32X32
    };

    // TODO: Extra condition related to palette mode, see `read_filter_intra_mode_info` in decodemv.c
    if luma_mode == PredictionMode::DC_PRED && bsize.width() <= 32 && bsize.height() <= 32 {
        cw.write_use_filter_intra(w,false, bsize); // Always turn off FILTER_INTRA
    }

    // Luma plane transform type decision
    let tx_set = get_tx_set(tx_size, is_inter, fi.use_reduced_tx_set);

    let tx_type = if tx_set > TxSet::TX_SET_DCTONLY && fi.config.speed <= 3 {
        // FIXME: there is one redundant transform type decision per encoded block
        rdo_tx_type_decision(fi, fs, cw, luma_mode, bsize, bo, tx_size, tx_set, bit_depth)
    } else {
        TxType::DCT_DCT
    };

    if is_inter {
        // Inter mode prediction can take place once for a whole partition,
        // instead of each tx-block.
        let num_planes = 1 + if has_chroma(bo, bsize, xdec, ydec) { 2 } else { 0 };
        for p in 0..num_planes {
            let plane_bsize = if p == 0 { bsize }
            else { get_plane_block_size(bsize, xdec, ydec) };

            let po = bo.plane_offset(&fs.input.planes[p].cfg);

            let rec = &mut fs.rec.planes[p];

            luma_mode.predict_inter(fi, p, &po, &mut rec.mut_slice(&po), plane_bsize);
        }
        write_tx_tree(fi, fs, cw, w, luma_mode, chroma_mode, bo, bsize, tx_size, tx_type, skip, bit_depth); // i.e. var-tx if inter mode
    } else {
        write_tx_blocks(fi, fs, cw, w, luma_mode, chroma_mode, bo, bsize, tx_size, tx_type, skip, bit_depth);
    }
}

pub fn write_tx_blocks(fi: &FrameInvariants, fs: &mut FrameState,
                       cw: &mut ContextWriter, w: &mut Writer,
                       luma_mode: PredictionMode, chroma_mode: PredictionMode, bo: &BlockOffset,
                       bsize: BlockSize, tx_size: TxSize, tx_type: TxType, skip: bool, bit_depth: usize) {
    let bw = bsize.width_mi() / tx_size.width_mi();
    let bh = bsize.height_mi() / tx_size.height_mi();

    let PlaneConfig { xdec, ydec, .. } = fs.input.planes[1].cfg;

    fs.qc.update(fi.config.quantizer, tx_size, luma_mode.is_intra(), bit_depth);

    for by in 0..bh {
        for bx in 0..bw {
            let tx_bo = BlockOffset {
                x: bo.x + bx * tx_size.width_mi(),
                y: bo.y + by * tx_size.height_mi()
            };

            let po = tx_bo.plane_offset(&fs.input.planes[0].cfg);
            encode_tx_block(fi, fs, cw, w, 0, &tx_bo, luma_mode, tx_size, tx_type, bsize, &po, skip, bit_depth);
        }
    }

    // these are only valid for 4:2:0
    let uv_tx_size = match bsize {
        BlockSize::BLOCK_4X4 | BlockSize::BLOCK_8X8 => TxSize::TX_4X4,
        BlockSize::BLOCK_16X16 => TxSize::TX_8X8,
        BlockSize::BLOCK_32X32 => TxSize::TX_16X16,
        _ => TxSize::TX_32X32
    };

    let mut bw_uv = (bw * tx_size.width_mi()) >> xdec;
    let mut bh_uv = (bh * tx_size.height_mi()) >> ydec;

    if (bw_uv == 0 || bh_uv == 0) && has_chroma(bo, bsize, xdec, ydec) {
        bw_uv = 1;
        bh_uv = 1;
    }

    bw_uv /= uv_tx_size.width_mi();
    bh_uv /= uv_tx_size.height_mi();

    let plane_bsize = get_plane_block_size(bsize, xdec, ydec);

    if bw_uv > 0 && bh_uv > 0 {
        let uv_tx_type = uv_intra_mode_to_tx_type_context(chroma_mode);
        fs.qc.update(fi.config.quantizer, uv_tx_size, chroma_mode.is_intra(), bit_depth);

        for p in 1..3 {
            for by in 0..bh_uv {
                for bx in 0..bw_uv {
                    let tx_bo =
                        BlockOffset {
                            x: bo.x + ((bx * uv_tx_size.width_mi()) << xdec) -
                                ((bw * tx_size.width_mi() == 1) as usize),
                            y: bo.y + ((by * uv_tx_size.height_mi()) << ydec) -
                                ((bh * tx_size.height_mi() == 1) as usize)
                        };

                    let mut po = bo.plane_offset(&fs.input.planes[p].cfg);
                    po.x += bx * uv_tx_size.width();
                    po.y += by * uv_tx_size.height();

                    encode_tx_block(fi, fs, cw, w, p, &tx_bo, chroma_mode, uv_tx_size, uv_tx_type,
                                    plane_bsize, &po, skip, bit_depth);
                }
            }
        }
    }
}

// FIXME: For now, assume tx_mode is LARGEST_TX, so var-tx is not implemented yet
// but only one tx block exist for a inter mode partition.
pub fn write_tx_tree(fi: &FrameInvariants, fs: &mut FrameState, cw: &mut ContextWriter, w: &mut Writer,
                       luma_mode: PredictionMode, chroma_mode: PredictionMode, bo: &BlockOffset,
                       bsize: BlockSize, tx_size: TxSize, tx_type: TxType, skip: bool, bit_depth: usize) {
    let bw = bsize.width_mi() / tx_size.width_mi();
    let bh = bsize.height_mi() / tx_size.height_mi();

    let PlaneConfig { xdec, ydec, .. } = fs.input.planes[1].cfg;

    fs.qc.update(fi.config.quantizer, tx_size, luma_mode.is_intra(), bit_depth);

    let po = bo.plane_offset(&fs.input.planes[0].cfg);
    let has_coeff = encode_tx_block(fi, fs, cw, w, 0, &bo, luma_mode, tx_size, tx_type, bsize, &po, skip, bit_depth);

    // these are only valid for 4:2:0
    let uv_tx_size = match bsize {
        BlockSize::BLOCK_4X4 | BlockSize::BLOCK_8X8 => TxSize::TX_4X4,
        BlockSize::BLOCK_16X16 => TxSize::TX_8X8,
        BlockSize::BLOCK_32X32 => TxSize::TX_16X16,
        _ => TxSize::TX_32X32
    };

    let mut bw_uv = (bw * tx_size.width_mi()) >> xdec;
    let mut bh_uv = (bh * tx_size.height_mi()) >> ydec;

    if (bw_uv == 0 || bh_uv == 0) && has_chroma(bo, bsize, xdec, ydec) {
        bw_uv = 1;
        bh_uv = 1;
    }

    bw_uv /= uv_tx_size.width_mi();
    bh_uv /= uv_tx_size.height_mi();

    let plane_bsize = get_plane_block_size(bsize, xdec, ydec);

    if bw_uv > 0 && bh_uv > 0 {
        let uv_tx_type = if has_coeff {tx_type} else {TxType::DCT_DCT}; // if inter mode, uv_tx_type == tx_type

        fs.qc.update(fi.config.quantizer, uv_tx_size, chroma_mode.is_intra(), bit_depth);

        for p in 1..3 {
            let tx_bo = BlockOffset {
                x: bo.x  - ((bw * tx_size.width_mi() == 1) as usize),
                y: bo.y  - ((bh * tx_size.height_mi() == 1) as usize)
            };

            let po = bo.plane_offset(&fs.input.planes[p].cfg);

            encode_tx_block(fi, fs, cw, w, p, &tx_bo, chroma_mode, uv_tx_size, uv_tx_type,
                            plane_bsize, &po, skip, bit_depth);
        }
    }
}

fn encode_partition_bottomup(seq: &Sequence, fi: &FrameInvariants, fs: &mut FrameState,
                             cw: &mut ContextWriter, w_pre_cdef: &mut Writer, w_post_cdef: &mut Writer,
                             bsize: BlockSize, bo: &BlockOffset) -> f64 {
    let mut rd_cost = std::f64::MAX;

    if bo.x >= cw.bc.cols || bo.y >= cw.bc.rows {
        return rd_cost;
    }

    let bs = bsize.width_mi();

    // Always split if the current partition is too large
    let must_split = bo.x + bs as usize > fi.w_in_b ||
        bo.y + bs as usize > fi.h_in_b ||
        bsize >= BlockSize::BLOCK_64X64;

    // must_split overrides the minimum partition size when applicable
    let can_split = bsize > fi.min_partition_size || must_split;

    let mut partition = PartitionType::PARTITION_NONE;
    let mut best_decision = RDOPartitionOutput {
        rd_cost,
        bo: bo.clone(),
        pred_mode_luma: PredictionMode::DC_PRED,
        pred_mode_chroma: PredictionMode::DC_PRED,
        skip: false
    }; // Best decision that is not PARTITION_SPLIT

    let hbs = bs >> 1; // Half the block size in blocks
    let mut subsize: BlockSize;

    let cw_checkpoint = cw.checkpoint();
    let w_pre_checkpoint = w_pre_cdef.checkpoint();
    let w_post_checkpoint = w_post_cdef.checkpoint();

    // Code the whole block
    if !must_split {
        partition = PartitionType::PARTITION_NONE;

        if bsize >= BlockSize::BLOCK_8X8 {
            let w: &mut Writer = if cw.bc.cdef_coded {w_post_cdef} else {w_pre_cdef};
            cw.write_partition(w, bo, partition, bsize);
        }
        let mode_decision = rdo_mode_decision(seq, fi, fs, cw, bsize, bo).part_modes[0].clone();
        let (mode_luma, mode_chroma) = (mode_decision.pred_mode_luma, mode_decision.pred_mode_chroma);
        let skip = mode_decision.skip;
        let mut cdef_coded = cw.bc.cdef_coded;
        rd_cost = mode_decision.rd_cost;

        cdef_coded = encode_block_a(seq, cw, if cdef_coded  {w_post_cdef} else {w_pre_cdef},
                                   bsize, bo, skip);
        encode_block_b(fi, fs, cw, if cdef_coded  {w_post_cdef} else {w_pre_cdef},
                       mode_luma, mode_chroma, bsize, bo, skip, seq.bit_depth);

        best_decision = mode_decision;
    }

    // Code a split partition and compare RD costs
    if can_split {
        cw.rollback(&cw_checkpoint);
        w_pre_cdef.rollback(&w_pre_checkpoint);
        w_post_cdef.rollback(&w_post_checkpoint);

        partition = PartitionType::PARTITION_SPLIT;
        subsize = get_subsize(bsize, partition);

        let nosplit_rd_cost = rd_cost;

        if bsize >= BlockSize::BLOCK_8X8 {
            let w: &mut Writer = if cw.bc.cdef_coded {w_post_cdef} else {w_pre_cdef};
            cw.write_partition(w, bo, partition, bsize);
        }

        rd_cost = encode_partition_bottomup(seq, fi, fs, cw, w_pre_cdef, w_post_cdef, subsize,
                                            bo);
        rd_cost += encode_partition_bottomup(seq, fi, fs, cw, w_pre_cdef, w_post_cdef, subsize,
                                             &BlockOffset { x: bo.x + hbs as usize, y: bo.y });
        rd_cost += encode_partition_bottomup(seq, fi, fs, cw, w_pre_cdef, w_post_cdef, subsize,
                                             &BlockOffset { x: bo.x, y: bo.y + hbs as usize });
        rd_cost += encode_partition_bottomup(seq, fi, fs, cw, w_pre_cdef, w_post_cdef, subsize,
                                             &BlockOffset { x: bo.x + hbs as usize, y: bo.y + hbs as usize });

        // Recode the full block if it is more efficient
        if !must_split && nosplit_rd_cost < rd_cost {
            cw.rollback(&cw_checkpoint);
            w_pre_cdef.rollback(&w_pre_checkpoint);
            w_post_cdef.rollback(&w_post_checkpoint);

            partition = PartitionType::PARTITION_NONE;

            if bsize >= BlockSize::BLOCK_8X8 {
                let w: &mut Writer = if cw.bc.cdef_coded {w_post_cdef} else {w_pre_cdef};
                cw.write_partition(w, bo, partition, bsize);
            }

            // FIXME: redundant block re-encode
            let (mode_luma, mode_chroma) = (best_decision.pred_mode_luma, best_decision.pred_mode_chroma);
            let skip = best_decision.skip;
            let mut cdef_coded = cw.bc.cdef_coded;
            cdef_coded = encode_block_a(seq, cw, if cdef_coded {w_post_cdef} else {w_pre_cdef},
                                       bsize, bo, skip);
            encode_block_b(fi, fs, cw, if cdef_coded {w_post_cdef} else {w_pre_cdef},
                          mode_luma, mode_chroma, bsize, bo, skip, seq.bit_depth);
        }
    }

    subsize = get_subsize(bsize, partition);

    if bsize >= BlockSize::BLOCK_8X8 &&
        (bsize == BlockSize::BLOCK_8X8 || partition != PartitionType::PARTITION_SPLIT) {
        cw.bc.update_partition_context(bo, subsize, bsize);
    }

    rd_cost
}

fn encode_partition_topdown(seq: &Sequence, fi: &FrameInvariants, fs: &mut FrameState,
            cw: &mut ContextWriter, w_pre_cdef: &mut Writer, w_post_cdef: &mut Writer,
            bsize: BlockSize, bo: &BlockOffset, block_output: &Option<RDOOutput>) {

    if bo.x >= cw.bc.cols || bo.y >= cw.bc.rows {
        return;
    }

    let bs = bsize.width_mi();

    // Always split if the current partition is too large
    let must_split = bo.x + bs as usize > fi.w_in_b ||
        bo.y + bs as usize > fi.h_in_b ||
        bsize >= BlockSize::BLOCK_64X64;

    let mut rdo_output = block_output.clone().unwrap_or(RDOOutput {
        part_type: PartitionType::PARTITION_INVALID,
        rd_cost: std::f64::MAX,
        part_modes: std::vec::Vec::new()
    });
    let partition: PartitionType;

    if must_split {
        // Oversized blocks are split automatically
        partition = PartitionType::PARTITION_SPLIT;
    } else if bsize > fi.min_partition_size {
        // Blocks of sizes within the supported range are subjected to a partitioning decision
        rdo_output = rdo_partition_decision(seq, fi, fs, cw, bsize, bo, &rdo_output);
        partition = rdo_output.part_type;
    } else {
        // Blocks of sizes below the supported range are encoded directly
        partition = PartitionType::PARTITION_NONE;
    }

    assert!(bsize.width_mi() == bsize.height_mi());
    assert!(PartitionType::PARTITION_NONE <= partition &&
            partition < PartitionType::PARTITION_INVALID);

    let hbs = bs >> 1; // Half the block size in blocks
    let subsize = get_subsize(bsize, partition);

    if bsize >= BlockSize::BLOCK_8X8 {
        let w: &mut Writer = if cw.bc.cdef_coded {w_post_cdef} else {w_pre_cdef};
        cw.write_partition(w, bo, partition, bsize);
    }

    match partition {
        PartitionType::PARTITION_NONE => {
            let part_decision = if !rdo_output.part_modes.is_empty() {
                    // The optimal prediction mode is known from a previous iteration
                    rdo_output.part_modes[0].clone()
                } else {
                    // Make a prediction mode decision for blocks encoded with no rdo_partition_decision call (e.g. edges)
                    rdo_mode_decision(seq, fi, fs, cw, bsize, bo).part_modes[0].clone()
                };

            let (mode_luma, mode_chroma) = (part_decision.pred_mode_luma, part_decision.pred_mode_chroma);
            let skip = part_decision.skip;
            let mut cdef_coded = cw.bc.cdef_coded;

            // FIXME: every final block that has gone through the RDO decision process is encoded twice
            cdef_coded = encode_block_a(seq, cw, if cdef_coded  {w_post_cdef} else {w_pre_cdef},
                         bsize, bo, skip);
            encode_block_b(fi, fs, cw, if cdef_coded  {w_post_cdef} else {w_pre_cdef},
                          mode_luma, mode_chroma, bsize, bo, skip, seq.bit_depth);
        },
        PartitionType::PARTITION_SPLIT => {
            if rdo_output.part_modes.len() >= 4 {
                // The optimal prediction modes for each split block is known from an rdo_partition_decision() call
                assert!(subsize != BlockSize::BLOCK_INVALID);

                for mode in rdo_output.part_modes {
                    let offset = mode.bo.clone();

                    // Each block is subjected to a new splitting decision
                    encode_partition_topdown(seq, fi, fs, cw, w_pre_cdef, w_post_cdef, subsize, &offset,
                        &Some(RDOOutput {
                            rd_cost: mode.rd_cost,
                            part_type: PartitionType::PARTITION_NONE,
                            part_modes: vec![mode] }));
                }
            }
            else {
                encode_partition_topdown(seq, fi, fs, cw, w_pre_cdef, w_post_cdef, subsize,
                                         bo, &None);
                encode_partition_topdown(seq, fi, fs, cw, w_pre_cdef, w_post_cdef, subsize,
                                         &BlockOffset{x: bo.x + hbs as usize, y: bo.y}, &None);
                encode_partition_topdown(seq, fi, fs, cw, w_pre_cdef, w_post_cdef, subsize,
                                         &BlockOffset{x: bo.x, y: bo.y + hbs as usize}, &None);
                encode_partition_topdown(seq, fi, fs, cw, w_pre_cdef, w_post_cdef, subsize,
                                         &BlockOffset{x: bo.x + hbs as usize, y: bo.y + hbs as usize}, &None);
            }
        },
        _ => { assert!(false); },
    }

    if bsize >= BlockSize::BLOCK_8X8 &&
        (bsize == BlockSize::BLOCK_8X8 || partition != PartitionType::PARTITION_SPLIT) {
            cw.bc.update_partition_context(bo, subsize, bsize);
    }
}

fn encode_tile(sequence: &mut Sequence, fi: &FrameInvariants, fs: &mut FrameState) -> Vec<u8> {
    let mut w = ec::WriterEncoder::new();
    let fc = CDFContext::new(fi.config.quantizer as u8);
    let bc = BlockContext::new(fi.w_in_b, fi.h_in_b);
    let mut cw = ContextWriter::new(fc,  bc);

    for sby in 0..fi.sb_height {
        cw.bc.reset_left_contexts();

        for sbx in 0..fi.sb_width {
            let mut w_post_cdef = ec::WriterRecorder::new();
            let sbo = SuperBlockOffset { x: sbx, y: sby };
            let bo = sbo.block_offset(0, 0);
            cw.bc.cdef_coded = false;

            // Encode SuperBlock
            if fi.config.speed == 0 {
                encode_partition_bottomup(sequence, fi, fs, &mut cw,
                                          &mut w, &mut w_post_cdef,
                                          BlockSize::BLOCK_64X64, &bo);
            }
            else {
                encode_partition_topdown(sequence, fi, fs, &mut cw,
                                         &mut w, &mut w_post_cdef,
                                         BlockSize::BLOCK_64X64, &bo, &None);
            }

            if cw.bc.cdef_coded {
                let cdef_index = 5;  // The hardwired cdef index is temporary; real RDO is next
                // CDEF index must be written in the middle, we can code it now
                cw.write_cdef(&mut w, cdef_index, fi.cdef_bits);
                cw.bc.set_cdef(&sbo, cdef_index);
                // ...and then finally code what comes after the CDEF index
                w_post_cdef.replay(&mut w);
            }
        }
    }
    /* TODO: Don't apply if lossless */
    if sequence.enable_cdef {
        cdef_frame(fi, &mut fs.rec, &mut cw.bc, sequence.bit_depth);
    }

    let mut h = w.done();
    h.push(0); // superframe anti emulation
    h
}

#[allow(unused)]
fn write_tile_group_header(tile_start_and_end_present_flag: bool) ->
    Vec<u8> {
    let mut buf = Vec::new();
    {
        let mut bw = BitWriter::<BE>::new(&mut buf);
        bw.write_bit(tile_start_and_end_present_flag).unwrap();
        bw.byte_align().unwrap();
    }
    buf.clone()
}

fn encode_frame(sequence: &mut Sequence, fi: &mut FrameInvariants, fs: &mut FrameState) -> Vec<u8> {
    let mut packet = Vec::new();
    //write_uncompressed_header(&mut packet, sequence, fi).unwrap();
    write_obus(&mut packet, sequence, fi).unwrap();
    if fi.show_existing_frame {
        match fi.rec_buffer.frames[0] {
            Some(ref rec) => for p in 0..3 {
                fs.rec.planes[p].data.copy_from_slice(rec.planes[p].data.as_slice());
            },
            None => (),
        }
    } else {
        let tile = encode_tile(sequence, fi, fs); // actually tile group

        let mut buf1 = Vec::new();
        {
            let mut bw1 = BitWriter::<BE>::new(&mut buf1);
            bw1.write_obu_header(OBU_Type::OBU_TILE_GROUP, 0).unwrap();
        }
        packet.write(&buf1).unwrap();
        buf1.clear();

        let obu_payload_size = tile.len() as u64;
        {
            let mut bw1 = BitWriter::<BE>::new(&mut buf1);
            // uleb128()
            let mut coded_payload_length = [0 as u8; 8];
            let leb_size = aom_uleb_encode(obu_payload_size, &mut coded_payload_length);
            for i in 0..leb_size {
                bw1.write(8, coded_payload_length[i]).unwrap();
            }
        }
        packet.write(&buf1).unwrap();
        buf1.clear();

      packet.write(&tile).unwrap();
    }
    packet
}

pub fn update_rec_buffer(fi: &mut FrameInvariants, fs: FrameState) {
  let rfs = Rc::new(fs.rec);
  for i in 0..(REF_FRAMES as usize) {
    if (fi.refresh_frame_flags & (1 << i)) != 0 {
      fi.rec_buffer.frames[i] = Some(Rc::clone(&rfs));
    }
  }
}

/// Encode and write a frame.
pub fn process_frame(sequence: &mut Sequence, fi: &mut FrameInvariants,
                     output_file: &mut Write,
                     y4m_dec: &mut y4m::Decoder<Box<Read>>,
                     y4m_enc: Option<&mut y4m::Encoder<Box<Write>>>) -> bool {
    unsafe {
        av1_rtcd();
        aom_dsp_rtcd();
    }
    let width = fi.width;
    let height = fi.height;
    let y4m_bits = y4m_dec.get_bit_depth();
    let y4m_bytes = y4m_dec.get_bytes_per_sample();
    let csp = y4m_dec.get_colorspace();

    // TODO implement C420p12 in y4m or change crates to support 12-bit input
    match csp {
        y4m::Colorspace::C420 |
        y4m::Colorspace::C420jpeg |
        y4m::Colorspace::C420paldv |
        y4m::Colorspace::C420mpeg2 |
        y4m::Colorspace::C420p10 => {},
        _ => {
            panic!("Colorspace {:?} is not supported yet.", csp);
        },
    }
    match y4m_dec.read_frame() {
        Ok(y4m_frame) => {
            let y4m_y = y4m_frame.get_y_plane();
            let y4m_u = y4m_frame.get_u_plane();
            let y4m_v = y4m_frame.get_v_plane();
            eprintln!("{}", fi);
            let mut fs = FrameState::new(&fi);
            fs.input.planes[0].copy_from_raw_u8(&y4m_y, width * y4m_bytes, y4m_bytes);
            fs.input.planes[1].copy_from_raw_u8(&y4m_u, width * y4m_bytes / 2, y4m_bytes);
            fs.input.planes[2].copy_from_raw_u8(&y4m_v, width * y4m_bytes / 2, y4m_bytes);

            match y4m_bits {
                8 | 10 | 12 => {},
                _ => panic! ("unknown input bit depth!"),
            }

            let packet = encode_frame(sequence, fi, &mut fs);
            write_ivf_frame(output_file, fi.number, packet.as_ref());
            if let Some(mut y4m_enc) = y4m_enc {
                let mut rec_y = vec![128 as u8; width * height];
                let mut rec_u = vec![128 as u8; width * height / 4];
                let mut rec_v = vec![128 as u8; width * height / 4];
                for (y, line) in rec_y.chunks_mut(width).enumerate() {
                    for (x, pixel) in line.iter_mut().enumerate() {
                        let stride = fs.rec.planes[0].cfg.stride;
                        *pixel = fs.rec.planes[0].data[y*stride+x] as u8;
                    }
                }
                for (y, line) in rec_u.chunks_mut(width / 2).enumerate() {
                    for (x, pixel) in line.iter_mut().enumerate() {
                        let stride = fs.rec.planes[1].cfg.stride;
                        *pixel = fs.rec.planes[1].data[y*stride+x] as u8;
                    }
                }
                for (y, line) in rec_v.chunks_mut(width / 2).enumerate() {
                    for (x, pixel) in line.iter_mut().enumerate() {
                        let stride = fs.rec.planes[2].cfg.stride;
                        *pixel = fs.rec.planes[2].data[y*stride+x] as u8;
                    }
                }
                let rec_frame = y4m::Frame::new([&rec_y, &rec_u, &rec_v], None);
                y4m_enc.write_frame(&rec_frame).unwrap();
            }

            update_rec_buffer(fi, fs);
            true
        },
        _ => false
    }
}


// #[cfg(test)]
#[cfg(feature="decode_test")]
mod aom;

#[cfg(all(test, feature="decode_test"))]
mod test_encode_decode {
    use super::*;
    use rand::{ChaChaRng, Rng, SeedableRng};
    use aom::*;
    use std::mem;
    use std::collections::VecDeque;

    fn fill_frame(ra: &mut ChaChaRng, frame: &mut Frame) {
        for plane in frame.planes.iter_mut() {
            let stride = plane.cfg.stride;
            for row in plane.data.chunks_mut(stride) {
                for mut pixel in row {
                    let v: u8 = ra.gen();
                    *pixel = v as u16;
                }
            }
        }
    }

    struct AomDecoder {
        dec: aom_codec_ctx,
    }

    fn setup_decoder(w: usize, h: usize) -> AomDecoder {
        unsafe {
            let interface = aom::aom_codec_av1_dx();
            let mut dec: AomDecoder = mem::uninitialized();
            let cfg = aom_codec_dec_cfg_t  {
                threads: 1,
                w: w as u32,
                h: h as u32,
                allow_lowbitdepth: 1,
                cfg: cfg_options { ext_partition: 1 }
            };

            let ret = aom_codec_dec_init_ver(&mut dec.dec, interface, &cfg, 0, AOM_DECODER_ABI_VERSION as i32);
            if ret != 0 {
                panic!("Cannot instantiate the decoder {}", ret);
            }

            dec
        }
    }

    impl Drop for AomDecoder {
        fn drop(&mut self) {
            unsafe { aom_codec_destroy(&mut self.dec) };
        }

    }

    fn setup_encoder(w: usize, h: usize, speed: usize, quantizer: usize, bit_depth: usize) -> (FrameInvariants, Sequence) {
        unsafe {
            av1_rtcd();
            aom_dsp_rtcd();
        }

        let config = EncoderConfig {
            quantizer: quantizer,
            speed: speed,
            ..Default::default()
        };
        let mut fi = FrameInvariants::new(w, h, config);

        fi.use_reduced_tx_set = true;
        // fi.min_partition_size =
        let seq = Sequence::new(w, h, 8);

        (fi, seq)
    }

    // TODO: support non-multiple-of-16 dimensions
    static DIMENSION_OFFSETS: &[(usize, usize)] = &[(0, 0), (4, 4), (8, 8), (16, 16)];

    #[test]
    #[ignore]
    fn speed() {
        let quantizer = 100;
        let limit = 5;
        let w = 64;
        let h = 80;

        for b in DIMENSION_OFFSETS.iter() {
            for s in 0 .. 10 {
                encode_decode(w + b.0, h + b.1, s, quantizer, limit, 8);
            }
        }
    }

    static DIMENSIONS: &[(usize, usize)] = &[/*(2, 2), (4, 4),*/ (8, 8), 
        (16, 16), (32, 32), (64, 64), (128, 128), (256, 256), 
        (512, 512), (1024, 1024), (2048, 2048)];

    #[test]
    #[ignore]
    fn dimensions() {
        let quantizer = 100;
        let limit = 1;
        let speed = 4;
        
        for (w, h) in DIMENSIONS.iter() {
            encode_decode(*w, *h, speed, quantizer, limit, 8);
        }
    }

    #[test]
    #[ignore]
    fn quantizer() {
        let limit = 5;
        let w = 64;
        let h = 80;
        let speed = 4;

        for b in DIMENSION_OFFSETS.iter() {
            for &q in [80, 100, 120].iter() {
                encode_decode(w + b.0, h + b.1, speed, q, limit, 8);
            }
        }
    }

    #[test]
    #[ignore]
    fn odd_size_frame_with_full_rdo() {
        let limit = 3;
        let w = 512 + 32 + 16 + 5;
        let h = 512 + 16 + 5;
        let speed = 0;
        let qindex = 100;

        encode_decode(w, h, speed, qindex, limit, 8);
    }

    #[test]
    #[ignore]
    fn high_bd() {
        let quantizer = 100;
        let limit = 3; // Include inter frames
        let speed = 0; // Test as many tools as possible
        let w = 64;
        let h = 80;

        // 10-bit
        encode_decode(w, h, speed, quantizer, limit, 10);

        // 12-bit
        // TODO uncomment when 12-bit input is supported in y4m
        //encode_decode(w + b.0, h + b.1, s, quantizer, limit, 12);
    }

    fn compare_plane(rec: &[u8], rec_stride: usize,
                     dec: &[u8], dec_stride: usize,
                     width: usize, height: usize) {
        for line in rec.chunks(rec_stride)
            .zip(dec.chunks(dec_stride)).take(height) {
            assert_eq!(&line.0[..width], &line.1[..width]);
        }
    }

    fn compare_img(img: *const aom_image_t, frame: &Frame) {
        use std::slice;
        let img = unsafe { *img };
        let img_iter = img.planes.iter().zip(img.stride.iter());

        for (img_plane, frame_plane) in img_iter.zip(frame.planes.iter()) {
            let w = frame_plane.cfg.width;
            let h = frame_plane.cfg.height;
            let rec_stride = frame_plane.cfg.stride;
            let dec_stride = *img_plane.1 as usize;

            let dec = unsafe {
                let data = *img_plane.0 as *const u8;
                let size = dec_stride * h;
                slice::from_raw_parts(data, size)
            };

            let rec: Vec<u8> = frame_plane.data.iter().map(|&v| v as u8).collect();

            compare_plane(&rec[..], rec_stride, dec, dec_stride, w, h);
        }
    }

    fn encode_decode(w:usize, h:usize, speed: usize, quantizer: usize, limit: usize, bit_depth: usize) {
        use std::ptr;
        let mut ra = ChaChaRng::from_seed([0; 32]);

        let mut dec = setup_decoder(w, h);
        let (mut fi, mut seq) = setup_encoder(w, h, speed, quantizer, bit_depth);

        println!("Encoding {}x{} speed {} quantizer {}", w, h, speed, quantizer);

        let mut iter: aom_codec_iter_t = ptr::null_mut();

        let mut rec_fifo = VecDeque::new();

        for _ in 0 .. limit {
            let mut fs = fi.new_frame_state();
            fill_frame(&mut ra, &mut fs.input);

            fi.frame_type = if fi.number % 30 == 0 { FrameType::KEY } else { FrameType::INTER };
            fi.refresh_frame_flags = if fi.frame_type == FrameType::KEY { ALL_REF_FRAMES_MASK } else { 1 };

            fi.intra_only = fi.frame_type == FrameType::KEY || fi.frame_type == FrameType::INTRA_ONLY;
            fi.use_prev_frame_mvs = !(fi.intra_only || fi.error_resilient);
            println!("Encoding frame {}", fi.number);
            let packet = encode_frame(&mut seq, &mut fi, &mut fs);
            println!("Encoded.");

            rec_fifo.push_back(fs.rec.clone());

            update_rec_buffer(&mut fi, fs);

            let mut corrupted_count = 0;
            unsafe {
                println!("Decoding frame {}", fi.number);
                let ret = aom_codec_decode(&mut dec.dec, packet.as_ptr(), packet.len(), ptr::null_mut());
                println!("Decoded. -> {}", ret);
                if ret != 0 {
                    use std::ffi::CStr;
                    let error_msg = aom_codec_error(&mut dec.dec);
                    println!("  Decode codec_decode failed: {}", CStr::from_ptr(error_msg).to_string_lossy());
                    let detail = aom_codec_error_detail(&mut dec.dec);
                    if !detail.is_null() {
                        println!("  Decode codec_decode failed {}", CStr::from_ptr(detail).to_string_lossy());
                    }

                    corrupted_count += 1;
                }

                if ret == 0 {
                    loop {
                        println!("Retrieving frame");
                        let img = aom_codec_get_frame(&mut dec.dec, &mut iter);
                        println!("Retrieved.");
                        if img.is_null() {
                            break;
                        }
                        let mut corrupted = 0;
                        let ret = aom_codec_control_(&mut dec.dec, aom_dec_control_id_AOMD_GET_FRAME_CORRUPTED as i32, &mut corrupted);
                        if ret != 0 {
                            use std::ffi::CStr;
                            let detail = aom_codec_error_detail(&mut dec.dec);
                            panic!("Decode codec_control failed {}", CStr::from_ptr(detail).to_string_lossy());
                        }
                        corrupted_count += corrupted;

                        let rec = rec_fifo.pop_front().unwrap();
                        compare_img(img, &rec);
                    }
                }
            }

            assert_eq!(corrupted_count, 0);

            fi.number += 1;
        }
    }
}<|MERGE_RESOLUTION|>--- conflicted
+++ resolved
@@ -1013,16 +1013,7 @@
         self.write(height_bits, (fi.height - 1) as u16)?;
         Ok(())
     }
-<<<<<<< HEAD
-
-    fn write_frame_setup(&mut self) -> Result<(), std::io::Error> {
-        self.write_bit(false)?; // no superres
-        //self.write_bit(false)?; // scaling active
-        Ok(())
-    }
-
-=======
->>>>>>> c010fd50
+
     fn write_loop_filter(&mut self) -> Result<(), std::io::Error> {
         self.write(6,0)?; // loop filter level 0
         self.write(6,0)?; // loop filter level 1

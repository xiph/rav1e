// Copyright (c) 2017-2018, The rav1e contributors. All rights reserved
//
// This source code is subject to the terms of the BSD 2 Clause License and
// the Alliance for Open Media Patent License 1.0. If the BSD 2 Clause License
// was not distributed with this source code in the LICENSE file, you can
// obtain it at www.aomedia.org/license/software. If the Alliance for Open
// Media Patent License 1.0 was not distributed with this source code in the
// PATENTS file, you can obtain it at www.aomedia.org/license/patent.

#![allow(safe_extern_statics)]

use std::cmp;
use context::*;
use plane::*;
use util::clamp;
use FrameInvariants;
use Frame;

pub struct CdefDirections {
    dir: [[u8; 8]; 8],
    var: [[i32; 8]; 8]
}

pub const CDEF_VERY_LARGE: u16 = 30000;
const CDEF_SEC_STRENGTHS: u8 = 4;

fn msb(x: i32) -> i32 {
    31 ^ (x.leading_zeros() as i32)
}

// Instead of dividing by n between 2 and 8, we multiply by 3*5*7*8/n.
// The output is then 840 times larger, but we don't care for finding
// the max. */
const CDEF_DIV_TABLE: [i32; 9] = [ 0, 840, 420, 280, 210, 168, 140, 120, 105 ];

// Detect direction. 0 means 45-degree up-right, 2 is horizontal, and so on.
// The search minimizes the weighted variance along all the lines in a
// particular direction, i.e. the squared error between the input and a
// "predicted" block where each pixel is replaced by the average along a line
// in a particular direction. Since each direction have the same sum(x^2) term,
// that term is never computed. See Section 2, step 2, of:
// http://jmvalin.ca/notes/intra_paint.pdf
fn cdef_find_dir(img: &[u16], stride: usize, var: &mut i32, coeff_shift: i32) -> i32 {
    let mut cost: [i32; 8] = [0; 8];
    let mut partial: [[i32; 15]; 8] = [[0; 15]; 8];
    let mut best_cost: i32 = 0;
    let mut best_dir = 0;
    for i in 0..8 {
        for j in 0..8 {
            // We subtract 128 here to reduce the maximum range of the squared
            // partial sums. 
            debug_assert!((img[i * stride + j] >> coeff_shift) <= 255);
            let x = (img[i * stride + j] as i32 >> coeff_shift) - 128;
            partial[0][i + j] += x;
            partial[1][i + j / 2] += x;
            partial[2][i] += x;
            partial[3][3 + i - j / 2] += x;
            partial[4][7 + i - j] += x;
            partial[5][3 - i / 2 + j] += x;
            partial[6][j] += x;
            partial[7][i / 2 + j] += x;
        }
    }
    for i in 0..8 {
        cost[2] += partial[2][i] * partial[2][i];
        cost[6] += partial[6][i] * partial[6][i];
    }
    cost[2] *= CDEF_DIV_TABLE[8];
    cost[6] *= CDEF_DIV_TABLE[8];
    for i in 0..7 {
        cost[0] += (partial[0][i]*partial[0][i] +
                    partial[0][14-i]*partial[0][14-i]) * CDEF_DIV_TABLE[i + 1];
        cost[4] += (partial[4][i]*partial[4][i] +
                    partial[4][14-i]*partial[4][14-i]) * CDEF_DIV_TABLE[i + 1];
    }
    cost[0] += partial[0][7] * partial[0][7] * CDEF_DIV_TABLE[8];
    cost[4] += partial[4][7] * partial[4][7] * CDEF_DIV_TABLE[8];
    let mut i = 1;
    while i<8 {
        for j in 0..5 {
            cost[i] += partial[i][3 + j] * partial[i][3 + j];
        }
        cost[i] *= CDEF_DIV_TABLE[8];
        for j in 0..3 {
            cost[i] += (partial[i][j]*partial[i][j] +
                        partial[i][10-j]*partial[i][10-j]) * CDEF_DIV_TABLE[2 * j + 2];
        }
        i+=2;
    }
    for i in 0..8 {
        if cost[i] > best_cost {
            best_cost = cost[i];
            best_dir = i;
        }
    }
    // Difference between the optimal variance and the variance along the
    // orthogonal direction. Again, the sum(x^2) terms cancel out. 
    // We'd normally divide by 840, but dividing by 1024 is close enough
    // for what we're going to do with this. */
    *var = (best_cost - cost[(best_dir + 4) & 7]) >> 10;
        
    best_dir as i32
}

fn constrain(diff: i32, threshold: i32, damping: i32) -> i32 {
    if threshold != 0 {
        let shift = cmp::max(0, damping - msb(threshold));
        let magnitude = cmp::min(diff.abs(), cmp::max(0, threshold - (diff.abs() >> shift)));
        if diff < 0 {
            -1 * magnitude
        } else {
            magnitude
        }   
    } else {
        0
    }
}

// Unlike the AOM code, our block addressing points to the UL corner
// of the 2-pixel padding around the block, not the block itself.
// The destination is unpadded.
fn cdef_filter_block(dst: &mut [u16], dstride: i32, input: &[u16], istride: i32,
                     pri_strength: i32, sec_strength: i32, dir: usize, pri_damping: i32,
                     sec_damping: i32, xsize: i32, ysize: i32, coeff_shift: i32) {

    let cdef_pri_taps = [[4, 2], [3, 3]];
    let cdef_sec_taps = [[2, 1], [2, 1]];
    let pri_taps = cdef_pri_taps[((pri_strength >> coeff_shift) & 1) as usize];
    let sec_taps = cdef_sec_taps[((pri_strength >> coeff_shift) & 1) as usize];
    let cdef_directions = [[-1 * istride + 1, -2 * istride + 2 ],
                           [ 0 * istride + 1, -1 * istride + 2 ],
                           [ 0 * istride + 1,  0 * istride + 2 ],
                           [ 0 * istride + 1,  1 * istride + 2 ],
                           [ 1 * istride + 1,  2 * istride + 2 ],
                           [ 1 * istride + 0,  2 * istride + 1 ],
                           [ 1 * istride + 0,  2 * istride + 0 ],
                           [ 1 * istride + 0,  2 * istride - 1 ]];
    for i in 0..ysize {
        for j in 0..xsize {
            let x = input[((i+2) * istride + j+2) as usize];
            let mut sum = 0 as i32;
            let mut max = x;
            let mut min = x;
            for k in 0..2usize {
                let p0 = input[((i+2)*istride + j+2 + cdef_directions[dir][k]) as usize];
                let p1 = input[((i+2)*istride + j+2 - cdef_directions[dir][k]) as usize];
                sum += pri_taps[k] * constrain(p0 as i32 - x as i32, pri_strength, pri_damping);
                sum += pri_taps[k] * constrain(p1 as i32 - x as i32, pri_strength, pri_damping);
                if p0 != CDEF_VERY_LARGE {
                    max = cmp::max(p0, max);
                }
                if p1 != CDEF_VERY_LARGE {
                    max = cmp::max(p1, max);
                }
                min = cmp::min(p0, min);
                min = cmp::min(p1, min);
                let s0 = input[((i+2) * istride + j+2 + cdef_directions[(dir + 2) & 7][k]) as usize];
                let s1 = input[((i+2) * istride + j+2 - cdef_directions[(dir + 2) & 7][k]) as usize];
                let s2 = input[((i+2) * istride + j+2 + cdef_directions[(dir + 6) & 7][k]) as usize];
                let s3 = input[((i+2) * istride + j+2 - cdef_directions[(dir + 6) & 7][k]) as usize];
                if s0 != CDEF_VERY_LARGE {
                    max = cmp::max(s0, max);
                }
                if s1 != CDEF_VERY_LARGE {
                    max = cmp::max(s1, max);
                }
                if s2 != CDEF_VERY_LARGE {
                    max = cmp::max(s2, max);
                }
                if s3 != CDEF_VERY_LARGE {
                    max = cmp::max(s3, max);
                }
                min = cmp::min(s0, min);
                min = cmp::min(s1, min);
                min = cmp::min(s2, min);
                min = cmp::min(s3, min);
                sum += sec_taps[k] * constrain(s0 as i32 - x as i32, sec_strength, sec_damping);
                sum += sec_taps[k] * constrain(s1 as i32 - x as i32, sec_strength, sec_damping);
                sum += sec_taps[k] * constrain(s2 as i32 - x as i32, sec_strength, sec_damping);
                sum += sec_taps[k] * constrain(s3 as i32 - x as i32, sec_strength, sec_damping);
            }
            dst[(i * dstride + j) as usize] = clamp(x as i32 + ((8 + sum - (sum < 0) as i32) >> 4),
                                                                min as i32, max as i32) as u16;
        }
    }
}

// We use the variance of an 8x8 block to adjust the effective filter strength.
fn adjust_strength(strength: i32, var: i32) -> i32 {
    let i = if (var >> 6) != 0 {cmp::min(msb(var >> 6), 12)} else {0};
    if var!=0 {strength * (4 + i) + 8 >> 4} else {0}
}

// For convenience of use alongside cdef_filter_superblock, we assume
// in_frame is padded.  Blocks are not scanned outside the block
// boundaries (padding is untouched here).

pub fn cdef_analyze_superblock(in_frame: &mut Frame,
                               bc_global: &mut BlockContext,
                               sbo: &SuperBlockOffset,
                               sbo_global: &SuperBlockOffset,
                               bit_depth: usize) -> CdefDirections {
    let coeff_shift = bit_depth as i32 - 8;
    let mut dir: CdefDirections = CdefDirections {dir: [[0; 8]; 8], var: [[0; 8]; 8]};
    // Each direction block is 8x8 in y, and direction computation only looks at y
    for by in 0..8 {
        for bx in 0..8 {
            // The bc and global SBO are only to determine frame
            // boundaries and skips in the event we're passing in a
            // single-SB copy 'frame' that represents some superblock
            // in the main frame.
            let global_block_offset = sbo_global.block_offset(bx<<1, by<<1);
            if global_block_offset.x < bc_global.cols && global_block_offset.y < bc_global.rows {
                let skip = bc_global.at(&global_block_offset).skip;
                if !skip {
                    let mut var: i32 = 0;
                    let mut in_plane = &mut in_frame.planes[0];
                    let in_po = sbo.plane_offset(&in_plane.cfg);
                    let in_stride = in_plane.cfg.stride;
                    let in_slice = &in_plane.mut_slice(&in_po);
                    dir.dir[bx][by] = cdef_find_dir(in_slice.offset(8*bx+2,8*by+2),
                                                    in_stride, &mut var, coeff_shift) as u8;
                    dir.var[bx][by] = var;
                }
            }
        }
    }
    dir
}

// We assume in is padded, and the area we'll write out is at least as
// large as the unpadded area of in
// cdef_index is taken from the block context
pub fn cdef_filter_superblock(fi: &FrameInvariants,
                              in_frame: &mut Frame,
                              out_frame: &mut Frame,
                              bc_global: &mut BlockContext,
                              sbo: &SuperBlockOffset,
                              sbo_global: &SuperBlockOffset,
                              bit_depth: usize,
                              cdef_index: u8,
                              cdef_dirs: &CdefDirections) {
    let coeff_shift = bit_depth as i32 - 8;
    let cdef_damping = fi.cdef_damping as i32;
    let cdef_y_strength = fi.cdef_y_strengths[cdef_index as usize];
    let cdef_uv_strength = fi.cdef_uv_strengths[cdef_index as usize];
    let cdef_pri_y_strength = (cdef_y_strength / CDEF_SEC_STRENGTHS) as i32;
    let mut cdef_sec_y_strength = (cdef_y_strength % CDEF_SEC_STRENGTHS) as i32;
    let cdef_pri_uv_strength = (cdef_uv_strength / CDEF_SEC_STRENGTHS) as i32;
    let mut cdef_sec_uv_strength = (cdef_uv_strength % CDEF_SEC_STRENGTHS) as i32;
    if cdef_sec_y_strength == 3 {
        cdef_sec_y_strength += 1;
    }
    if cdef_sec_uv_strength == 3 {
        cdef_sec_uv_strength += 1;
    }

    // Each direction block is 8x8 in y, potentially smaller if subsampled in chroma
    for by in 0..8 {
        for bx in 0..8 {
            let global_block_offset = sbo_global.block_offset(bx<<1, by<<1);
            if global_block_offset.x < bc_global.cols && global_block_offset.y < bc_global.rows {
                let skip = bc_global.at(&global_block_offset).skip;
                if !skip {
                    let dir = cdef_dirs.dir[bx][by];
                    let var = cdef_dirs.var[bx][by];
                    for p in 0..3 {
                        let mut out_plane = &mut out_frame.planes[p];
                        let out_po = sbo.plane_offset(&out_plane.cfg);
                        let mut in_plane = &mut in_frame.planes[p];
                        let in_po = sbo.plane_offset(&in_plane.cfg);
                        let xdec = in_plane.cfg.xdec;
                        let ydec = in_plane.cfg.ydec;

                        let in_stride = in_plane.cfg.stride;
                        let in_slice = &in_plane.mut_slice(&in_po);
                        let out_stride = out_plane.cfg.stride;
                        let mut out_slice = &mut out_plane.mut_slice(&out_po);
                            
                        let mut local_pri_strength;
                        let mut local_sec_strength;
                        let mut local_damping: i32 = cdef_damping + coeff_shift;
                        let mut local_dir: usize;
                            
                        if p==0 {
                            local_pri_strength = adjust_strength(cdef_pri_y_strength << coeff_shift, var);
                            local_sec_strength = cdef_sec_y_strength << coeff_shift;
                            local_dir = if cdef_pri_y_strength != 0 {dir as usize} else {0};
                        } else {
                            local_pri_strength = cdef_pri_uv_strength << coeff_shift;
                            local_sec_strength = cdef_sec_uv_strength << coeff_shift;
                            local_damping -= 1;
                            local_dir = if cdef_pri_uv_strength != 0 {dir as usize} else {0};
                        }
                            
                        cdef_filter_block(out_slice.offset_as_mutable(8*bx>>xdec,8*by>>ydec),
                                          out_stride as i32,
                                          in_slice.offset(8*bx>>xdec,8*by>>ydec),
                                          in_stride as i32, 
                                          local_pri_strength, local_sec_strength, local_dir,
                                          local_damping, local_damping,
                                          8 >> xdec, 8 >> ydec, coeff_shift as i32);
                    }
                }
            }
        }
    }
}

// Input to this process is the array CurrFrame of reconstructed samples.
// Output from this process is the array CdefFrame containing deringed samples.
// The purpose of CDEF is to perform deringing based on the detected direction of blocks.
// CDEF parameters are stored for each 64 by 64 block of pixels.
// The CDEF filter is applied on each 8 by 8 block of pixels.
// Reference: http://av1-spec.argondesign.com/av1-spec/av1-spec.html#cdef-process
<<<<<<< HEAD
pub fn cdef_frame(fi: &FrameInvariants, rec: &mut Frame, bc: &mut BlockContext, bit_depth: usize) {
    let coeff_shift = bit_depth as i32 - 8;
    let cdef_damping = fi.cdef_damping as i32;
=======
pub fn cdef_filter_frame(fi: &FrameInvariants, rec: &mut Frame, bc: &mut BlockContext, bit_depth: usize) {
>>>>>>> 3ba6d445

    // Each filter block is 64x64, except right and/or bottom for non-multiple-of-64 sizes.
    // FIXME: 128x128 SB support will break this, we need FilterBlockOffset etc.
    let fb_height = (fi.padded_h + 63) / 64;
    let fb_width = (fi.padded_w + 63) / 64;

    // Construct a padded copy of the reconstructed frame.
    let mut padded_px: [[usize; 2]; 3] = [[0; 2]; 3];
    for p in 0..3 {
        padded_px[p][0] =  (fb_width*64 >> rec.planes[p].cfg.xdec) + 4;
        padded_px[p][1] =  (fb_height*64 >> rec.planes[p].cfg.ydec) + 4;
    }
    let mut cdef_frame = Frame {
        planes: [
            Plane::new(padded_px[0][0], padded_px[0][1], rec.planes[0].cfg.xdec, rec.planes[0].cfg.ydec),
            Plane::new(padded_px[1][0], padded_px[1][1], rec.planes[1].cfg.xdec, rec.planes[1].cfg.ydec),
            Plane::new(padded_px[2][0], padded_px[2][1], rec.planes[2].cfg.xdec, rec.planes[2].cfg.ydec)
        ]
    };
    for p in 0..3 {
        let rec_w = fi.padded_w >> rec.planes[p].cfg.xdec;
        let rec_h = fi.padded_h >> rec.planes[p].cfg.ydec;
        for row in 0..padded_px[p][1] {
            // pad first two elements of current row
            {
                let mut cdef_slice = cdef_frame.planes[p].mut_slice(&PlaneOffset { x: 0, y: row});
                let mut cdef_row = &mut cdef_slice.as_mut_slice()[..2];
                cdef_row[0] = CDEF_VERY_LARGE;
                cdef_row[1] = CDEF_VERY_LARGE;
            }
            // pad out end of current row
            {
                let mut cdef_slice = cdef_frame.planes[p].mut_slice(&PlaneOffset { x: rec_w+2, y: row });
                let mut cdef_row = &mut cdef_slice.as_mut_slice()[..padded_px[p][0]-rec_w-2];
                for x in cdef_row {
                    *x = CDEF_VERY_LARGE;
                }
            }
            // copy current row from rec if we're in data, or pad if we're in first two rows/last N rows
            {
                let mut cdef_slice = cdef_frame.planes[p].mut_slice(&PlaneOffset { x: 2, y: row });
                let mut cdef_row = &mut cdef_slice.as_mut_slice()[..rec_w];
                if row < 2 || row >= rec_h+2 {
                    for x in cdef_row {
                        *x = CDEF_VERY_LARGE;
                    }
                } else {
                    let rec_stride = rec.planes[p].cfg.stride;
                    cdef_row.copy_from_slice(&rec.planes[p].data[(row-2)*rec_stride..(row-1)*rec_stride][..rec_w]);
                }
            }
        }
    }

    // Perform actual CDEF, using the padded copy as source, and the input rec vector as destination.
    for fby in 0..fb_height {
        for fbx in 0..fb_width {
            let sbo = SuperBlockOffset { x: fbx, y: fby };
            let cdef_index = bc.at(&sbo.block_offset(0, 0)).cdef_index;
            let cdef_dirs = cdef_analyze_superblock(&mut cdef_frame, bc, &sbo, &sbo, bit_depth);
            cdef_filter_superblock(fi, &mut cdef_frame, rec, bc, &sbo, &sbo, bit_depth, cdef_index, &cdef_dirs);
        }
    }
}<|MERGE_RESOLUTION|>--- conflicted
+++ resolved
@@ -313,13 +313,7 @@
 // CDEF parameters are stored for each 64 by 64 block of pixels.
 // The CDEF filter is applied on each 8 by 8 block of pixels.
 // Reference: http://av1-spec.argondesign.com/av1-spec/av1-spec.html#cdef-process
-<<<<<<< HEAD
-pub fn cdef_frame(fi: &FrameInvariants, rec: &mut Frame, bc: &mut BlockContext, bit_depth: usize) {
-    let coeff_shift = bit_depth as i32 - 8;
-    let cdef_damping = fi.cdef_damping as i32;
-=======
 pub fn cdef_filter_frame(fi: &FrameInvariants, rec: &mut Frame, bc: &mut BlockContext, bit_depth: usize) {
->>>>>>> 3ba6d445
 
     // Each filter block is 64x64, except right and/or bottom for non-multiple-of-64 sizes.
     // FIXME: 128x128 SB support will break this, we need FilterBlockOffset etc.

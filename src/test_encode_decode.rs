// Copyright (c) 2018, The rav1e contributors. All rights reserved
//
// This source code is subject to the terms of the BSD 2 Clause License and
// the Alliance for Open Media Patent License 1.0. If the BSD 2 Clause License
// was not distributed with this source code in the LICENSE file, you can
// obtain it at www.aomedia.org/license/software. If the Alliance for Open
// Media Patent License 1.0 was not distributed with this source code in the
// PATENTS file, you can obtain it at www.aomedia.org/license/patent.

#![allow(dead_code)]
#![allow(non_camel_case_types)]
#![allow(non_snake_case)]
#![allow(non_upper_case_globals)]

include!(concat!(env!("OUT_DIR"), "/aom.rs"));

use super::*;
use rand::{ChaChaRng, Rng, SeedableRng};
use std::{mem, ptr, slice};
use std::collections::VecDeque;
use std::ffi::CStr;
use std::sync::Arc;

fn fill_frame(ra: &mut ChaChaRng, frame: &mut Frame) {
  for plane in frame.planes.iter_mut() {
    let stride = plane.cfg.stride;
    for row in plane.data.chunks_mut(stride) {
      for mut pixel in row {
        let v: u8 = ra.gen();
        *pixel = v as u16;
      }
    }
  }
}

struct AomDecoder {
  dec: aom_codec_ctx
}

fn setup_decoder(w: usize, h: usize) -> AomDecoder {
  unsafe {
    let interface = aom_codec_av1_dx();
    let mut dec: AomDecoder = mem::uninitialized();
    let cfg = aom_codec_dec_cfg_t {
      threads: 1,
      w: w as u32,
      h: h as u32,
      allow_lowbitdepth: 1,
      cfg: cfg_options { ext_partition: 1 }
    };

    let ret = aom_codec_dec_init_ver(
      &mut dec.dec,
      interface,
      &cfg,
      0,
      AOM_DECODER_ABI_VERSION as i32
    );
    if ret != 0 {
      panic!("Cannot instantiate the decoder {}", ret);
    }

    dec
  }
}

impl Drop for AomDecoder {
  fn drop(&mut self) {
    unsafe { aom_codec_destroy(&mut self.dec) };
  }
}

fn setup_encoder(
  w: usize, h: usize, speed: usize, quantizer: usize, bit_depth: usize,
  chroma_sampling: ChromaSampling, min_keyint: u64, max_keyint: u64,
  low_latency: bool
) -> Context {
  unsafe {
    av1_rtcd();
    aom_dsp_rtcd();
  }

  let mut enc = EncoderConfig::with_speed_preset(speed);
  enc.quantizer = quantizer;
  enc.min_key_frame_interval = min_keyint;
  enc.max_key_frame_interval = max_keyint;
  enc.low_latency = low_latency;

  let cfg = Config {
    frame_info: FrameInfo {
      width: w,
      height: h,
      bit_depth,
      chroma_sampling,
<<<<<<< HEAD
      ..Default::default()
=======
      chroma_sample_position:
      Default::default()
>>>>>>> 32ae6908
    },
    timebase: Rational::new(1, 1000),
    enc
  };

  cfg.new_context()
}

// TODO: support non-multiple-of-16 dimensions
static DIMENSION_OFFSETS: &[(usize, usize)] =
  &[(0, 0), (4, 4), (8, 8), (16, 16)];

#[test]
#[ignore]
fn speed() {
  let quantizer = 100;
  let limit = 5;
  let w = 64;
  let h = 80;

  for b in DIMENSION_OFFSETS.iter() {
    for s in 0..10 {
      encode_decode(w + b.0, h + b.1, s, quantizer, limit, 8, 15, 15, true);
    }
  }
}

static DIMENSIONS: &[(usize, usize)] = &[
  (8, 8),
  (16, 16),
  (32, 32),
  (64, 64),
  (128, 128),
  (256, 256),
  (512, 512),
  (1024, 1024),
  (2048, 2048),
  (258, 258),
  (260, 260),
  (262, 262),
  (264, 264),
  (265, 265)
];

#[test]
#[ignore]
fn dimensions() {
  let quantizer = 100;
  let limit = 1;
  let speed = 4;

  for (w, h) in DIMENSIONS.iter() {
    encode_decode(*w, *h, speed, quantizer, limit, 8, 15, 15, true);
  }
}

#[test]
fn quantizer() {
  let limit = 5;
  let w = 64;
  let h = 80;
  let speed = 4;

  for b in DIMENSION_OFFSETS.iter() {
    for &q in [80, 100, 120].iter() {
      encode_decode(w + b.0, h + b.1, speed, q, limit, 8, 15, 15, true);
    }
  }
}

#[test]
fn keyframes() {
  let limit = 12;
  let w = 64;
  let h = 80;
  let speed = 10;
  let q = 100;

  encode_decode(w, h, speed, q, limit, 8, 6, 6, true);
}

#[test]
fn reordering() {
  let limit = 12;
  let w = 64;
  let h = 80;
  let speed = 10;
  let q = 100;

  for keyint in &[4, 5, 6] {
    encode_decode(w, h, speed, q, limit, 8, *keyint, *keyint, false);
  }
}

#[test]
#[ignore]
fn odd_size_frame_with_full_rdo() {
  let limit = 3;
  let w = 512 + 32 + 16 + 5;
  let h = 512 + 16 + 5;
  let speed = 0;
  let qindex = 100;

  encode_decode(w, h, speed, qindex, limit, 8, 15, 15, true);
}

#[test]
fn high_bd() {
  let quantizer = 100;
  let limit = 3; // Include inter frames
  let speed = 0; // Test as many tools as possible
  let w = 64;
  let h = 80;

  // 10-bit
  encode_decode(w, h, speed, quantizer, limit, 10, 15, 15, true);

  // 12-bit
  encode_decode(w, h, speed, quantizer, limit, 12, 15, 15, true);
}

fn compare_plane<T: Ord + std::fmt::Debug>(
  rec: &[T], rec_stride: usize, dec: &[T], dec_stride: usize, width: usize,
  height: usize
) {
  for line in rec.chunks(rec_stride).zip(dec.chunks(dec_stride)).take(height) {
    assert_eq!(&line.0[..width], &line.1[..width]);
  }
}

fn compare_img(img: *const aom_image_t, frame: &Frame, bit_depth: usize, width: usize, height: usize) {
  let img = unsafe { *img };
  let img_iter = img.planes.iter().zip(img.stride.iter());

  for (img_plane, frame_plane) in img_iter.zip(frame.planes.iter()) {
    let w = width >> frame_plane.cfg.xdec;
    let h = height >> frame_plane.cfg.ydec;
    let rec_stride = frame_plane.cfg.stride;

    if bit_depth > 8 {
      let dec_stride = *img_plane.1 as usize / 2;

      let dec = unsafe {
        let data = *img_plane.0 as *const u16;
        let size = dec_stride * h;

        slice::from_raw_parts(data, size)
      };

      let rec: Vec<u16> =
        frame_plane.data_origin().iter().map(|&v| v).collect();

      compare_plane::<u16>(&rec[..], rec_stride, dec, dec_stride, w, h);
    } else {
      let dec_stride = *img_plane.1 as usize;

      let dec = unsafe {
        let data = *img_plane.0 as *const u8;
        let size = dec_stride * h;

        slice::from_raw_parts(data, size)
      };

      let rec: Vec<u8> =
        frame_plane.data_origin().iter().map(|&v| v as u8).collect();

      compare_plane::<u8>(&rec[..], rec_stride, dec, dec_stride, w, h);
    }
  }
}

fn encode_decode(
  w: usize, h: usize, speed: usize, quantizer: usize, limit: usize,
  bit_depth: usize, min_keyint: u64, max_keyint: u64, low_latency: bool
) {
  let mut ra = ChaChaRng::from_seed([0; 32]);

  let mut dec = setup_decoder(w, h);
  let mut ctx =
    setup_encoder(w, h, speed, quantizer, bit_depth, ChromaSampling::Cs420,
                  min_keyint, max_keyint, low_latency);

  println!("Encoding {}x{} speed {} quantizer {}", w, h, speed, quantizer);

  let mut iter: aom_codec_iter_t = ptr::null_mut();

  let mut rec_fifo = VecDeque::new();

  for _ in 0..limit {
    let mut input = ctx.new_frame();
    fill_frame(&mut ra, Arc::get_mut(&mut input).unwrap());

    let _ = ctx.send_frame(input);

    let mut done = false;
    let mut corrupted_count = 0;
    while !done {
      let res = ctx.receive_packet();
      if let Ok(pkt) = res {
        println!("Encoded packet {}", pkt.number);

        if let Some(pkt_rec) = pkt.rec {
          rec_fifo.push_back(pkt_rec.clone());
        }

        let packet = pkt.data;

        unsafe {
          println!("Decoding frame {}", pkt.number);
          let ret = aom_codec_decode(
            &mut dec.dec,
            packet.as_ptr(),
            packet.len(),
            ptr::null_mut()
          );
          println!("Decoded. -> {}", ret);
          if ret != 0 {
            let error_msg = aom_codec_error(&mut dec.dec);
            println!(
              "  Decode codec_decode failed: {}",
              CStr::from_ptr(error_msg).to_string_lossy()
            );
            let detail = aom_codec_error_detail(&mut dec.dec);
            if !detail.is_null() {
              println!(
                "  Decode codec_decode failed {}",
                CStr::from_ptr(detail).to_string_lossy()
              );
            }

            corrupted_count += 1;
          }

          if ret == 0 {
            loop {
              println!("Retrieving frame");
              let img = aom_codec_get_frame(&mut dec.dec, &mut iter);
              println!("Retrieved.");
              if img.is_null() {
                break;
              }
              let mut corrupted = 0;
              let ret = aom_codec_control_(
                &mut dec.dec,
                aom_dec_control_id_AOMD_GET_FRAME_CORRUPTED as i32,
                &mut corrupted
              );
              if ret != 0 {
                let detail = aom_codec_error_detail(&mut dec.dec);
                panic!(
                  "Decode codec_control failed {}",
                  CStr::from_ptr(detail).to_string_lossy()
                );
              }
              corrupted_count += corrupted;

              let rec = rec_fifo.pop_front().unwrap();
              compare_img(img, &rec, bit_depth, w, h);
            }
          }
        }
      } else {
        done = true;
      }
    }
    assert_eq!(corrupted_count, 0);
  }
}<|MERGE_RESOLUTION|>--- conflicted
+++ resolved
@@ -92,12 +92,7 @@
       height: h,
       bit_depth,
       chroma_sampling,
-<<<<<<< HEAD
       ..Default::default()
-=======
-      chroma_sample_position:
-      Default::default()
->>>>>>> 32ae6908
     },
     timebase: Rational::new(1, 1000),
     enc

--- conflicted
+++ resolved
@@ -1210,12 +1210,8 @@
 
             luma_mode.predict_inter(fi, p, &po, &mut rec.mut_slice(&po), plane_bsize, ref_frame, mv);
         }
-<<<<<<< HEAD
-      }
-      write_tx_tree(fi, fs, cw, w, luma_mode, chroma_mode, bo, bsize, tx_size, tx_type, skip, bit_depth); // i.e. var-tx if inter mode
-=======
-        write_tx_tree(fi, fs, cw, w, luma_mode, bo, bsize, tx_size, tx_type, skip, bit_depth); // i.e. var-tx if inter mode
->>>>>>> 48326cdc
+      }
+      write_tx_tree(fi, fs, cw, w, luma_mode, bo, bsize, tx_size, tx_type, skip, bit_depth); // i.e. var-tx if inter mode
     } else {
       write_tx_blocks(fi, fs, cw, w, luma_mode, chroma_mode, bo, bsize, tx_size, tx_type, skip, bit_depth);
     }

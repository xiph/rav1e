
use context::*;
use partition::*;
use transform::*;
use quantize::*;
use plane::*;
use rdo::*;
use ec::*;
use std::fmt;
use util::*;
use cdef::*;

use bitstream_io::{BE, LE, BitWriter};
use std::rc::Rc;
use std::io::*;
use std::io;
use std;

extern {
    pub fn av1_rtcd();
    pub fn aom_dsp_rtcd();
}

#[derive(Debug, Clone)]
pub struct Frame {
    pub planes: [Plane; 3]
}

impl Frame {
    pub fn new(width: usize, height:usize) -> Frame {
        Frame {
            planes: [
                Plane::new(width, height, 0, 0),
                Plane::new(width/2, height/2, 1, 1),
                Plane::new(width/2, height/2, 1, 1)
            ]
        }
    }
}

#[derive(Debug, Clone)]
pub struct ReferenceFrame {
  pub frame: Frame,
  pub cdfs: CDFContext,
}

#[derive(Debug)]
pub struct ReferenceFramesSet {
    pub frames: [Option<Rc<ReferenceFrame>>; (REF_FRAMES as usize)],
    pub deblock: [DeblockState; (REF_FRAMES as usize)]
}

impl ReferenceFramesSet {
    pub fn new() -> ReferenceFramesSet {
        ReferenceFramesSet {
            frames: Default::default(),
            deblock: Default::default()
        }
    }
}

const MAX_NUM_TEMPORAL_LAYERS: usize = 8;
const MAX_NUM_SPATIAL_LAYERS: usize = 4;
const MAX_NUM_OPERATING_POINTS: usize = MAX_NUM_TEMPORAL_LAYERS * MAX_NUM_SPATIAL_LAYERS;

pub const PRIMARY_REF_NONE: u32 = 7;
const PRIMARY_REF_BITS: u32 = 3;

arg_enum!{
    #[derive(Copy, Clone, Debug, PartialEq)]
    pub enum Tune {
        Psnr,
        Psychovisual
    }
}

impl Default for Tune {
    fn default() -> Self {
        Tune::Psnr
    }
}

#[derive(Copy, Clone, Debug, PartialEq)]
pub enum ChromaSampling {
    Cs420,
    Cs422,
    Cs444
}

impl Default for ChromaSampling {
    fn default() -> Self {
        ChromaSampling::Cs420
    }
}

#[derive(Copy, Clone)]
pub struct Sequence {
  // OBU Sequence header of AV1
    pub profile: u8,
    pub num_bits_width: u32,
    pub num_bits_height: u32,
    pub bit_depth: usize,
    pub chroma_sampling: ChromaSampling,
    pub max_frame_width: u32,
    pub max_frame_height: u32,
    pub frame_id_numbers_present_flag: bool,
    pub frame_id_length: u32,
    pub delta_frame_id_length: u32,
    pub use_128x128_superblock: bool,
    pub order_hint_bits_minus_1: u32,
    pub force_screen_content_tools: u32,  // 0 - force off
                                           // 1 - force on
                                           // 2 - adaptive
    pub force_integer_mv: u32,      // 0 - Not to force. MV can be in 1/4 or 1/8
                                     // 1 - force to integer
                                     // 2 - adaptive
    pub still_picture: bool,               // Video is a single frame still picture
    pub reduced_still_picture_hdr: bool,   // Use reduced header for still picture
    pub monochrome: bool,                  // Monochrome video
    pub enable_filter_intra: bool,         // enables/disables filterintra
    pub enable_intra_edge_filter: bool,    // enables/disables corner/edge/upsampling
    pub enable_interintra_compound: bool,  // enables/disables interintra_compound
    pub enable_masked_compound: bool,      // enables/disables masked compound
    pub enable_dual_filter: bool,         // 0 - disable dual interpolation filter
                                          // 1 - enable vert/horiz filter selection
    pub enable_order_hint: bool,     // 0 - disable order hint, and related tools
                                     // jnt_comp, ref_frame_mvs, frame_sign_bias
                                     // if 0, enable_jnt_comp and
                                     // enable_ref_frame_mvs must be set zs 0.
    pub enable_jnt_comp: bool,        // 0 - disable joint compound modes
                                     // 1 - enable it
    pub enable_ref_frame_mvs: bool,  // 0 - disable ref frame mvs
                                     // 1 - enable it
    pub enable_warped_motion: bool,   // 0 - disable warped motion for sequence
                                     // 1 - enable it for the sequence
    pub enable_superres: bool,// 0 - Disable superres for the sequence, and disable
                              //     transmitting per-frame superres enabled flag.
                              // 1 - Enable superres for the sequence, and also
                              //     enable per-frame flag to denote if superres is
                              //     enabled for that frame.
    pub enable_cdef: bool,         // To turn on/off CDEF
    pub enable_restoration: bool,  // To turn on/off loop restoration
    pub operating_points_cnt_minus_1: usize,
    pub operating_point_idc: [u16; MAX_NUM_OPERATING_POINTS],
    pub display_model_info_present_flag: bool,
    pub decoder_model_info_present_flag: bool,
    pub level: [[usize; 2]; MAX_NUM_OPERATING_POINTS],	// minor, major
    pub tier: [usize; MAX_NUM_OPERATING_POINTS],  // seq_tier in the spec. One bit: 0
                                                  // or 1.
    pub film_grain_params_present: bool,
    pub separate_uv_delta_q: bool,
}

impl Sequence {
    pub fn new(width: usize, height: usize, bit_depth: usize, chroma_sampling: ChromaSampling) -> Sequence {
        let width_bits = 32 - (width as u32).leading_zeros();
        let height_bits = 32 - (height as u32).leading_zeros();
        assert!(width_bits <= 16);
        assert!(height_bits <= 16);

        let profile = if bit_depth == 12 {
            2
        } else if chroma_sampling == ChromaSampling::Cs444 {
            1
        } else {
            0
        };

        let mut operating_point_idc = [0 as u16; MAX_NUM_OPERATING_POINTS];
        let mut level = [[1, 2 as usize]; MAX_NUM_OPERATING_POINTS];
        let mut tier = [0 as usize; MAX_NUM_OPERATING_POINTS];

        for i in 0..MAX_NUM_OPERATING_POINTS {
            operating_point_idc[i] = 0;
            level[i][0] = 1;	// minor
            level[i][1] = 2;	// major
            tier[i] = 0;
        }

        Sequence {
            profile: profile,
            num_bits_width: width_bits,
            num_bits_height: height_bits,
            bit_depth: bit_depth,
            chroma_sampling: chroma_sampling,
            max_frame_width: width as u32,
            max_frame_height: height as u32,
            frame_id_numbers_present_flag: false,
            frame_id_length: 0,
            delta_frame_id_length: 0,
            use_128x128_superblock: false,
            order_hint_bits_minus_1: 0,
            force_screen_content_tools: 0,
            force_integer_mv: 2,
            still_picture: false,
            reduced_still_picture_hdr: false,
            monochrome: false,
            enable_filter_intra: true,
            enable_intra_edge_filter: true,
            enable_interintra_compound: false,
            enable_masked_compound: false,
            enable_dual_filter: false,
            enable_order_hint: false,
            enable_jnt_comp: false,
            enable_ref_frame_mvs: false,
            enable_warped_motion: false,
            enable_superres: false,
            enable_cdef: true,
            enable_restoration: true,
            operating_points_cnt_minus_1: 0,
            operating_point_idc: operating_point_idc,
            display_model_info_present_flag: false,
            decoder_model_info_present_flag: false,
            level: level,
            tier: tier,
            film_grain_params_present: false,
            separate_uv_delta_q: false,
        }
    }
}

#[derive(Debug)]
pub struct FrameState {
    pub input: Frame,
    pub rec: Frame,
    pub qc: QuantizationContext,
    pub cdfs: CDFContext,
}

impl FrameState {
    pub fn new(fi: &FrameInvariants) -> FrameState {
        FrameState {
            input: Frame::new(fi.padded_w, fi.padded_h),
            rec: Frame::new(fi.padded_w, fi.padded_h),
            qc: Default::default(),
            cdfs: CDFContext::new(0),
        }
    }
}

#[derive(Copy, Clone, Debug)]
pub struct DeblockState {
    pub levels: [u8; PLANES+1],
    pub sharpness: u8,
    pub deltas_enabled: bool,
    pub delta_updates_enabled: bool,
    pub ref_deltas_enabled: bool,
    pub ref_deltas: [i8; REF_FRAMES],
    pub mode_deltas_enabled: bool,
    pub mode_deltas: [i8; 2],
    pub block_deltas_enabled: bool,
    pub block_delta_shift: u8,
    pub block_delta_multi: bool,
}

impl Default for DeblockState {
    fn default() -> Self {
        DeblockState {
            levels: [0; PLANES+1],
            sharpness: 0,
            deltas_enabled: false,
            delta_updates_enabled: false,
            ref_deltas_enabled: false,
            ref_deltas: [1, 0, 0, 0, 0, -1, -1, -1],
            mode_deltas_enabled: false,
            mode_deltas: [0, 0],
            block_deltas_enabled: false,
            block_delta_shift: 0,
            block_delta_multi: false
        }
    }
}

// Frame Invariants are invariant inside a frame
#[allow(dead_code)]
#[derive(Debug)]
pub struct FrameInvariants {
    pub width: usize,
    pub height: usize,
    pub padded_w: usize,
    pub padded_h: usize,
    pub sb_width: usize,
    pub sb_height: usize,
    pub w_in_b: usize,
    pub h_in_b: usize,
    pub number: u64,
    pub show_frame: bool,
    pub showable_frame: bool,
    pub error_resilient: bool,
    pub intra_only: bool,
    pub allow_high_precision_mv: bool,
    pub frame_type: FrameType,
    pub show_existing_frame: bool,
    pub use_reduced_tx_set: bool,
    pub reference_mode: ReferenceMode,
    pub use_prev_frame_mvs: bool,
    pub min_partition_size: BlockSize,
    pub globalmv_transformation_type: [GlobalMVMode; ALTREF_FRAME + 1],
    pub num_tg: usize,
    pub large_scale_tile: bool,
    pub disable_cdf_update: bool,
    pub allow_screen_content_tools: u32,
    pub force_integer_mv: u32,
    pub primary_ref_frame: u32,
    pub refresh_frame_flags: u32,  // a bitmask that specifies which
    // reference frame slots will be updated with the current frame
    // after it is decoded.
    pub allow_intrabc: bool,
    pub use_ref_frame_mvs: bool,
    pub is_filter_switchable: bool,
    pub is_motion_mode_switchable: bool,
    pub disable_frame_end_update_cdf: bool,
    pub allow_warped_motion: bool,
    pub cdef_damping: u8,
    pub cdef_bits: u8,
    pub cdef_y_strengths: [u8; 8],
    pub cdef_uv_strengths: [u8; 8],
    pub delta_q_present: bool,
    pub config: EncoderConfig,
    pub ref_frames: [usize; INTER_REFS_PER_FRAME],
    pub rec_buffer: ReferenceFramesSet,
    pub deblock: DeblockState
}

impl FrameInvariants {
    pub fn new(width: usize, height: usize, config: EncoderConfig) -> FrameInvariants {
        // Speed level decides the minimum partition size, i.e. higher speed --> larger min partition size,
        // with exception that SBs on right or bottom frame borders split down to BLOCK_4X4.
        // At speed = 0, RDO search is exhaustive.
        let mut min_partition_size = if config.speed <= 1 { BlockSize::BLOCK_4X4 }
                                 else if config.speed <= 2 { BlockSize::BLOCK_8X8 }
                                 else if config.speed <= 3 { BlockSize::BLOCK_16X16 }
                                 else { BlockSize::BLOCK_32X32 };

        if config.tune == Tune::Psychovisual {
            if min_partition_size < BlockSize::BLOCK_8X8 {
                // TODO: Display message that min partition size is enforced to 8x8
                min_partition_size = BlockSize::BLOCK_8X8;
                println!("If tune=Psychovisual is used, min partition size is enforced to 8x8");
            }
        }
        let use_reduced_tx_set = config.speed > 1;

        FrameInvariants {
            width,
            height,
            padded_w: width.align_power_of_two(3),
            padded_h: height.align_power_of_two(3),
            sb_width: width.align_power_of_two_and_shift(6),
            sb_height: height.align_power_of_two_and_shift(6),
            w_in_b: 2 * width.align_power_of_two_and_shift(3), // MiCols, ((width+7)/8)<<3 >> MI_SIZE_LOG2
            h_in_b: 2 * height.align_power_of_two_and_shift(3), // MiRows, ((height+7)/8)<<3 >> MI_SIZE_LOG2
            number: 0,
            show_frame: true,
            showable_frame: true,
            error_resilient: false,
            intra_only: false,
            allow_high_precision_mv: false,
            frame_type: FrameType::KEY,
            show_existing_frame: false,
            use_reduced_tx_set,
            reference_mode: ReferenceMode::SINGLE,
            use_prev_frame_mvs: false,
            min_partition_size,
            globalmv_transformation_type: [GlobalMVMode::IDENTITY; ALTREF_FRAME + 1],
            num_tg: 1,
            large_scale_tile: false,
            disable_cdf_update: false,
            allow_screen_content_tools: 0,
            force_integer_mv: 0,
            primary_ref_frame: PRIMARY_REF_NONE,
            refresh_frame_flags: 0,
            allow_intrabc: false,
            use_ref_frame_mvs: false,
            is_filter_switchable: false,
            is_motion_mode_switchable: false, // 0: only the SIMPLE motion mode will be used.
            disable_frame_end_update_cdf: false,
            allow_warped_motion: false,
            cdef_damping: 3,
            cdef_bits: 3,
            cdef_y_strengths: [0*4+0, 1*4+0, 2*4+1, 3*4+1, 5*4+2, 7*4+3, 10*4+3, 13*4+3],
            cdef_uv_strengths: [0*4+0, 1*4+0, 2*4+1, 3*4+1, 5*4+2, 7*4+3, 10*4+3, 13*4+3],
            delta_q_present: false,
            config,
            ref_frames: [0; INTER_REFS_PER_FRAME],
            rec_buffer: ReferenceFramesSet::new(),
            deblock: Default::default()
        }
    }

    pub fn new_frame_state(&self) -> FrameState {
        FrameState {
            input: Frame::new(self.padded_w, self.padded_h),
            rec: Frame::new(self.padded_w, self.padded_h),
            qc: Default::default(),
            cdfs: CDFContext::new(0),
        }
    }
}

impl fmt::Display for FrameInvariants{
    fn fmt(&self, f: &mut fmt::Formatter<'_>) -> fmt::Result {
        write!(f, "Frame {} - {}", self.number, self.frame_type)
    }
}

#[allow(dead_code,non_camel_case_types)]
#[derive(Debug,PartialEq,Clone,Copy)]
pub enum FrameType {
    KEY,
    INTER,
    INTRA_ONLY,
    SWITCH,
}

//const REFERENCE_MODES: usize = 3;

#[allow(dead_code,non_camel_case_types)]
#[derive(Debug,PartialEq)]
pub enum ReferenceMode {
  SINGLE = 0,
  COMPOUND = 1,
  SELECT = 2,
}

pub const ALL_REF_FRAMES_MASK: u32 = (1 << REF_FRAMES) - 1;

impl fmt::Display for FrameType{
    fn fmt(&self, f: &mut fmt::Formatter<'_>) -> fmt::Result {
        match self {
            FrameType::KEY => write!(f, "Key frame"),
            FrameType::INTER => write!(f, "Inter frame"),
            FrameType::INTRA_ONLY => write!(f, "Intra only frame"),
            FrameType::SWITCH => write!(f, "Switching frame"),
        }
    }
}

#[derive(Copy, Clone, Debug)]
pub struct EncoderConfig {
    pub limit: u64,
    pub quantizer: usize,
    pub speed: usize,
    pub tune: Tune
}

impl Default for EncoderConfig {
    fn default() -> Self {
        EncoderConfig {
            limit: 0,
            quantizer: 100,
            speed: 0,
            tune: Tune::Psnr,
        }
    }
}

pub fn write_ivf_header(output_file: &mut dyn io::Write, width: usize, height: usize, num: usize, den: usize) {
    let mut bw = BitWriter::<LE>::new(output_file);
    bw.write_bytes(b"DKIF").unwrap();
    bw.write(16, 0).unwrap(); // version
    bw.write(16, 32).unwrap(); // version
    bw.write_bytes(b"AV01").unwrap();
    bw.write(16, width as u16).unwrap();
    bw.write(16, height as u16).unwrap();
    bw.write(32, num as u32).unwrap();
    bw.write(32, den as u32).unwrap();
    bw.write(32, 0).unwrap();
    bw.write(32, 0).unwrap();
}

pub fn write_ivf_frame(output_file: &mut dyn io::Write, pts: u64, data: &[u8]) {
    let mut bw = BitWriter::<LE>::new(output_file);
    bw.write(32, data.len() as u32).unwrap();
    bw.write(64, pts).unwrap();
    bw.write_bytes(data).unwrap();
}

trait UncompressedHeader {
    // Start of OBU Headers
    fn write_obu_header(&mut self, obu_type: OBU_Type, obu_extension: u32)
            -> io::Result<()>;
    fn write_sequence_header_obu(&mut self, seq: &mut Sequence, fi: &FrameInvariants)
            -> io::Result<()>;
    fn write_frame_header_obu(&mut self, seq: &Sequence, fi: &FrameInvariants)
            -> io::Result<()>;
    fn write_sequence_header(&mut self, seq: &mut Sequence, fi: &FrameInvariants)
                                    -> io::Result<()>;
    fn write_color_config(&mut self, seq: &mut Sequence) -> io::Result<()>;
    // End of OBU Headers

    fn write_frame_size(&mut self, fi: &FrameInvariants) -> io::Result<()>;
    fn write_deblock_filter_a(&mut self, fi: &FrameInvariants) -> io::Result<()>;
    fn write_deblock_filter_b(&mut self, fi: &FrameInvariants) -> io::Result<()>;
    fn write_frame_cdef(&mut self, seq: &Sequence, fi: &FrameInvariants) -> io::Result<()>;
}
#[allow(unused)]
const OP_POINTS_IDC_BITS:usize = 12;
#[allow(unused)]
const LEVEL_MAJOR_MIN:usize = 2;
#[allow(unused)]
const LEVEL_MAJOR_BITS:usize = 3;
#[allow(unused)]
const LEVEL_MINOR_BITS:usize = 2;
#[allow(unused)]
const LEVEL_BITS:usize = LEVEL_MAJOR_BITS + LEVEL_MINOR_BITS;
const FRAME_ID_LENGTH: usize = 15;
const DELTA_FRAME_ID_LENGTH: usize = 14;

impl<'a> UncompressedHeader for BitWriter<'a, BE> {
    // Start of OBU Headers
    // Write OBU Header syntax
    fn write_obu_header(&mut self, obu_type: OBU_Type, obu_extension: u32)
            -> io::Result<()>{
        self.write_bit(false)?; // forbidden bit.
        self.write(4, obu_type as u32)?;
        self.write_bit(obu_extension != 0)?;
        self.write_bit(true)?; // obu_has_payload_length_field
        self.write_bit(false)?; // reserved

        if obu_extension != 0 {
            assert!(false);
            //self.write(8, obu_extension & 0xFF)?; size += 8;
        }

        Ok(())
    }

    fn write_sequence_header_obu(&mut self, seq: &mut Sequence, fi: &FrameInvariants)
        -> io::Result<()> {
        self.write(3, seq.profile)?; // profile, 3 bits
        self.write(1, 0)?; // still_picture
        self.write(1, 0)?; // reduced_still_picture
        self.write_bit(false)?; // display model present
        self.write_bit(false)?; // no timing info present
        self.write(5, 0)?; // one operating point
        self.write(12,0)?; // idc
        self.write(5, 31)?; // level
        self.write(1, 0)?; // tier
        if seq.reduced_still_picture_hdr {
            assert!(false);
        }

        self.write_sequence_header(seq, fi)?;

        self.write_color_config(seq)?;

        self.write_bit(seq.film_grain_params_present)?;

        self.write_bit(true)?; // add_trailing_bits

        Ok(())
    }

    fn write_sequence_header(&mut self, seq: &mut Sequence, fi: &FrameInvariants)
        -> io::Result<()> {
        self.write_frame_size(fi)?;

        if !seq.reduced_still_picture_hdr {
            seq.frame_id_numbers_present_flag = false;
            seq.frame_id_length = FRAME_ID_LENGTH as u32;
            seq.delta_frame_id_length = DELTA_FRAME_ID_LENGTH as u32;

            self.write_bit(seq.frame_id_numbers_present_flag)?;

            if seq.frame_id_numbers_present_flag {
              // We must always have delta_frame_id_length < frame_id_length,
              // in order for a frame to be referenced with a unique delta.
              // Avoid wasting bits by using a coding that enforces this restriction.
              self.write(4, seq.delta_frame_id_length - 2)?;
              self.write(3, seq.frame_id_length - seq.delta_frame_id_length - 1)?;
            }
        }

        self.write_bit(seq.use_128x128_superblock)?;
        self.write_bit(seq.enable_filter_intra)?;
        self.write_bit(seq.enable_intra_edge_filter)?;

        if !seq.reduced_still_picture_hdr {
            self.write_bit(seq.enable_interintra_compound)?;
            self.write_bit(seq.enable_masked_compound)?;
            self.write_bit(seq.enable_warped_motion)?;
            self.write_bit(seq.enable_dual_filter)?;
            self.write_bit(seq.enable_order_hint)?;

            if seq.enable_order_hint {
              self.write_bit(seq.enable_jnt_comp)?;
              self.write_bit(seq.enable_ref_frame_mvs)?;
            }
            if seq.force_screen_content_tools == 2 {
              self.write_bit(true)?;
            } else {
              self.write_bit(false)?;
              self.write_bit(seq.force_screen_content_tools != 0)?;
            }
            if seq.force_screen_content_tools > 0 {
              if seq.force_integer_mv == 2 {
                self.write_bit(true)?;
              } else {
                self.write_bit(false)?;
                self.write_bit(seq.force_integer_mv != 0)?;
              }
            } else {
              assert!(seq.force_integer_mv == 2);
            }
            if seq.enable_order_hint {
              self.write(3, seq.order_hint_bits_minus_1)?;
            }
        }

        self.write_bit(seq.enable_superres)?;
        self.write_bit(seq.enable_cdef)?;
        self.write_bit(seq.enable_restoration)?;

        Ok(())
    }

    fn write_color_config(&mut self, seq: &mut Sequence) -> io::Result<()> {
        let high_bd = seq.bit_depth > 8;

        self.write_bit(high_bd)?; // high bit depth

        if seq.bit_depth == 12 {
            self.write_bit(true)?; // 12-bit
        }

        if seq.profile != 1 {
            self.write_bit(seq.monochrome)?; // monochrome?
        } else {
            unimplemented!(); // 4:4:4 sampling at 8 or 10 bits
        }

        self.write_bit(false)?; // No color description present

        if seq.monochrome {
            assert!(false);
        }

        self.write_bit(false)?; // color range

        let subsampling_x = seq.chroma_sampling != ChromaSampling::Cs444;
        let subsampling_y = seq.chroma_sampling == ChromaSampling::Cs420;

        if seq.bit_depth == 12 {
            self.write_bit(subsampling_x)?;

            if subsampling_x {
                self.write_bit(subsampling_y)?;
            }
        }

        if !subsampling_y {
            unimplemented!(); // 4:2:2 or 4:4:4 sampling
        }

        self.write(2, 0)?; // chroma_sample_position == CSP_UNKNOWN

        self.write_bit(false)?; // separate uv delta q

        Ok(())
    }

#[allow(unused)]
    fn write_frame_header_obu(&mut self, seq: &Sequence, fi: &FrameInvariants)
        -> io::Result<()> {
      if seq.reduced_still_picture_hdr {
        assert!(fi.show_existing_frame);
        assert!(fi.frame_type == FrameType::KEY);
        assert!(fi.show_frame);
      } else {
        if fi.show_existing_frame {
          self.write_bit(true)?; // show_existing_frame=1
          self.write(3, 0)?; // show last frame

          //TODO:
          /* temporal_point_info();
            if seq.decoder_model_info_present_flag &&
              timing_info.equal_picture_interval == 0 {
            // write frame_presentation_delay;
          }
          if seq.frame_id_numbers_present_flag {
            // write display_frame_id;
          }*/

          self.byte_align()?;
          return Ok((()));
        }
        self.write_bit(false)?; // show_existing_frame=0
        self.write(2, fi.frame_type as u32)?;
        self.write_bit(fi.show_frame)?; // show frame

        if fi.show_frame {
          //TODO:
          /* temporal_point_info();
              if seq.decoder_model_info_present_flag &&
              timing_info.equal_picture_interval == 0 {
            // write frame_presentation_delay;*/
        } else {
          self.write_bit(fi.showable_frame)?;
        }

        if fi.frame_type == FrameType::SWITCH {
          assert!(fi.error_resilient);
        } else {
          if !(fi.frame_type == FrameType::KEY && fi.show_frame) {
            self.write_bit(fi.error_resilient)?; // error resilient
          }
        }
      }

      self.write_bit(fi.disable_cdf_update)?;

      if seq.force_screen_content_tools == 2 {
        self.write_bit(fi.allow_screen_content_tools != 0)?;
      } else {
        assert!(fi.allow_screen_content_tools ==
                seq.force_screen_content_tools);
      }

      if fi.allow_screen_content_tools == 2 {
        if seq.force_integer_mv == 2 {
          self.write_bit(fi.force_integer_mv != 0)?;
        } else {
          assert!(fi.force_integer_mv == seq.force_integer_mv);
        }
      } else {
        assert!(fi.allow_screen_content_tools ==
                seq.force_screen_content_tools);
      }

      if seq.frame_id_numbers_present_flag {
        assert!(false); // Not supported by rav1e yet!
        //TODO:
        //let frame_id_len = seq.frame_id_length;
        //self.write(frame_id_len, fi.current_frame_id);
      }

      let mut frame_size_override_flag = false;
      if fi.frame_type == FrameType::SWITCH {
        frame_size_override_flag = true;
      } else if seq.reduced_still_picture_hdr {
        frame_size_override_flag = false;
      } else {
        self.write_bit(frame_size_override_flag)?; // frame size overhead flag
      }

      if seq.enable_order_hint {
        assert!(false); // Not supported by rav1e yet!
      }
      if fi.error_resilient || fi.intra_only {
      } else {
        self.write(PRIMARY_REF_BITS, fi.primary_ref_frame)?;
      }

      if seq.decoder_model_info_present_flag {
        assert!(false); // Not supported by rav1e yet!
      }

      if fi.frame_type == FrameType::KEY {
        if !fi.show_frame {  // unshown keyframe (forward keyframe)
          assert!(false); // Not supported by rav1e yet!
          self.write(REF_FRAMES as u32, fi.refresh_frame_flags)?;
        } else {
          assert!(fi.refresh_frame_flags == ALL_REF_FRAMES_MASK);
        }
      } else { // Inter frame info goes here
        if fi.intra_only {
          assert!(fi.refresh_frame_flags != ALL_REF_FRAMES_MASK);
          self.write(REF_FRAMES as u32, fi.refresh_frame_flags)?;
        } else {
          // TODO: This should be set once inter mode is used
          self.write(REF_FRAMES as u32, fi.refresh_frame_flags)?;
        }

      };

      if (!fi.intra_only || fi.refresh_frame_flags != ALL_REF_FRAMES_MASK) {
        // Write all ref frame order hints if error_resilient_mode == 1
        if (fi.error_resilient && seq.enable_order_hint) {
          assert!(false); // Not supported by rav1e yet!
          //for _ in 0..REF_FRAMES {
          //  self.write(order_hint_bits_minus_1,ref_order_hint[i])?; // order_hint
          //}
        }
      }

      // if KEY or INTRA_ONLY frame
      // FIXME: Not sure whether putting frame/render size here is good idea
      if fi.intra_only {
        if frame_size_override_flag {
          assert!(false); // Not supported by rav1e yet!
        }
        if seq.enable_superres {
          assert!(false); // Not supported by rav1e yet!
        }
        self.write_bit(false)?; // render_and_frame_size_different
        //if render_and_frame_size_different { }
        if fi.allow_screen_content_tools != 0 && true /* UpscaledWidth == FrameWidth */ {
          self.write_bit(fi.allow_intrabc)?;
        }
      }

      let frame_refs_short_signaling = false;
      if fi.frame_type == FrameType::KEY {
        // Done by above
      } else {
        if fi.intra_only {
          // Done by above
        } else {
          if seq.enable_order_hint {
            assert!(false); // Not supported by rav1e yet!
            self.write_bit(frame_refs_short_signaling)?;
            if frame_refs_short_signaling {
              assert!(false); // Not supported by rav1e yet!
            }
          }

          for i in 0..7 {
            if !frame_refs_short_signaling {
              self.write(REF_FRAMES_LOG2 as u32, fi.ref_frames[i] as u8)?;
            }
            if seq.frame_id_numbers_present_flag {
              assert!(false); // Not supported by rav1e yet!
            }
          }
          if fi.error_resilient && frame_size_override_flag {
            assert!(false); // Not supported by rav1e yet!
          } else {
            if frame_size_override_flag {
               assert!(false); // Not supported by rav1e yet!
            }
            if seq.enable_superres {
              assert!(false); // Not supported by rav1e yet!
            }
            self.write_bit(false)?; // render_and_frame_size_different
          }
          if fi.force_integer_mv != 0 {
          } else {
            self.write_bit(fi.allow_high_precision_mv);
          }
          self.write_bit(fi.is_filter_switchable)?;
          self.write_bit(fi.is_motion_mode_switchable)?;
          self.write(2,0)?; // EIGHTTAP_REGULAR
          if fi.error_resilient || !seq.enable_ref_frame_mvs {
          } else {
            self.write_bit(fi.use_ref_frame_mvs)?;
          }
        }
      }

      if !seq.reduced_still_picture_hdr && !fi.disable_cdf_update {
        self.write_bit(fi.disable_frame_end_update_cdf)?;
      }

      // tile
      self.write_bit(true)?; // uniform_tile_spacing_flag
      if fi.width > 64 {
        // TODO: if tile_cols > 1, write more increment_tile_cols_log2 bits
        self.write_bit(false)?; // tile cols
      }
      if fi.height > 64 {
        // TODO: if tile_rows > 1, write increment_tile_rows_log2 bits
        self.write_bit(false)?; // tile rows
      }
      // TODO: if tile_cols * tile_rows > 1 {
      // write context_update_tile_id and tile_size_bytes_minus_1 }

      // quantization
      assert!(fi.config.quantizer > 0);
      self.write(8,fi.config.quantizer as u8)?; // base_q_idx
      self.write_bit(false)?; // y dc delta q
      self.write_bit(false)?; // uv dc delta q
      self.write_bit(false)?; // uv ac delta q
      self.write_bit(false)?; // no qm

      // segmentation
      self.write_bit(false)?; // segmentation is disabled

      // delta_q
      self.write_bit(false)?; // delta_q_present_flag: no delta q

      // delta_lf_params in the spec
      self.write_deblock_filter_a(fi)?;

      // code for features not yet implemented....

      // loop_filter_params in the spec
      self.write_deblock_filter_b(fi)?;

      // cdef
      self.write_frame_cdef(seq, fi)?;
      // loop restoration
      if seq.enable_restoration {
          self.write(6,0)?; // no y, u or v loop restoration
      }
      self.write_bit(false)?; // tx mode == TX_MODE_SELECT ?

      let mut reference_select = false;
      if !fi.intra_only {
        reference_select = fi.reference_mode != ReferenceMode::SINGLE;
        self.write_bit(reference_select)?;
      }

      let skip_mode_allowed =
        !(fi.intra_only  || !reference_select || !seq.enable_order_hint);
      if skip_mode_allowed {
        unimplemented!();
        self.write_bit(false)?; // skip_mode_present
      }

      if fi.intra_only || fi.error_resilient || !seq.enable_warped_motion {
      } else {
        self.write_bit(fi.allow_warped_motion)?; // allow_warped_motion
      }

      self.write_bit(fi.use_reduced_tx_set)?; // reduced tx

      // global motion
      if !fi.intra_only {
          for i in LAST_FRAME..ALTREF_FRAME+1 {
              let mode = fi.globalmv_transformation_type[i];
              self.write_bit(mode != GlobalMVMode::IDENTITY)?;
              if mode != GlobalMVMode::IDENTITY {
                  self.write_bit(mode == GlobalMVMode::ROTZOOM)?;
                  if mode != GlobalMVMode::ROTZOOM {
                      self.write_bit(mode == GlobalMVMode::TRANSLATION)?;
                  }
              }
              match mode {
                  GlobalMVMode::IDENTITY => { /* Nothing to do */ }
                  GlobalMVMode::TRANSLATION => {
                      let mv_x = 0;
                      let mv_x_ref = 0;
                      let mv_y = 0;
                      let mv_y_ref = 0;
                      let bits = 12 - 6 + 3 - !fi.allow_high_precision_mv as u8;
                      let bits_diff = 12 - 3 + fi.allow_high_precision_mv as u8;
                      BCodeWriter::write_s_refsubexpfin(self, (1 << bits) + 1,
                                                        3, mv_x_ref >> bits_diff,
                                                        mv_x >> bits_diff)?;
                      BCodeWriter::write_s_refsubexpfin(self, (1 << bits) + 1,
                                                        3, mv_y_ref >> bits_diff,
                                                        mv_y >> bits_diff)?;
                  }
                  GlobalMVMode::ROTZOOM => unimplemented!(),
                  GlobalMVMode::AFFINE => unimplemented!(),
              };
          }
      }

      if seq.film_grain_params_present && fi.show_frame {
          unimplemented!();
      }

      if fi.large_scale_tile {
          unimplemented!();
      }
      self.write_bit(true)?; // trailing bit
      self.byte_align()?;

      Ok(())
    }
    // End of OBU Headers

    fn write_frame_size(&mut self, fi: &FrameInvariants) -> io::Result<()> {
        // width_bits and height_bits will have to be moved to the sequence header OBU
        // when we add support for it.
        let width_bits = 32 - (fi.width as u32).leading_zeros();
        let height_bits = 32 - (fi.height as u32).leading_zeros();
        assert!(width_bits <= 16);
        assert!(height_bits <= 16);
        self.write(4, width_bits - 1)?;
        self.write(4, height_bits - 1)?;
        self.write(width_bits, (fi.width - 1) as u16)?;
        self.write(height_bits, (fi.height - 1) as u16)?;
        Ok(())
    }

    fn write_deblock_filter_a(&mut self, fi: &FrameInvariants) -> io::Result<()> {
        if fi.delta_q_present {
            if !fi.allow_intrabc {
                self.write_bit(fi.deblock.block_deltas_enabled)?;
            }
            if fi.deblock.block_deltas_enabled {
                self.write(2,fi.deblock.block_delta_shift)?;
                self.write_bit(fi.deblock.block_delta_multi)?;
            }
        }
        Ok(())
    }

    fn write_deblock_filter_b(&mut self, fi: &FrameInvariants) -> io::Result<()> {
        assert!(fi.deblock.levels[0] < 64);
        self.write(6, fi.deblock.levels[0])?; // loop deblocking filter level 0
        assert!(fi.deblock.levels[1] < 64);
        self.write(6, fi.deblock.levels[1])?; // loop deblocking filter level 1
        if PLANES > 1 && (fi.deblock.levels[0] > 0 || fi.deblock.levels[1] > 0) {
            assert!(fi.deblock.levels[2] < 64);
            self.write(6, fi.deblock.levels[2])?; // loop deblocking filter level 2
            assert!(fi.deblock.levels[3] < 64);
            self.write(6, fi.deblock.levels[3])?; // loop deblocking filter level 3
        }
        self.write(3,0)?; // deblocking filter sharpness
        self.write_bit(fi.deblock.deltas_enabled)?; // loop deblocking filter deltas enabled
        if fi.deblock.deltas_enabled {
            self.write_bit(fi.deblock.delta_updates_enabled)?; // deltas updates enabled
            if fi.deblock.delta_updates_enabled {
                // conditionally write ref delta updates
                let prev_ref_deltas = if fi.primary_ref_frame == PRIMARY_REF_NONE {
                    [1, 0, 0, 0, 0, -1, -1, -1]
                } else {
                    fi.rec_buffer.deblock[fi.ref_frames[fi.primary_ref_frame as usize]].ref_deltas
                };
                for i in 0..REF_FRAMES {
                    let update = fi.deblock.ref_deltas[i] != prev_ref_deltas[i];
                    self.write_bit(update)?;
                    if update {
                        self.write_signed(7,fi.deblock.ref_deltas[i])?;
                    }
                }
                // conditionally write mode delta updates
                let prev_mode_deltas = if fi.primary_ref_frame == PRIMARY_REF_NONE {
                    [0, 0]
                } else {
                    fi.rec_buffer.deblock[fi.ref_frames[fi.primary_ref_frame as usize]].mode_deltas
                };
                for i in 0..2 {
                    let update = fi.deblock.mode_deltas[i] != prev_mode_deltas[i];
                    self.write_bit(update)?;
                    if update {
                        self.write_signed(7,fi.deblock.mode_deltas[i])?;
                    }
                }
            }
        }
        Ok(())
    }

    fn write_frame_cdef(&mut self, seq: &Sequence, fi: &FrameInvariants) -> io::Result<()> {
        if seq.enable_cdef {
            assert!(fi.cdef_damping >= 3);
            assert!(fi.cdef_damping <= 6);
            self.write(2, fi.cdef_damping - 3)?;
            assert!(fi.cdef_bits < 4);
            self.write(2,fi.cdef_bits)?; // cdef bits
            for i in 0..(1<<fi.cdef_bits) {
                assert!(fi.cdef_y_strengths[i]<64);
                assert!(fi.cdef_uv_strengths[i]<64);
                self.write(6,fi.cdef_y_strengths[i])?; // cdef y strength
                self.write(6,fi.cdef_uv_strengths[i])?; // cdef uv strength
            }
        }
        Ok(())
    }
}

#[allow(non_camel_case_types)]
pub enum OBU_Type {
  OBU_SEQUENCE_HEADER = 1,
  OBU_TEMPORAL_DELIMITER = 2,
  OBU_FRAME_HEADER = 3,
  OBU_TILE_GROUP = 4,
  OBU_METADATA = 5,
  OBU_FRAME = 6,
  OBU_REDUNDANT_FRAME_HEADER = 7,
  OBU_TILE_LIST = 8,
  OBU_PADDING = 15,
}

// NOTE from libaom:
// Disallow values larger than 32-bits to ensure consistent behavior on 32 and
// 64 bit targets: value is typically used to determine buffer allocation size
// when decoded.
fn aom_uleb_size_in_bytes(mut value: u64) -> usize {
  let mut size = 0;
  loop {
    size += 1;
    value = value >> 7;
    if value == 0 { break; }
  }
  return size;
}

fn aom_uleb_encode(mut value: u64, coded_value: &mut [u8]) -> usize {
  let leb_size = aom_uleb_size_in_bytes(value);

  for i in 0..leb_size {
    let mut byte = (value & 0x7f) as u8;
    value >>= 7;
    if value != 0 { byte |= 0x80 };  // Signal that more bytes follow.
    coded_value[i] = byte;
  }

  leb_size
}

fn write_obus(packet: &mut dyn io::Write, sequence: &mut Sequence,
                            fi: &mut FrameInvariants) -> io::Result<()> {
    //let mut uch = BitWriter::<BE>::new(packet);
    let obu_extension = 0 as u32;

    let mut buf1 = Vec::new();
    {
        let mut bw1 = BitWriter::<BE>::new(&mut buf1);
      bw1.write_obu_header(OBU_Type::OBU_TEMPORAL_DELIMITER, obu_extension)?;
      bw1.write(8,0)?;	// size of payload == 0, one byte
    }
    packet.write(&buf1).unwrap();
    buf1.clear();

    // write sequence header obu if KEY_FRAME, preceded by 4-byte size
    if fi.frame_type == FrameType::KEY {
        let mut buf2 = Vec::new();
        {
            let mut bw2 = BitWriter::<BE>::new(&mut buf2);
            bw2.write_sequence_header_obu(sequence, fi)?;
            bw2.byte_align()?;
        }

        {
            let mut bw1 = BitWriter::<BE>::new(&mut buf1);
            bw1.write_obu_header(OBU_Type::OBU_SEQUENCE_HEADER, obu_extension)?;
        }
        packet.write(&buf1).unwrap();
        buf1.clear();

        let obu_payload_size = buf2.len() as u64;
        {
            let mut bw1 = BitWriter::<BE>::new(&mut buf1);
            // uleb128()
            let mut coded_payload_length = [0 as u8; 8];
            let leb_size = aom_uleb_encode(obu_payload_size, &mut coded_payload_length);
            for i in 0..leb_size {
                bw1.write(8, coded_payload_length[i])?;
            }
        }
        packet.write(&buf1).unwrap();
        buf1.clear();

        packet.write(&buf2).unwrap();
        buf2.clear();
    }

    let mut buf2 = Vec::new();
    {
        let mut bw2 = BitWriter::<BE>::new(&mut buf2);
        bw2.write_frame_header_obu(sequence, fi)?;
    }

    {
        let mut bw1 = BitWriter::<BE>::new(&mut buf1);
        bw1.write_obu_header(OBU_Type::OBU_FRAME_HEADER, obu_extension)?;
    }
    packet.write(&buf1).unwrap();
    buf1.clear();

    let obu_payload_size = buf2.len() as u64;
    {
        let mut bw1 = BitWriter::<BE>::new(&mut buf1);
        // uleb128()
        let mut coded_payload_length = [0 as u8; 8];
        let leb_size = aom_uleb_encode(obu_payload_size, &mut coded_payload_length);
        for i in 0..leb_size {
            bw1.write(8, coded_payload_length[i])?;
        }
    }
    packet.write(&buf1).unwrap();
    buf1.clear();

    packet.write(&buf2).unwrap();
    buf2.clear();

    Ok(())
}

/// Write into `dst` the difference between the blocks at `src1` and `src2`
fn diff(dst: &mut [i16], src1: &PlaneSlice<'_>, src2: &PlaneSlice<'_>, width: usize, height: usize) {
  let src1_stride = src1.plane.cfg.stride;
  let src2_stride = src2.plane.cfg.stride;

  for ((l, s1), s2) in dst.chunks_mut(width).take(height)
                        .zip(src1.as_slice().chunks(src1_stride))
                        .zip(src2.as_slice().chunks(src2_stride)) {
    for ((r, v1), v2) in l.iter_mut().zip(s1).zip(s2) {
      *r = *v1 as i16 - *v2 as i16;
    }
  }
}

// For a transform block,
// predict, transform, quantize, write coefficients to a bitstream,
// dequantize, inverse-transform.
pub fn encode_tx_block(
  fi: &FrameInvariants, fs: &mut FrameState, cw: &mut ContextWriter,
  w: &mut dyn Writer, p: usize, bo: &BlockOffset, mode: PredictionMode,
  tx_size: TxSize, tx_type: TxType, plane_bsize: BlockSize, po: &PlaneOffset,
  skip: bool, bit_depth: usize, ac: &[i16], alpha: i16
) -> bool {
    let rec = &mut fs.rec.planes[p];
    let PlaneConfig { stride, xdec, ydec, .. } = fs.input.planes[p].cfg;

    if mode.is_intra() {
      mode.predict_intra(&mut rec.mut_slice(po), tx_size, bit_depth, &ac, alpha);
    }

    if skip { return false; }

    let mut residual: AlignedArray<[i16; 64 * 64]> = UninitializedAlignedArray();
    let mut coeffs_storage: AlignedArray<[i32; 64 * 64]> = UninitializedAlignedArray();
    let mut rcoeffs: AlignedArray<[i32; 64 * 64]> = UninitializedAlignedArray();
    let coeffs = &mut coeffs_storage.array[..tx_size.area()];

    diff(&mut residual.array,
         &fs.input.planes[p].slice(po),
         &rec.slice(po),
         tx_size.width(),
         tx_size.height());

    forward_transform(&residual.array, coeffs, tx_size.width(), tx_size, tx_type, bit_depth);
    fs.qc.quantize(coeffs);

    let has_coeff = cw.write_coeffs_lv_map(w, p, bo, &coeffs, tx_size, tx_type, plane_bsize, xdec, ydec,
                            fi.use_reduced_tx_set);

    // Reconstruct
    dequantize(fi.config.quantizer, &coeffs, &mut rcoeffs.array, tx_size, bit_depth);

    inverse_transform_add(&rcoeffs.array, &mut rec.mut_slice(po).as_mut_slice(), stride, tx_size, tx_type, bit_depth);
    has_coeff
}

pub fn encode_block_a(seq: &Sequence,
                 cw: &mut ContextWriter, w: &mut dyn Writer,
                 bsize: BlockSize, bo: &BlockOffset, skip: bool) -> bool {
    cw.bc.set_skip(bo, bsize, skip);
    cw.write_skip(w, bo, skip);
    if !skip && seq.enable_cdef {
        cw.bc.cdef_coded = true;
    }
    cw.bc.cdef_coded
}

pub fn encode_block_b(seq: &Sequence, fi: &FrameInvariants, fs: &mut FrameState,
                 cw: &mut ContextWriter, w: &mut dyn Writer,
                 luma_mode: PredictionMode, chroma_mode: PredictionMode,
                 ref_frame: usize, mv: MotionVector,
                 bsize: BlockSize, bo: &BlockOffset, skip: bool, bit_depth: usize,
<<<<<<< HEAD
                 cfl: CFLParams, mode_context: usize, mv_stack: &Vec<CandidateMV>) {
=======
                 cfl: CFLParams, tx_size: TxSize, tx_type: TxType) {
>>>>>>> 352a9556
    let is_inter = !luma_mode.is_intra();
    if is_inter { assert!(luma_mode == chroma_mode); };
    let sb_size = if seq.use_128x128_superblock {
        BlockSize::BLOCK_128X128
    } else {
        BlockSize::BLOCK_64X64
    };
    cw.bc.set_block_size(bo, bsize);
    cw.bc.set_mode(bo, bsize, luma_mode);
    //write_q_deltas();
    if cw.bc.code_deltas && fi.deblock.block_deltas_enabled && (bsize < sb_size || !skip) {
        cw.write_block_deblock_deltas(w, bo, fi.deblock.block_delta_multi);
    }
    cw.bc.code_deltas = false;

    if fi.frame_type == FrameType::INTER {
        cw.write_is_inter(w, bo, is_inter);
        if is_inter {
            cw.fill_neighbours_ref_counts(bo);
            cw.bc.set_ref_frame(bo, bsize, ref_frame);
            cw.bc.set_motion_vector(bo, bsize, mv);
            cw.write_ref_frames(w, bo);

            //let mode_context = if bo.x == 0 && bo.y == 0 { 0 } else if bo.x ==0 || bo.y == 0 { 51 } else { 85 };
            // NOTE: Until rav1e supports other inter modes than GLOBALMV
            cw.write_inter_mode(w, luma_mode, mode_context);

            if luma_mode == PredictionMode::NEWMV || luma_mode == PredictionMode::NEW_NEWMV {
              let ref_mv_idx = 0;
              let num_mv_found = mv_stack.len();
              for idx in 0..2 {
                if num_mv_found > idx + 1 {
                  let drl_mode = ref_mv_idx > idx;
                  let ctx: usize = (mv_stack[idx].weight < REF_CAT_LEVEL) as usize
                    + (mv_stack[idx + 1].weight < REF_CAT_LEVEL) as usize;

                  cw.write_drl_mode(w, drl_mode, ctx);
                  if !drl_mode { break; }
                }
              }

              let ref_mv = if num_mv_found > 0 {
                mv_stack[ref_mv_idx].this_mv
              } else {
                MotionVector{ row: 0, col: 0 }
              };

              let mv_precision = if fi.force_integer_mv != 0 {
                MvSubpelPrecision::MV_SUBPEL_NONE
              } else if fi.allow_high_precision_mv {
                MvSubpelPrecision::MV_SUBPEL_HIGH_PRECISION
              } else {
                MvSubpelPrecision::MV_SUBPEL_LOW_PRECISION
              };
              cw.write_mv(w, &mv, &ref_mv, mv_precision);
            }
        } else {
            cw.write_intra_mode(w, bsize, luma_mode);
        }
    } else {
        cw.write_intra_mode_kf(w, bo, luma_mode);
    }

    let PlaneConfig { xdec, ydec, .. } = fs.input.planes[1].cfg;

    if luma_mode.is_directional() && bsize >= BlockSize::BLOCK_8X8 {
        cw.write_angle_delta(w, 0, luma_mode);
    }

    if has_chroma(bo, bsize, xdec, ydec) && !is_inter {
        cw.write_intra_uv_mode(w, chroma_mode, luma_mode, bsize);
        if chroma_mode.is_cfl() {
          assert!(bsize.cfl_allowed());
          cw.write_cfl_alphas(w, cfl);
        }
        if chroma_mode.is_directional() && bsize >= BlockSize::BLOCK_8X8 {
            cw.write_angle_delta(w, 0, chroma_mode);
        }
    }

    if skip {
        cw.bc.reset_skip_context(bo, bsize, xdec, ydec);
    }

    // TODO: Extra condition related to palette mode, see `read_filter_intra_mode_info` in decodemv.c
    if luma_mode == PredictionMode::DC_PRED && bsize.width() <= 32 && bsize.height() <= 32 {
        cw.write_use_filter_intra(w,false, bsize); // Always turn off FILTER_INTRA
    }

    if is_inter {
      {
        let ref_frame = cw.bc.at(bo).ref_frames[0];
        let mv = &cw.bc.at(bo).mv[0];
        // Inter mode prediction can take place once for a whole partition,
        // instead of each tx-block.
        let num_planes = 1 + if has_chroma(bo, bsize, xdec, ydec) { 2 } else { 0 };
        for p in 0..num_planes {
            let plane_bsize = if p == 0 { bsize }
            else { get_plane_block_size(bsize, xdec, ydec) };

            let po = bo.plane_offset(&fs.input.planes[p].cfg);

            let rec = &mut fs.rec.planes[p];

            // TODO: make more generic to handle 2xN and Nx2 MC
            if p > 0 && bsize == BlockSize::BLOCK_4X4 {
              let mv0 = &cw.bc.at(&bo.with_offset(-1,-1)).mv[0];
              let mv1 = &cw.bc.at(&bo.with_offset(0,-1)).mv[0];
              let po1 = PlaneOffset { x: po.x+2, y: po.y };
              let mv2 = &cw.bc.at(&bo.with_offset(-1,0)).mv[0];
              let po2 = PlaneOffset { x: po.x, y: po.y+2 };
              let po3 = PlaneOffset { x: po.x+2, y: po.y+2 };
              let some_use_intra = cw.bc.at(&bo.with_offset(-1,-1)).mode.is_intra()
                || cw.bc.at(&bo.with_offset(0,-1)).mode.is_intra()
                || cw.bc.at(&bo.with_offset(-1,0)).mode.is_intra();

              if some_use_intra {
                luma_mode.predict_inter(fi, p, &po, &mut rec.mut_slice(&po), plane_bsize.width(),
                                        plane_bsize.height(), ref_frame, mv, bit_depth);
              } else {
                luma_mode.predict_inter(fi, p, &po, &mut rec.mut_slice(&po), 2, 2, ref_frame, mv0, bit_depth);
                luma_mode.predict_inter(fi, p, &po1, &mut rec.mut_slice(&po1), 2, 2, ref_frame, mv1, bit_depth);
                luma_mode.predict_inter(fi, p, &po2, &mut rec.mut_slice(&po2), 2, 2, ref_frame, mv2, bit_depth);
                luma_mode.predict_inter(fi, p, &po3, &mut rec.mut_slice(&po3), 2, 2, ref_frame, mv, bit_depth);
              }
            }
            else
            {
              luma_mode.predict_inter(fi, p, &po, &mut rec.mut_slice(&po), plane_bsize.width(),
                                      plane_bsize.height(), ref_frame, mv, bit_depth);
            }
        }
      }
      write_tx_tree(fi, fs, cw, w, luma_mode, bo, bsize, tx_size, tx_type, skip, bit_depth, false); // i.e. var-tx if inter mode
    } else {
      write_tx_blocks(fi, fs, cw, w, luma_mode, chroma_mode, bo, bsize, tx_size, tx_type, skip, bit_depth, cfl, false);
    }
}

fn luma_ac(
  ac: &mut [i16], fs: &mut FrameState, bo: &BlockOffset, bsize: BlockSize
) {
  let PlaneConfig { xdec, ydec, .. } = fs.input.planes[1].cfg;
  let plane_bsize = get_plane_block_size(bsize, xdec, ydec);
  let po = if bsize.is_sub8x8() {
    bo.with_offset(-1, -1).plane_offset(&fs.input.planes[0].cfg)
  } else {
    bo.plane_offset(&fs.input.planes[0].cfg)
  };
  let rec = &fs.rec.planes[0];
  let luma = &rec.slice(&po);

  let mut sum: i32 = 0;
  for sub_y in 0..plane_bsize.height() {
    for sub_x in 0..plane_bsize.width() {
      let y = sub_y << ydec;
      let x = sub_x << xdec;
      let sample = ((luma.p(x, y)
        + luma.p(x + 1, y)
        + luma.p(x, y + 1)
        + luma.p(x + 1, y + 1))
        << 1) as i16;
      ac[sub_y * 32 + sub_x] = sample;
      sum += sample as i32;
    }
  }
  let shift = plane_bsize.width_log2() + plane_bsize.height_log2();
  let average = ((sum + (1 << (shift - 1))) >> shift) as i16;
  for sub_y in 0..plane_bsize.height() {
    for sub_x in 0..plane_bsize.width() {
      ac[sub_y * 32 + sub_x] -= average;
    }
  }
}

pub fn write_tx_blocks(fi: &FrameInvariants, fs: &mut FrameState,
                       cw: &mut ContextWriter, w: &mut dyn Writer,
                       luma_mode: PredictionMode, chroma_mode: PredictionMode, bo: &BlockOffset,
                       bsize: BlockSize, tx_size: TxSize, tx_type: TxType, skip: bool, bit_depth: usize,
                       cfl: CFLParams, luma_only: bool) {
    let bw = bsize.width_mi() / tx_size.width_mi();
    let bh = bsize.height_mi() / tx_size.height_mi();

    let PlaneConfig { xdec, ydec, .. } = fs.input.planes[1].cfg;
    let ac = &mut [0i16; 32 * 32];

    fs.qc.update(fi.config.quantizer, tx_size, luma_mode.is_intra(), bit_depth);

    for by in 0..bh {
        for bx in 0..bw {
            let tx_bo = BlockOffset {
                x: bo.x + bx * tx_size.width_mi(),
                y: bo.y + by * tx_size.height_mi()
            };

            let po = tx_bo.plane_offset(&fs.input.planes[0].cfg);
            encode_tx_block(
              fi, fs, cw, w, 0, &tx_bo, luma_mode, tx_size, tx_type, bsize, &po,
              skip, bit_depth, ac, 0,
            );
        }
    }

    if luma_only { return };

    // these are only valid for 4:2:0
    let uv_tx_size = match bsize {
        BlockSize::BLOCK_4X4 | BlockSize::BLOCK_8X8 => TxSize::TX_4X4,
        BlockSize::BLOCK_16X16 => TxSize::TX_8X8,
        BlockSize::BLOCK_32X32 => TxSize::TX_16X16,
        _ => TxSize::TX_32X32
    };

    let mut bw_uv = (bw * tx_size.width_mi()) >> xdec;
    let mut bh_uv = (bh * tx_size.height_mi()) >> ydec;

    if (bw_uv == 0 || bh_uv == 0) && has_chroma(bo, bsize, xdec, ydec) {
        bw_uv = 1;
        bh_uv = 1;
    }

    bw_uv /= uv_tx_size.width_mi();
    bh_uv /= uv_tx_size.height_mi();

    let plane_bsize = get_plane_block_size(bsize, xdec, ydec);

    if chroma_mode.is_cfl() {
      luma_ac(ac, fs, bo, bsize);
    }

    if bw_uv > 0 && bh_uv > 0 {
        let uv_tx_type = uv_intra_mode_to_tx_type_context(chroma_mode);
        fs.qc.update(fi.config.quantizer, uv_tx_size, true, bit_depth);

        for p in 1..3 {
            let alpha = cfl.alpha(p - 1);
            for by in 0..bh_uv {
                for bx in 0..bw_uv {
                    let tx_bo =
                        BlockOffset {
                            x: bo.x + ((bx * uv_tx_size.width_mi()) << xdec) -
                                ((bw * tx_size.width_mi() == 1) as usize),
                            y: bo.y + ((by * uv_tx_size.height_mi()) << ydec) -
                                ((bh * tx_size.height_mi() == 1) as usize)
                        };

                    let mut po = bo.plane_offset(&fs.input.planes[p].cfg);
                    po.x += bx * uv_tx_size.width();
                    po.y += by * uv_tx_size.height();

                    encode_tx_block(fi, fs, cw, w, p, &tx_bo, chroma_mode, uv_tx_size, uv_tx_type,
                                    plane_bsize, &po, skip, bit_depth, ac, alpha);
                }
            }
        }
    }
}

// FIXME: For now, assume tx_mode is LARGEST_TX, so var-tx is not implemented yet
// but only one tx block exist for a inter mode partition.
pub fn write_tx_tree(fi: &FrameInvariants, fs: &mut FrameState, cw: &mut ContextWriter, w: &mut dyn Writer,
                       luma_mode: PredictionMode, bo: &BlockOffset,
                       bsize: BlockSize, tx_size: TxSize, tx_type: TxType, skip: bool, bit_depth: usize,
                       luma_only: bool) {
    let bw = bsize.width_mi() / tx_size.width_mi();
    let bh = bsize.height_mi() / tx_size.height_mi();

    let PlaneConfig { xdec, ydec, .. } = fs.input.planes[1].cfg;
    let ac = &[0i16; 32 * 32];

    fs.qc.update(fi.config.quantizer, tx_size, luma_mode.is_intra(), bit_depth);

    let po = bo.plane_offset(&fs.input.planes[0].cfg);
    let has_coeff = encode_tx_block(
      fi, fs, cw, w, 0, &bo, luma_mode, tx_size, tx_type, bsize, &po, skip,
      bit_depth, ac, 0,
    );

    if luma_only { return };

    // these are only valid for 4:2:0
    let uv_tx_size = match bsize {
        BlockSize::BLOCK_4X4 | BlockSize::BLOCK_8X8 => TxSize::TX_4X4,
        BlockSize::BLOCK_16X16 => TxSize::TX_8X8,
        BlockSize::BLOCK_32X32 => TxSize::TX_16X16,
        _ => TxSize::TX_32X32
    };

    let mut bw_uv = (bw * tx_size.width_mi()) >> xdec;
    let mut bh_uv = (bh * tx_size.height_mi()) >> ydec;

    if (bw_uv == 0 || bh_uv == 0) && has_chroma(bo, bsize, xdec, ydec) {
        bw_uv = 1;
        bh_uv = 1;
    }

    bw_uv /= uv_tx_size.width_mi();
    bh_uv /= uv_tx_size.height_mi();

    let plane_bsize = get_plane_block_size(bsize, xdec, ydec);

    if bw_uv > 0 && bh_uv > 0 {
        let uv_tx_type = if has_coeff {tx_type} else {TxType::DCT_DCT}; // if inter mode, uv_tx_type == tx_type

        fs.qc.update(fi.config.quantizer, uv_tx_size, false, bit_depth);

        for p in 1..3 {
            let tx_bo = BlockOffset {
                x: bo.x  - ((bw * tx_size.width_mi() == 1) as usize),
                y: bo.y  - ((bh * tx_size.height_mi() == 1) as usize)
            };

            let po = bo.plane_offset(&fs.input.planes[p].cfg);

            encode_tx_block(fi, fs, cw, w, p, &tx_bo, luma_mode, uv_tx_size, uv_tx_type,
                            plane_bsize, &po, skip, bit_depth, ac, 0);
        }
    }
}

fn encode_partition_bottomup(seq: &Sequence, fi: &FrameInvariants, fs: &mut FrameState,
                             cw: &mut ContextWriter, w_pre_cdef: &mut dyn Writer, w_post_cdef: &mut dyn Writer,
                             bsize: BlockSize, bo: &BlockOffset) -> f64 {
    let mut rd_cost = std::f64::MAX;

    if bo.x >= cw.bc.cols || bo.y >= cw.bc.rows {
        return rd_cost;
    }

    let bs = bsize.width_mi();

    // Always split if the current partition is too large
    let must_split = bo.x + bs as usize > fi.w_in_b ||
        bo.y + bs as usize > fi.h_in_b ||
        bsize >= BlockSize::BLOCK_64X64;

    // must_split overrides the minimum partition size when applicable
    let can_split = bsize > fi.min_partition_size || must_split;

    let mut partition = PartitionType::PARTITION_NONE;
    let mut best_decision = RDOPartitionOutput {
        rd_cost,
        bo: bo.clone(),
        pred_mode_luma: PredictionMode::DC_PRED,
        pred_mode_chroma: PredictionMode::DC_PRED,
        pred_cfl_params: CFLParams::new(),
        ref_frame: INTRA_FRAME,
        mv: MotionVector { row: 0, col: 0},
        skip: false
    }; // Best decision that is not PARTITION_SPLIT

    let hbs = bs >> 1; // Half the block size in blocks
    let mut subsize: BlockSize;

    let cw_checkpoint = cw.checkpoint();
    let w_pre_checkpoint = w_pre_cdef.checkpoint();
    let w_post_checkpoint = w_post_cdef.checkpoint();

    // Code the whole block
    if !must_split {
        partition = PartitionType::PARTITION_NONE;

        if bsize >= BlockSize::BLOCK_8X8 {
            let w: &mut dyn Writer = if cw.bc.cdef_coded {w_post_cdef} else {w_pre_cdef};
            cw.write_partition(w, bo, partition, bsize);
        }
        let mode_decision = rdo_mode_decision(seq, fi, fs, cw, bsize, bo).part_modes[0].clone();
        let (mode_luma, mode_chroma) = (mode_decision.pred_mode_luma, mode_decision.pred_mode_chroma);
        let cfl = mode_decision.pred_cfl_params;
        let ref_frame = mode_decision.ref_frame;
        let mv = mode_decision.mv;
        let skip = mode_decision.skip;
        let mut cdef_coded = cw.bc.cdef_coded;
        rd_cost = mode_decision.rd_cost;

<<<<<<< HEAD
        let mut mv_stack = Vec::new();
        let mode_context = cw.find_mvrefs(bo, ref_frame, &mut mv_stack, bsize, false);
=======
        let (tx_size, tx_type) =
          rdo_tx_size_type(seq, fi, fs, cw, bsize, bo, mode_luma, skip);
>>>>>>> 352a9556

        cdef_coded = encode_block_a(seq, cw, if cdef_coded  {w_post_cdef} else {w_pre_cdef},
                                   bsize, bo, skip);
        encode_block_b(seq, fi, fs, cw, if cdef_coded  {w_post_cdef} else {w_pre_cdef},
                       mode_luma, mode_chroma, ref_frame, mv, bsize, bo, skip, seq.bit_depth, cfl,
<<<<<<< HEAD
                       mode_context, &mv_stack);
=======
                       tx_size, tx_type);
>>>>>>> 352a9556

        best_decision = mode_decision;
    }

    // Code a split partition and compare RD costs
    if can_split {
        cw.rollback(&cw_checkpoint);
        w_pre_cdef.rollback(&w_pre_checkpoint);
        w_post_cdef.rollback(&w_post_checkpoint);

        partition = PartitionType::PARTITION_SPLIT;
        subsize = get_subsize(bsize, partition);

        let nosplit_rd_cost = rd_cost;

        if bsize >= BlockSize::BLOCK_8X8 {
            let w: &mut dyn Writer = if cw.bc.cdef_coded {w_post_cdef} else {w_pre_cdef};
            cw.write_partition(w, bo, partition, bsize);
        }

        rd_cost = encode_partition_bottomup(seq, fi, fs, cw, w_pre_cdef, w_post_cdef, subsize,
                                            bo);
        rd_cost += encode_partition_bottomup(seq, fi, fs, cw, w_pre_cdef, w_post_cdef, subsize,
                                             &BlockOffset { x: bo.x + hbs as usize, y: bo.y });
        rd_cost += encode_partition_bottomup(seq, fi, fs, cw, w_pre_cdef, w_post_cdef, subsize,
                                             &BlockOffset { x: bo.x, y: bo.y + hbs as usize });
        rd_cost += encode_partition_bottomup(seq, fi, fs, cw, w_pre_cdef, w_post_cdef, subsize,
                                             &BlockOffset { x: bo.x + hbs as usize, y: bo.y + hbs as usize });

        // Recode the full block if it is more efficient
        if !must_split && nosplit_rd_cost < rd_cost {
            cw.rollback(&cw_checkpoint);
            w_pre_cdef.rollback(&w_pre_checkpoint);
            w_post_cdef.rollback(&w_post_checkpoint);

            partition = PartitionType::PARTITION_NONE;

            if bsize >= BlockSize::BLOCK_8X8 {
                let w: &mut dyn Writer = if cw.bc.cdef_coded {w_post_cdef} else {w_pre_cdef};
                cw.write_partition(w, bo, partition, bsize);
            }

            // FIXME: redundant block re-encode
            let (mode_luma, mode_chroma) = (best_decision.pred_mode_luma, best_decision.pred_mode_chroma);
            let cfl = best_decision.pred_cfl_params;
            let ref_frame = best_decision.ref_frame;
            let mv = best_decision.mv;
            let skip = best_decision.skip;
            let mut cdef_coded = cw.bc.cdef_coded;
<<<<<<< HEAD
            let mut mv_stack = Vec::new();
            let mode_context = cw.find_mvrefs(bo, ref_frame, &mut mv_stack, bsize, false);
=======
            let (tx_size, tx_type) =
                rdo_tx_size_type(seq, fi, fs, cw, bsize, bo, mode_luma, skip);
>>>>>>> 352a9556

            cdef_coded = encode_block_a(seq, cw, if cdef_coded {w_post_cdef} else {w_pre_cdef},
                                       bsize, bo, skip);
            encode_block_b(seq, fi, fs, cw, if cdef_coded {w_post_cdef} else {w_pre_cdef},
                          mode_luma, mode_chroma, ref_frame, mv, bsize, bo, skip, seq.bit_depth, cfl,
<<<<<<< HEAD
                          mode_context, &mv_stack);
=======
                          tx_size, tx_type);
>>>>>>> 352a9556
        }
    }

    subsize = get_subsize(bsize, partition);

    if bsize >= BlockSize::BLOCK_8X8 &&
        (bsize == BlockSize::BLOCK_8X8 || partition != PartitionType::PARTITION_SPLIT) {
        cw.bc.update_partition_context(bo, subsize, bsize);
    }

    rd_cost
}

fn encode_partition_topdown(seq: &Sequence, fi: &FrameInvariants, fs: &mut FrameState,
            cw: &mut ContextWriter, w_pre_cdef: &mut dyn Writer, w_post_cdef: &mut dyn Writer,
            bsize: BlockSize, bo: &BlockOffset, block_output: &Option<RDOOutput>) {

    if bo.x >= cw.bc.cols || bo.y >= cw.bc.rows {
        return;
    }

    let bs = bsize.width_mi();

    // Always split if the current partition is too large
    let must_split = bo.x + bs as usize > fi.w_in_b ||
        bo.y + bs as usize > fi.h_in_b ||
        bsize >= BlockSize::BLOCK_64X64;

    let mut rdo_output = block_output.clone().unwrap_or(RDOOutput {
        part_type: PartitionType::PARTITION_INVALID,
        rd_cost: std::f64::MAX,
        part_modes: Vec::new()
    });
    let partition: PartitionType;

    if must_split {
        // Oversized blocks are split automatically
        partition = PartitionType::PARTITION_SPLIT;
    } else if bsize > fi.min_partition_size {
        // Blocks of sizes within the supported range are subjected to a partitioning decision
        rdo_output = rdo_partition_decision(seq, fi, fs, cw, bsize, bo, &rdo_output);
        partition = rdo_output.part_type;
    } else {
        // Blocks of sizes below the supported range are encoded directly
        partition = PartitionType::PARTITION_NONE;
    }

    assert!(bsize.width_mi() == bsize.height_mi());
    assert!(PartitionType::PARTITION_NONE <= partition &&
            partition < PartitionType::PARTITION_INVALID);

    let hbs = bs >> 1; // Half the block size in blocks
    let subsize = get_subsize(bsize, partition);

    if bsize >= BlockSize::BLOCK_8X8 {
        let w: &mut dyn Writer = if cw.bc.cdef_coded {w_post_cdef} else {w_pre_cdef};
        cw.write_partition(w, bo, partition, bsize);
    }

    match partition {
        PartitionType::PARTITION_NONE => {
            let part_decision = if !rdo_output.part_modes.is_empty() {
                    // The optimal prediction mode is known from a previous iteration
                    rdo_output.part_modes[0].clone()
                } else {
                    // Make a prediction mode decision for blocks encoded with no rdo_partition_decision call (e.g. edges)
                    rdo_mode_decision(seq, fi, fs, cw, bsize, bo).part_modes[0].clone()
                };

            let (mode_luma, mode_chroma) = (part_decision.pred_mode_luma, part_decision.pred_mode_chroma);
            let cfl = part_decision.pred_cfl_params;
            let skip = part_decision.skip;
            let ref_frame = part_decision.ref_frame;
            let mv = part_decision.mv;
            let mut cdef_coded = cw.bc.cdef_coded;
            let (tx_size, tx_type) =
                rdo_tx_size_type(seq, fi, fs, cw, bsize, bo, mode_luma, skip);

            let mut mv_stack = Vec::new();
            let mode_context = cw.find_mvrefs(bo, ref_frame, &mut mv_stack, bsize, false);

            // FIXME: every final block that has gone through the RDO decision process is encoded twice
            cdef_coded = encode_block_a(seq, cw, if cdef_coded  {w_post_cdef} else {w_pre_cdef},
                         bsize, bo, skip);
            encode_block_b(seq, fi, fs, cw, if cdef_coded  {w_post_cdef} else {w_pre_cdef},
                          mode_luma, mode_chroma, ref_frame, mv, bsize, bo, skip, seq.bit_depth, cfl,
<<<<<<< HEAD
                          mode_context, &mv_stack);
=======
                          tx_size, tx_type);
>>>>>>> 352a9556
        },
        PartitionType::PARTITION_SPLIT => {
            if rdo_output.part_modes.len() >= 4 {
                // The optimal prediction modes for each split block is known from an rdo_partition_decision() call
                assert!(subsize != BlockSize::BLOCK_INVALID);

                for mode in rdo_output.part_modes {
                    let offset = mode.bo.clone();

                    // Each block is subjected to a new splitting decision
                    encode_partition_topdown(seq, fi, fs, cw, w_pre_cdef, w_post_cdef, subsize, &offset,
                        &Some(RDOOutput {
                            rd_cost: mode.rd_cost,
                            part_type: PartitionType::PARTITION_NONE,
                            part_modes: vec![mode] }));
                }
            }
            else {
                encode_partition_topdown(seq, fi, fs, cw, w_pre_cdef, w_post_cdef, subsize,
                                         bo, &None);
                encode_partition_topdown(seq, fi, fs, cw, w_pre_cdef, w_post_cdef, subsize,
                                         &BlockOffset{x: bo.x + hbs as usize, y: bo.y}, &None);
                encode_partition_topdown(seq, fi, fs, cw, w_pre_cdef, w_post_cdef, subsize,
                                         &BlockOffset{x: bo.x, y: bo.y + hbs as usize}, &None);
                encode_partition_topdown(seq, fi, fs, cw, w_pre_cdef, w_post_cdef, subsize,
                                         &BlockOffset{x: bo.x + hbs as usize, y: bo.y + hbs as usize}, &None);
            }
        },
        _ => { assert!(false); },
    }

    if bsize >= BlockSize::BLOCK_8X8 &&
        (bsize == BlockSize::BLOCK_8X8 || partition != PartitionType::PARTITION_SPLIT) {
            cw.bc.update_partition_context(bo, subsize, bsize);
    }
}

fn encode_tile(sequence: &mut Sequence, fi: &FrameInvariants, fs: &mut FrameState, bit_depth: usize) -> Vec<u8> {
    let mut w = WriterEncoder::new();

    let fc = if fi.primary_ref_frame == PRIMARY_REF_NONE {
      CDFContext::new(fi.config.quantizer as u8)
    } else {
      match fi.rec_buffer.frames[fi.ref_frames[fi.primary_ref_frame as usize]] {
        Some(ref rec) => rec.cdfs.clone(),
        None => CDFContext::new(fi.config.quantizer as u8)
      }
    };

    let bc = BlockContext::new(fi.w_in_b, fi.h_in_b);
    let mut cw = ContextWriter::new(fc,  bc);

    for sby in 0..fi.sb_height {
        cw.bc.reset_left_contexts();

        for sbx in 0..fi.sb_width {
            let mut w_post_cdef = WriterRecorder::new();
            let sbo = SuperBlockOffset { x: sbx, y: sby };
            let bo = sbo.block_offset(0, 0);
            cw.bc.cdef_coded = false;
            cw.bc.code_deltas = fi.delta_q_present;

            // Encode SuperBlock
            if fi.config.speed == 0 {
                encode_partition_bottomup(sequence, fi, fs, &mut cw,
                                          &mut w, &mut w_post_cdef,
                                          BlockSize::BLOCK_64X64, &bo);
            }
            else {
                encode_partition_topdown(sequence, fi, fs, &mut cw,
                                         &mut w, &mut w_post_cdef,
                                         BlockSize::BLOCK_64X64, &bo, &None);
            }

            if cw.bc.cdef_coded {
                let cdef_index = rdo_cdef_decision(&sbo, fi, fs, &mut cw, bit_depth);
                // CDEF index must be written in the middle, we can code it now
                cw.write_cdef(&mut w, cdef_index, fi.cdef_bits);
                cw.bc.set_cdef(&sbo, cdef_index);
                // ...and then finally code what comes after the CDEF index
                w_post_cdef.replay(&mut w);
            }
        }
    }
    /* TODO: Don't apply if lossless */
    if sequence.enable_cdef {
        cdef_filter_frame(fi, &mut fs.rec, &mut cw.bc, bit_depth);
    }

    fs.cdfs = cw.fc.clone();
    fs.cdfs.reset_counts();

    let mut h = w.done();
    h.push(0); // superframe anti emulation
    h
}

#[allow(unused)]
fn write_tile_group_header(tile_start_and_end_present_flag: bool) ->
    Vec<u8> {
    let mut buf = Vec::new();
    {
        let mut bw = BitWriter::<BE>::new(&mut buf);
        bw.write_bit(tile_start_and_end_present_flag).unwrap();
        bw.byte_align().unwrap();
    }
    buf.clone()
}

pub fn encode_frame(sequence: &mut Sequence, fi: &mut FrameInvariants, fs: &mut FrameState) -> Vec<u8> {
    let mut packet = Vec::new();
    //write_uncompressed_header(&mut packet, sequence, fi).unwrap();
    write_obus(&mut packet, sequence, fi).unwrap();
    if fi.show_existing_frame {
        match fi.rec_buffer.frames[0] {
            Some(ref rec) => for p in 0..3 {
                fs.rec.planes[p].data.copy_from_slice(rec.frame.planes[p].data.as_slice());
            },
            None => (),
        }
    } else {
        let bit_depth = sequence.bit_depth;
        let tile = encode_tile(sequence, fi, fs, bit_depth); // actually tile group

        let mut buf1 = Vec::new();
        {
            let mut bw1 = BitWriter::<BE>::new(&mut buf1);
            bw1.write_obu_header(OBU_Type::OBU_TILE_GROUP, 0).unwrap();
        }
        packet.write(&buf1).unwrap();
        buf1.clear();

        let obu_payload_size = tile.len() as u64;
        {
            let mut bw1 = BitWriter::<BE>::new(&mut buf1);
            // uleb128()
            let mut coded_payload_length = [0 as u8; 8];
            let leb_size = aom_uleb_encode(obu_payload_size, &mut coded_payload_length);
            for i in 0..leb_size {
                bw1.write(8, coded_payload_length[i]).unwrap();
            }
        }
        packet.write(&buf1).unwrap();
        buf1.clear();

      packet.write(&tile).unwrap();
    }
    packet
}

pub fn update_rec_buffer(fi: &mut FrameInvariants, fs: FrameState) {
  let rfs = Rc::new(ReferenceFrame { frame: fs.rec, cdfs: fs.cdfs } );
  for i in 0..(REF_FRAMES as usize) {
    if (fi.refresh_frame_flags & (1 << i)) != 0 {
      fi.rec_buffer.frames[i] = Some(Rc::clone(&rfs));
      fi.rec_buffer.deblock[i] = fi.deblock.clone();
    }
  }
}
<|MERGE_RESOLUTION|>--- conflicted
+++ resolved
@@ -1245,11 +1245,8 @@
                  luma_mode: PredictionMode, chroma_mode: PredictionMode,
                  ref_frame: usize, mv: MotionVector,
                  bsize: BlockSize, bo: &BlockOffset, skip: bool, bit_depth: usize,
-<<<<<<< HEAD
-                 cfl: CFLParams, mode_context: usize, mv_stack: &Vec<CandidateMV>) {
-=======
-                 cfl: CFLParams, tx_size: TxSize, tx_type: TxType) {
->>>>>>> 352a9556
+                 cfl: CFLParams, tx_size: TxSize, tx_type: TxType,
+                 mode_context: usize, mv_stack: &Vec<CandidateMV>) {
     let is_inter = !luma_mode.is_intra();
     if is_inter { assert!(luma_mode == chroma_mode); };
     let sb_size = if seq.use_128x128_superblock {
@@ -1625,23 +1622,17 @@
         let mut cdef_coded = cw.bc.cdef_coded;
         rd_cost = mode_decision.rd_cost;
 
-<<<<<<< HEAD
         let mut mv_stack = Vec::new();
         let mode_context = cw.find_mvrefs(bo, ref_frame, &mut mv_stack, bsize, false);
-=======
+
         let (tx_size, tx_type) =
           rdo_tx_size_type(seq, fi, fs, cw, bsize, bo, mode_luma, skip);
->>>>>>> 352a9556
 
         cdef_coded = encode_block_a(seq, cw, if cdef_coded  {w_post_cdef} else {w_pre_cdef},
                                    bsize, bo, skip);
         encode_block_b(seq, fi, fs, cw, if cdef_coded  {w_post_cdef} else {w_pre_cdef},
                        mode_luma, mode_chroma, ref_frame, mv, bsize, bo, skip, seq.bit_depth, cfl,
-<<<<<<< HEAD
-                       mode_context, &mv_stack);
-=======
-                       tx_size, tx_type);
->>>>>>> 352a9556
+                       tx_size, tx_type, mode_context, &mv_stack);
 
         best_decision = mode_decision;
     }
@@ -1691,23 +1682,18 @@
             let mv = best_decision.mv;
             let skip = best_decision.skip;
             let mut cdef_coded = cw.bc.cdef_coded;
-<<<<<<< HEAD
+
             let mut mv_stack = Vec::new();
             let mode_context = cw.find_mvrefs(bo, ref_frame, &mut mv_stack, bsize, false);
-=======
+
             let (tx_size, tx_type) =
                 rdo_tx_size_type(seq, fi, fs, cw, bsize, bo, mode_luma, skip);
->>>>>>> 352a9556
 
             cdef_coded = encode_block_a(seq, cw, if cdef_coded {w_post_cdef} else {w_pre_cdef},
                                        bsize, bo, skip);
             encode_block_b(seq, fi, fs, cw, if cdef_coded {w_post_cdef} else {w_pre_cdef},
                           mode_luma, mode_chroma, ref_frame, mv, bsize, bo, skip, seq.bit_depth, cfl,
-<<<<<<< HEAD
-                          mode_context, &mv_stack);
-=======
-                          tx_size, tx_type);
->>>>>>> 352a9556
+                          tx_size, tx_type, mode_context, &mv_stack);
         }
     }
 
@@ -1794,11 +1780,7 @@
                          bsize, bo, skip);
             encode_block_b(seq, fi, fs, cw, if cdef_coded  {w_post_cdef} else {w_pre_cdef},
                           mode_luma, mode_chroma, ref_frame, mv, bsize, bo, skip, seq.bit_depth, cfl,
-<<<<<<< HEAD
-                          mode_context, &mv_stack);
-=======
-                          tx_size, tx_type);
->>>>>>> 352a9556
+                          tx_size, tx_type, mode_context, &mv_stack);
         },
         PartitionType::PARTITION_SPLIT => {
             if rdo_output.part_modes.len() >= 4 {

--- conflicted
+++ resolved
@@ -1253,18 +1253,6 @@
     let rec = &mut fs.rec.planes[p];
     // TODO: make more generic to handle 2xN and Nx2 MC
     if p > 0 && bsize == BlockSize::BLOCK_4X4 {
-<<<<<<< HEAD
-      let mv0 = &cw.bc.at(&bo.with_offset(-1,-1)).mv[0];
-      let rf0 = cw.bc.at(&bo.with_offset(-1,-1)).ref_frames[0];
-      let mv1 = &cw.bc.at(&bo.with_offset(0,-1)).mv[0];
-      let rf1 = cw.bc.at(&bo.with_offset(0,-1)).ref_frames[0];
-      let po1 = PlaneOffset { x: po.x+2, y: po.y };
-      let mv2 = &cw.bc.at(&bo.with_offset(-1,0)).mv[0];
-      let rf2 = cw.bc.at(&bo.with_offset(-1,0)).ref_frames[0];
-      let po2 = PlaneOffset { x: po.x, y: po.y+2 };
-      let po3 = PlaneOffset { x: po.x+2, y: po.y+2 };
-=======
->>>>>>> 00b17cac
       let some_use_intra = cw.bc.at(&bo.with_offset(-1,-1)).mode.is_intra()
         || cw.bc.at(&bo.with_offset(0,-1)).mode.is_intra()
         || cw.bc.at(&bo.with_offset(-1,0)).mode.is_intra();
@@ -1273,23 +1261,20 @@
         luma_mode.predict_inter(fi, p, &po, &mut rec.mut_slice(&po), plane_bsize.width(),
         plane_bsize.height(), ref_frame, &mv, bit_depth);
       } else {
-<<<<<<< HEAD
+        assert!(xdec == 1 && ydec == 1);
+        // TODO: these are only valid for 4:2:0
+        let mv0 = &cw.bc.at(&bo.with_offset(-1,-1)).mv[0];
+        let rf0 = cw.bc.at(&bo.with_offset(-1,-1)).ref_frames[0];
+        let mv1 = &cw.bc.at(&bo.with_offset(0,-1)).mv[0];
+        let rf1 = cw.bc.at(&bo.with_offset(0,-1)).ref_frames[0];
+        let po1 = PlaneOffset { x: po.x+2, y: po.y };
+        let mv2 = &cw.bc.at(&bo.with_offset(-1,0)).mv[0];
+        let rf2 = cw.bc.at(&bo.with_offset(-1,0)).ref_frames[0];
+        let po2 = PlaneOffset { x: po.x, y: po.y+2 };
+        let po3 = PlaneOffset { x: po.x+2, y: po.y+2 };
         luma_mode.predict_inter(fi, p, &po, &mut rec.mut_slice(&po), 2, 2, rf0, mv0, bit_depth);
         luma_mode.predict_inter(fi, p, &po1, &mut rec.mut_slice(&po1), 2, 2, rf1, mv1, bit_depth);
         luma_mode.predict_inter(fi, p, &po2, &mut rec.mut_slice(&po2), 2, 2, rf2, mv2, bit_depth);
-=======
-        assert!(xdec == 1 && ydec == 1);
-        // TODO: these are only valid for 4:2:0
-        let mv0 = &cw.bc.at(&bo.with_offset(-1,-1)).mv[0];
-        let mv1 = &cw.bc.at(&bo.with_offset(0,-1)).mv[0];
-        let po1 = PlaneOffset { x: po.x+2, y: po.y };
-        let mv2 = &cw.bc.at(&bo.with_offset(-1,0)).mv[0];
-        let po2 = PlaneOffset { x: po.x, y: po.y+2 };
-        let po3 = PlaneOffset { x: po.x+2, y: po.y+2 };
-        luma_mode.predict_inter(fi, p, &po, &mut rec.mut_slice(&po), 2, 2, ref_frame, mv0, bit_depth);
-        luma_mode.predict_inter(fi, p, &po1, &mut rec.mut_slice(&po1), 2, 2, ref_frame, mv1, bit_depth);
-        luma_mode.predict_inter(fi, p, &po2, &mut rec.mut_slice(&po2), 2, 2, ref_frame, mv2, bit_depth);
->>>>>>> 00b17cac
         luma_mode.predict_inter(fi, p, &po3, &mut rec.mut_slice(&po3), 2, 2, ref_frame, &mv, bit_depth);
       }
     } else {

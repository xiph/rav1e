--- conflicted
+++ resolved
@@ -1,10 +1,5 @@
 too-many-arguments-threshold = 16
 cognitive-complexity-threshold = 40
-<<<<<<< HEAD
-trivial-copy-size-limit = 16 # 128-bits = 2 64-bit registers
-doc-valid-idents = ["DFTTest"]
-msrv = "1.59"
-=======
 trivial-copy-size-limit = 16        # 128-bits = 2 64-bit registers
-msrv = "1.60"
->>>>>>> 84174098
+doc-valid-idents = ["DFTTest"]      # 128-bits = 2 64-bit registers
+msrv = "1.60"